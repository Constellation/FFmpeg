--- conflicted
+++ resolved
@@ -1,25 +1,19 @@
 Entries are sorted chronologically from oldest to youngest within each release,
 releases are sorted from youngest to oldest.
 
-<<<<<<< HEAD
 version next:
 
+
+version 0.10.4:
+
+- Several bugs and crashes have been fixed
+  Note, CVE-2012-0851 and CVE-2011-3937 have been fixed in previous releases
 
 version 0.10.3:
 
 - Security fixes in the 4xm demuxer, avi demuxer, cook decoder,
   mm demuxer, mpegvideo decoder, vqavideo decoder (CVE-2012-0947) and
   xmv demuxer.
-=======
-
-version 0.8.3:
-
-- Several bugs and crashes have been fixed in the following codecs: PNG,
-  Electronic Arts TQI, H.264 (CVE-2012-0851) and H.263 (CVE-2011-3937)
-
-
-version 0.8.2:
->>>>>>> 4dfea3e9
 
 - Several bugs and crashes have been fixed in the following codecs: AAC,
   APE, H.263, H.264, Indeo 4, Mimic, MJPEG, Motion Pixels Video, RAW,
