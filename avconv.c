/*
 * ffmpeg main
 * Copyright (c) 2000-2003 Fabrice Bellard
 *
 * This file is part of FFmpeg.
 *
 * FFmpeg is free software; you can redistribute it and/or
 * modify it under the terms of the GNU Lesser General Public
 * License as published by the Free Software Foundation; either
 * version 2.1 of the License, or (at your option) any later version.
 *
 * FFmpeg is distributed in the hope that it will be useful,
 * but WITHOUT ANY WARRANTY; without even the implied warranty of
 * MERCHANTABILITY or FITNESS FOR A PARTICULAR PURPOSE.  See the GNU
 * Lesser General Public License for more details.
 *
 * You should have received a copy of the GNU Lesser General Public
 * License along with FFmpeg; if not, write to the Free Software
 * Foundation, Inc., 51 Franklin Street, Fifth Floor, Boston, MA 02110-1301 USA
 */

#include "config.h"
#include <ctype.h>
#include <string.h>
#include <math.h>
#include <stdlib.h>
#include <errno.h>
#include <signal.h>
#include <limits.h>
#include <unistd.h>
#include "libavformat/avformat.h"
#include "libavdevice/avdevice.h"
#include "libswscale/swscale.h"
#include "libavutil/opt.h"
#include "libavcodec/audioconvert.h"
#include "libavutil/audioconvert.h"
#include "libavutil/parseutils.h"
#include "libavutil/samplefmt.h"
#include "libavutil/colorspace.h"
#include "libavutil/fifo.h"
#include "libavutil/intreadwrite.h"
#include "libavutil/dict.h"
#include "libavutil/mathematics.h"
#include "libavutil/pixdesc.h"
#include "libavutil/avstring.h"
#include "libavutil/libm.h"
#include "libavformat/os_support.h"

#include "libavformat/ffm.h" // not public API

#if CONFIG_AVFILTER
# include "libavfilter/avcodec.h"
# include "libavfilter/avfilter.h"
# include "libavfilter/avfiltergraph.h"
# include "libavfilter/vsink_buffer.h"
# include "libavfilter/vsrc_buffer.h"
#endif

#if HAVE_SYS_RESOURCE_H
#include <sys/types.h>
#include <sys/time.h>
#include <sys/resource.h>
#elif HAVE_GETPROCESSTIMES
#include <windows.h>
#endif
#if HAVE_GETPROCESSMEMORYINFO
#include <windows.h>
#include <psapi.h>
#endif

#if HAVE_SYS_SELECT_H
#include <sys/select.h>
#endif

#if HAVE_TERMIOS_H
#include <fcntl.h>
#include <sys/ioctl.h>
#include <sys/time.h>
#include <termios.h>
#elif HAVE_KBHIT
#include <conio.h>
#endif
#include <time.h>

#include "cmdutils.h"

#include "libavutil/avassert.h"

const char program_name[] = "avconv";
const int program_birth_year = 2000;

/* select an input stream for an output stream */
typedef struct StreamMap {
    int disabled;           /** 1 is this mapping is disabled by a negative map */
    int file_index;
    int stream_index;
    int sync_file_index;
    int sync_stream_index;
} StreamMap;

/**
 * select an input file for an output file
 */
typedef struct MetadataMap {
    int  file;      ///< file index
    char type;      ///< type of metadata to copy -- (g)lobal, (s)tream, (c)hapter or (p)rogram
    int  index;     ///< stream/chapter/program number
} MetadataMap;

static const OptionDef options[];

#define MAX_STREAMS 1024    /* arbitrary sanity check value */
static const char *last_asked_format = NULL;
static AVDictionary *ts_scale;

static StreamMap *stream_maps = NULL;
static int nb_stream_maps;

static AVDictionary *codec_names;

/* first item specifies output metadata, second is input */
static MetadataMap (*meta_data_maps)[2] = NULL;
static int nb_meta_data_maps;
static int metadata_global_autocopy   = 1;
static int metadata_streams_autocopy  = 1;
static int metadata_chapters_autocopy = 1;

static int chapters_input_file = INT_MAX;

/* indexed by output file stream index */
static int *streamid_map = NULL;
static int nb_streamid_map = 0;

static int frame_width  = 0;
static int frame_height = 0;
static float frame_aspect_ratio = 0;
static enum PixelFormat frame_pix_fmt = PIX_FMT_NONE;
static int frame_bits_per_raw_sample = 0;
static enum AVSampleFormat audio_sample_fmt = AV_SAMPLE_FMT_NONE;
static int max_frames[4] = {INT_MAX, INT_MAX, INT_MAX, INT_MAX};
static AVRational frame_rate;
static float video_qscale = 0;
static uint16_t *intra_matrix = NULL;
static uint16_t *inter_matrix = NULL;
static const char *video_rc_override_string=NULL;
static int video_disable = 0;
static int video_discard = 0;
static unsigned int video_codec_tag = 0;
static char *video_language = NULL;
static int same_quant = 0;
static int do_deinterlace = 0;
static int top_field_first = -1;
static int me_threshold = 0;
static int intra_dc_precision = 8;
static int qp_hist = 0;
#if CONFIG_AVFILTER
static char *vfilters = NULL;
#endif

static int audio_sample_rate = 0;
#define QSCALE_NONE -99999
static float audio_qscale = QSCALE_NONE;
static int audio_disable = 0;
static int audio_channels = 0;
static unsigned int audio_codec_tag = 0;
static char *audio_language = NULL;

static int subtitle_disable = 0;
static char *subtitle_language = NULL;
static unsigned int subtitle_codec_tag = 0;

static int data_disable = 0;
static unsigned int data_codec_tag = 0;

static float mux_preload= 0.5;
static float mux_max_delay= 0.7;

static int64_t recording_time = INT64_MAX;
static int64_t start_time = 0;
static int64_t input_ts_offset = 0;
static int file_overwrite = 0;
static AVDictionary *metadata;
static int do_benchmark = 0;
static int do_hex_dump = 0;
static int do_pkt_dump = 0;
static int do_psnr = 0;
static int do_pass = 0;
static const char *pass_logfilename_prefix;
static int video_sync_method= -1;
static int audio_sync_method= 0;
static float audio_drift_threshold= 0.1;
static int copy_ts= 0;
static int copy_tb= 0;
static int opt_shortest = 0;
static char *vstats_filename;
static FILE *vstats_file;
static int opt_programid = 0;
static int copy_initial_nonkeyframes = 0;

static int rate_emu = 0;

static int audio_volume = 256;

static int exit_on_error = 0;
static int using_stdin = 0;
static int verbose = 1;
static int run_as_daemon  = 0;
static int thread_count= 1;
static int q_pressed = 0;
static int64_t video_size = 0;
static int64_t audio_size = 0;
static int64_t extra_size = 0;
static int nb_frames_dup = 0;
static int nb_frames_drop = 0;
static int input_sync;
static uint64_t limit_filesize = UINT64_MAX;
static int force_fps = 0;
static char *forced_key_frames = NULL;

static float dts_delta_threshold = 10;

static uint8_t *audio_buf;
static uint8_t *audio_out;
static unsigned int allocated_audio_out_size, allocated_audio_buf_size;

static short *samples;

static AVBitStreamFilterContext *video_bitstream_filters=NULL;
static AVBitStreamFilterContext *audio_bitstream_filters=NULL;
static AVBitStreamFilterContext *subtitle_bitstream_filters=NULL;

#define DEFAULT_PASS_LOGFILENAME_PREFIX "av2pass"

typedef struct InputStream {
    int file_index;
    AVStream *st;
    int discard;             /* true if stream data should be discarded */
    int decoding_needed;     /* true if the packets must be decoded in 'raw_fifo' */
    AVCodec *dec;

    int64_t       start;     /* time when read started */
    int64_t       next_pts;  /* synthetic pts for cases where pkt.pts
                                is not defined */
    int64_t       pts;       /* current pts */
    double ts_scale;
    int is_start;            /* is 1 at the start and after a discontinuity */
    int showed_multi_packet_warning;
    AVDictionary *opts;
} InputStream;

typedef struct InputFile {
    AVFormatContext *ctx;
    int eof_reached;      /* true if eof reached */
    int ist_index;        /* index of first stream in ist_table */
    int buffer_size;      /* current total buffer size */
    int nb_streams;
    int64_t ts_offset;
} InputFile;

typedef struct OutputStream {
    int file_index;          /* file index */
    int index;               /* stream index in the output file */
    int source_index;        /* InputStream index */
    AVStream *st;            /* stream in the output file */
    int encoding_needed;     /* true if encoding needed for this stream */
    int frame_number;
    /* input pts and corresponding output pts
       for A/V sync */
    //double sync_ipts;        /* dts from the AVPacket of the demuxer in second units */
    struct InputStream *sync_ist; /* input stream to sync against */
    int64_t sync_opts;       /* output frame counter, could be changed to some true timestamp */ //FIXME look at frame_number
    AVBitStreamFilterContext *bitstream_filters;
    AVCodec *enc;

    /* video only */
    int video_resample;
    AVFrame resample_frame;              /* temporary frame for image resampling */
    struct SwsContext *img_resample_ctx; /* for image resampling */
    int resample_height;
    int resample_width;
    int resample_pix_fmt;
    AVRational frame_rate;

    float frame_aspect_ratio;

    /* forced key frames */
    int64_t *forced_kf_pts;
    int forced_kf_count;
    int forced_kf_index;

    /* audio only */
    int audio_resample;
    ReSampleContext *resample; /* for audio resampling */
    int resample_sample_fmt;
    int resample_channels;
    int resample_sample_rate;
    int reformat_pair;
    AVAudioConvert *reformat_ctx;
    AVFifoBuffer *fifo;     /* for compression: one audio fifo per codec */
    FILE *logfile;

#if CONFIG_AVFILTER
    AVFilterContext *output_video_filter;
    AVFilterContext *input_video_filter;
    AVFilterBufferRef *picref;
    char *avfilter;
    AVFilterGraph *graph;
#endif

   int sws_flags;
   AVDictionary *opts;
   int is_past_recording_time;
} OutputStream;

#if HAVE_TERMIOS_H

/* init terminal so that we can grab keys */
static struct termios oldtty;
#endif

typedef struct OutputFile {
    AVFormatContext *ctx;
    AVDictionary *opts;
    int ost_index;       /* index of the first stream in output_streams */
    int64_t recording_time; /* desired length of the resulting file in microseconds */
    int64_t start_time;     /* start time in microseconds */
    uint64_t limit_filesize;
} OutputFile;

static InputStream *input_streams = NULL;
static int         nb_input_streams = 0;
static InputFile   *input_files   = NULL;
static int         nb_input_files   = 0;

static OutputStream *output_streams = NULL;
static int        nb_output_streams = 0;
static OutputFile   *output_files   = NULL;
static int        nb_output_files   = 0;

#if CONFIG_AVFILTER

static int configure_video_filters(InputStream *ist, OutputStream *ost)
{
    AVFilterContext *last_filter, *filter;
    /** filter graph containing all filters including input & output */
    AVCodecContext *codec = ost->st->codec;
    AVCodecContext *icodec = ist->st->codec;
    enum PixelFormat pix_fmts[] = { codec->pix_fmt, PIX_FMT_NONE };
    AVRational sample_aspect_ratio;
    char args[255];
    int ret;

    ost->graph = avfilter_graph_alloc();

    if (ist->st->sample_aspect_ratio.num){
        sample_aspect_ratio = ist->st->sample_aspect_ratio;
    }else
        sample_aspect_ratio = ist->st->codec->sample_aspect_ratio;

    snprintf(args, 255, "%d:%d:%d:%d:%d:%d:%d", ist->st->codec->width,
             ist->st->codec->height, ist->st->codec->pix_fmt, 1, AV_TIME_BASE,
             sample_aspect_ratio.num, sample_aspect_ratio.den);

    ret = avfilter_graph_create_filter(&ost->input_video_filter, avfilter_get_by_name("buffer"),
                                       "src", args, NULL, ost->graph);
    if (ret < 0)
        return ret;
    ret = avfilter_graph_create_filter(&ost->output_video_filter, avfilter_get_by_name("buffersink"),
                                       "out", NULL, pix_fmts, ost->graph);
    if (ret < 0)
        return ret;
    last_filter = ost->input_video_filter;

    if (codec->width  != icodec->width || codec->height != icodec->height) {
        snprintf(args, 255, "%d:%d:flags=0x%X",
                 codec->width,
                 codec->height,
                 ost->sws_flags);
        if ((ret = avfilter_graph_create_filter(&filter, avfilter_get_by_name("scale"),
                                                NULL, args, NULL, ost->graph)) < 0)
            return ret;
        if ((ret = avfilter_link(last_filter, 0, filter, 0)) < 0)
            return ret;
        last_filter = filter;
    }

    snprintf(args, sizeof(args), "flags=0x%X", ost->sws_flags);
    ost->graph->scale_sws_opts = av_strdup(args);

    if (ost->avfilter) {
        AVFilterInOut *outputs = avfilter_inout_alloc();
        AVFilterInOut *inputs  = avfilter_inout_alloc();

        outputs->name    = av_strdup("in");
        outputs->filter_ctx = last_filter;
        outputs->pad_idx = 0;
        outputs->next    = NULL;

        inputs->name    = av_strdup("out");
        inputs->filter_ctx = ost->output_video_filter;
        inputs->pad_idx = 0;
        inputs->next    = NULL;

        if ((ret = avfilter_graph_parse(ost->graph, ost->avfilter, &inputs, &outputs, NULL)) < 0)
            return ret;
        av_freep(&ost->avfilter);
    } else {
        if ((ret = avfilter_link(last_filter, 0, ost->output_video_filter, 0)) < 0)
            return ret;
    }

    if ((ret = avfilter_graph_config(ost->graph, NULL)) < 0)
        return ret;

    codec->width  = ost->output_video_filter->inputs[0]->w;
    codec->height = ost->output_video_filter->inputs[0]->h;
    codec->sample_aspect_ratio = ost->st->sample_aspect_ratio =
        ost->frame_aspect_ratio ? // overridden by the -aspect cli option
        av_d2q(ost->frame_aspect_ratio*codec->height/codec->width, 255) :
        ost->output_video_filter->inputs[0]->sample_aspect_ratio;

    return 0;
}
#endif /* CONFIG_AVFILTER */

static void term_exit(void)
{
    av_log(NULL, AV_LOG_QUIET, "%s", "");
#if HAVE_TERMIOS_H
    if(!run_as_daemon)
        tcsetattr (0, TCSANOW, &oldtty);
#endif
}

static volatile int received_sigterm = 0;

static void
sigterm_handler(int sig)
{
    received_sigterm = sig;
    q_pressed++;
    term_exit();
}

static void term_init(void)
{
#if HAVE_TERMIOS_H
    if(!run_as_daemon){
    struct termios tty;

    tcgetattr (0, &tty);
    oldtty = tty;
    atexit(term_exit);

    tty.c_iflag &= ~(IGNBRK|BRKINT|PARMRK|ISTRIP
                          |INLCR|IGNCR|ICRNL|IXON);
    tty.c_oflag |= OPOST;
    tty.c_lflag &= ~(ECHO|ECHONL|ICANON|IEXTEN);
    tty.c_cflag &= ~(CSIZE|PARENB);
    tty.c_cflag |= CS8;
    tty.c_cc[VMIN] = 1;
    tty.c_cc[VTIME] = 0;

    tcsetattr (0, TCSANOW, &tty);
    signal(SIGQUIT, sigterm_handler); /* Quit (POSIX).  */
    }
#endif

    signal(SIGINT , sigterm_handler); /* Interrupt (ANSI).  */
    signal(SIGTERM, sigterm_handler); /* Termination (ANSI).  */
#ifdef SIGXCPU
    signal(SIGXCPU, sigterm_handler);
#endif
}

/* read a key without blocking */
static int read_key(void)
{
#if HAVE_TERMIOS_H
    int n = 1;
    unsigned char ch;
    struct timeval tv;
    fd_set rfds;

    if(run_as_daemon)
        return -1;

    FD_ZERO(&rfds);
    FD_SET(0, &rfds);
    tv.tv_sec = 0;
    tv.tv_usec = 0;
    n = select(1, &rfds, NULL, NULL, &tv);
    if (n > 0) {
        n = read(0, &ch, 1);
        if (n == 1)
            return ch;

        return n;
    }
#elif HAVE_KBHIT
    if(kbhit())
        return(getch());
#endif
    return -1;
}

static int decode_interrupt_cb(void)
{
    q_pressed += read_key() == 'q';
    return q_pressed > 1;
}

static int exit_program(int ret)
{
    int i;

    /* close files */
    for(i=0;i<nb_output_files;i++) {
        AVFormatContext *s = output_files[i].ctx;
        if (!(s->oformat->flags & AVFMT_NOFILE) && s->pb)
            avio_close(s->pb);
        avformat_free_context(s);
        av_dict_free(&output_files[i].opts);
    }
    for(i=0;i<nb_input_files;i++) {
        av_close_input_file(input_files[i].ctx);
    }
    for (i = 0; i < nb_input_streams; i++)
        av_dict_free(&input_streams[i].opts);

    av_free(intra_matrix);
    av_free(inter_matrix);

    if (vstats_file)
        fclose(vstats_file);
    av_free(vstats_filename);

    av_free(meta_data_maps);

    av_freep(&input_streams);
    av_freep(&input_files);
    av_freep(&output_streams);
    av_freep(&output_files);

    uninit_opts();
    av_free(audio_buf);
    av_free(audio_out);
    allocated_audio_buf_size= allocated_audio_out_size= 0;
    av_free(samples);

#if CONFIG_AVFILTER
    avfilter_uninit();
#endif

    if (received_sigterm) {
        fprintf(stderr,
            "Received signal %d: terminating.\n",
            (int) received_sigterm);
        exit (255);
    }

    exit(ret); /* not all OS-es handle main() return value */
    return ret;
}

static void assert_avoptions(AVDictionary *m)
{
    AVDictionaryEntry *t;
    if ((t = av_dict_get(m, "", NULL, AV_DICT_IGNORE_SUFFIX))) {
        av_log(NULL, AV_LOG_ERROR, "Option %s not found.\n", t->key);
        exit_program(1);
    }
}

static void assert_codec_experimental(AVCodecContext *c, int encoder)
{
    const char *codec_string = encoder ? "encoder" : "decoder";
    AVCodec *codec;
    if (c->codec->capabilities & CODEC_CAP_EXPERIMENTAL &&
        c->strict_std_compliance > FF_COMPLIANCE_EXPERIMENTAL) {
        av_log(NULL, AV_LOG_ERROR, "%s '%s' is experimental and might produce bad "
                "results.\nAdd '-strict experimental' if you want to use it.\n",
                codec_string, c->codec->name);
        codec = encoder ? avcodec_find_encoder(c->codec->id) : avcodec_find_decoder(c->codec->id);
        if (!(codec->capabilities & CODEC_CAP_EXPERIMENTAL))
            av_log(NULL, AV_LOG_ERROR, "Or use the non experimental %s '%s'.\n",
                   codec_string, codec->name);
        exit_program(1);
    }
}

/* similar to ff_dynarray_add() and av_fast_realloc() */
static void *grow_array(void *array, int elem_size, int *size, int new_size)
{
    if (new_size >= INT_MAX / elem_size) {
        fprintf(stderr, "Array too big.\n");
        exit_program(1);
    }
    if (*size < new_size) {
        uint8_t *tmp = av_realloc(array, new_size*elem_size);
        if (!tmp) {
            fprintf(stderr, "Could not alloc buffer.\n");
            exit_program(1);
        }
        memset(tmp + *size*elem_size, 0, (new_size-*size) * elem_size);
        *size = new_size;
        return tmp;
    }
    return array;
}

static void choose_sample_fmt(AVStream *st, AVCodec *codec)
{
    if(codec && codec->sample_fmts){
        const enum AVSampleFormat *p= codec->sample_fmts;
        for(; *p!=-1; p++){
            if(*p == st->codec->sample_fmt)
                break;
        }
        if (*p == -1) {
            if((codec->capabilities & CODEC_CAP_LOSSLESS) && av_get_sample_fmt_name(st->codec->sample_fmt) > av_get_sample_fmt_name(codec->sample_fmts[0]))
                av_log(NULL, AV_LOG_ERROR, "Convertion will not be lossless'\n");
            if(av_get_sample_fmt_name(st->codec->sample_fmt))
            av_log(NULL, AV_LOG_WARNING,
                   "Incompatible sample format '%s' for codec '%s', auto-selecting format '%s'\n",
                   av_get_sample_fmt_name(st->codec->sample_fmt),
                   codec->name,
                   av_get_sample_fmt_name(codec->sample_fmts[0]));
            st->codec->sample_fmt = codec->sample_fmts[0];
        }
    }
}

static void choose_sample_rate(AVStream *st, AVCodec *codec)
{
    if(codec && codec->supported_samplerates){
        const int *p= codec->supported_samplerates;
        int best=0;
        int best_dist=INT_MAX;
        for(; *p; p++){
            int dist= abs(st->codec->sample_rate - *p);
            if(dist < best_dist){
                best_dist= dist;
                best= *p;
            }
        }
        if(best_dist){
            av_log(st->codec, AV_LOG_WARNING, "Requested sampling rate unsupported using closest supported (%d)\n", best);
        }
        st->codec->sample_rate= best;
    }
}

static void choose_pixel_fmt(AVStream *st, AVCodec *codec)
{
    if(codec && codec->pix_fmts){
        const enum PixelFormat *p= codec->pix_fmts;
        if(st->codec->strict_std_compliance <= FF_COMPLIANCE_UNOFFICIAL){
            if(st->codec->codec_id==CODEC_ID_MJPEG){
                p= (const enum PixelFormat[]){PIX_FMT_YUVJ420P, PIX_FMT_YUVJ422P, PIX_FMT_YUV420P, PIX_FMT_YUV422P, PIX_FMT_NONE};
            }else if(st->codec->codec_id==CODEC_ID_LJPEG){
                p= (const enum PixelFormat[]){PIX_FMT_YUVJ420P, PIX_FMT_YUVJ422P, PIX_FMT_YUVJ444P, PIX_FMT_YUV420P, PIX_FMT_YUV422P, PIX_FMT_YUV444P, PIX_FMT_BGRA, PIX_FMT_NONE};
            }
        }
        for(; *p!=-1; p++){
            if(*p == st->codec->pix_fmt)
                break;
        }
        if (*p == -1) {
            if(st->codec->pix_fmt != PIX_FMT_NONE)
                av_log(NULL, AV_LOG_WARNING,
                        "Incompatible pixel format '%s' for codec '%s', auto-selecting format '%s'\n",
                        av_pix_fmt_descriptors[st->codec->pix_fmt].name,
                        codec->name,
                        av_pix_fmt_descriptors[codec->pix_fmts[0]].name);
            st->codec->pix_fmt = codec->pix_fmts[0];
        }
    }
}

static double
get_sync_ipts(const OutputStream *ost)
{
    const InputStream *ist = ost->sync_ist;
    OutputFile *of = &output_files[ost->file_index];
    return (double)(ist->pts - of->start_time)/AV_TIME_BASE;
}

static void write_frame(AVFormatContext *s, AVPacket *pkt, AVCodecContext *avctx, AVBitStreamFilterContext *bsfc){
    int ret;

    while(bsfc){
        AVPacket new_pkt= *pkt;
        int a= av_bitstream_filter_filter(bsfc, avctx, NULL,
                                          &new_pkt.data, &new_pkt.size,
                                          pkt->data, pkt->size,
                                          pkt->flags & AV_PKT_FLAG_KEY);
        if(a>0){
            av_free_packet(pkt);
            new_pkt.destruct= av_destruct_packet;
        } else if(a<0){
            fprintf(stderr, "%s failed for stream %d, codec %s",
                    bsfc->filter->name, pkt->stream_index,
                    avctx->codec ? avctx->codec->name : "copy");
            print_error("", a);
            if (exit_on_error)
                exit_program(1);
        }
        *pkt= new_pkt;

        bsfc= bsfc->next;
    }

    ret= av_interleaved_write_frame(s, pkt);
    if(ret < 0){
        print_error("av_interleaved_write_frame()", ret);
        exit_program(1);
    }
}

static void do_audio_out(AVFormatContext *s,
                         OutputStream *ost,
                         InputStream *ist,
                         unsigned char *buf, int size)
{
    uint8_t *buftmp;
    int64_t audio_out_size, audio_buf_size;
    int64_t allocated_for_size= size;

    int size_out, frame_bytes, ret, resample_changed;
    AVCodecContext *enc= ost->st->codec;
    AVCodecContext *dec= ist->st->codec;
    int osize = av_get_bytes_per_sample(enc->sample_fmt);
    int isize = av_get_bytes_per_sample(dec->sample_fmt);
    const int coded_bps = av_get_bits_per_sample(enc->codec->id);

need_realloc:
    audio_buf_size= (allocated_for_size + isize*dec->channels - 1) / (isize*dec->channels);
    audio_buf_size= (audio_buf_size*enc->sample_rate + dec->sample_rate) / dec->sample_rate;
    audio_buf_size= audio_buf_size*2 + 10000; //safety factors for the deprecated resampling API
    audio_buf_size= FFMAX(audio_buf_size, enc->frame_size);
    audio_buf_size*= osize*enc->channels;

    audio_out_size= FFMAX(audio_buf_size, enc->frame_size * osize * enc->channels);
    if(coded_bps > 8*osize)
        audio_out_size= audio_out_size * coded_bps / (8*osize);
    audio_out_size += FF_MIN_BUFFER_SIZE;

    if(audio_out_size > INT_MAX || audio_buf_size > INT_MAX){
        fprintf(stderr, "Buffer sizes too large\n");
        exit_program(1);
    }

    av_fast_malloc(&audio_buf, &allocated_audio_buf_size, audio_buf_size);
    av_fast_malloc(&audio_out, &allocated_audio_out_size, audio_out_size);
    if (!audio_buf || !audio_out){
        fprintf(stderr, "Out of memory in do_audio_out\n");
        exit_program(1);
    }

    if (enc->channels != dec->channels)
        ost->audio_resample = 1;

    resample_changed = ost->resample_sample_fmt  != dec->sample_fmt ||
                       ost->resample_channels    != dec->channels   ||
                       ost->resample_sample_rate != dec->sample_rate;

    if ((ost->audio_resample && !ost->resample) || resample_changed) {
        if (resample_changed) {
            av_log(NULL, AV_LOG_INFO, "Input stream #%d.%d frame changed from rate:%d fmt:%s ch:%d to rate:%d fmt:%s ch:%d\n",
                   ist->file_index, ist->st->index,
                   ost->resample_sample_rate, av_get_sample_fmt_name(ost->resample_sample_fmt), ost->resample_channels,
                   dec->sample_rate, av_get_sample_fmt_name(dec->sample_fmt), dec->channels);
            ost->resample_sample_fmt  = dec->sample_fmt;
            ost->resample_channels    = dec->channels;
            ost->resample_sample_rate = dec->sample_rate;
            if (ost->resample)
                audio_resample_close(ost->resample);
        }
        /* if audio_sync_method is >1 the resampler is needed for audio drift compensation */
        if (audio_sync_method <= 1 &&
            ost->resample_sample_fmt  == enc->sample_fmt &&
            ost->resample_channels    == enc->channels   &&
            ost->resample_sample_rate == enc->sample_rate) {
            ost->resample = NULL;
            ost->audio_resample = 0;
        } else {
            if (dec->sample_fmt != AV_SAMPLE_FMT_S16)
                fprintf(stderr, "Warning, using s16 intermediate sample format for resampling\n");
            ost->resample = av_audio_resample_init(enc->channels,    dec->channels,
                                                   enc->sample_rate, dec->sample_rate,
                                                   enc->sample_fmt,  dec->sample_fmt,
                                                   16, 10, 0, 0.8);
            if (!ost->resample) {
                fprintf(stderr, "Can not resample %d channels @ %d Hz to %d channels @ %d Hz\n",
                        dec->channels, dec->sample_rate,
                        enc->channels, enc->sample_rate);
                exit_program(1);
            }
        }
    }

#define MAKE_SFMT_PAIR(a,b) ((a)+AV_SAMPLE_FMT_NB*(b))
    if (!ost->audio_resample && dec->sample_fmt!=enc->sample_fmt &&
        MAKE_SFMT_PAIR(enc->sample_fmt,dec->sample_fmt)!=ost->reformat_pair) {
        if (ost->reformat_ctx)
            av_audio_convert_free(ost->reformat_ctx);
        ost->reformat_ctx = av_audio_convert_alloc(enc->sample_fmt, 1,
                                                   dec->sample_fmt, 1, NULL, 0);
        if (!ost->reformat_ctx) {
            fprintf(stderr, "Cannot convert %s sample format to %s sample format\n",
                av_get_sample_fmt_name(dec->sample_fmt),
                av_get_sample_fmt_name(enc->sample_fmt));
            exit_program(1);
        }
        ost->reformat_pair=MAKE_SFMT_PAIR(enc->sample_fmt,dec->sample_fmt);
    }

    if(audio_sync_method){
        double delta = get_sync_ipts(ost) * enc->sample_rate - ost->sync_opts
                - av_fifo_size(ost->fifo)/(enc->channels * 2);
        double idelta= delta*dec->sample_rate / enc->sample_rate;
        int byte_delta= ((int)idelta)*2*dec->channels;

        //FIXME resample delay
        if(fabs(delta) > 50){
            if(ist->is_start || fabs(delta) > audio_drift_threshold*enc->sample_rate){
                if(byte_delta < 0){
                    byte_delta= FFMAX(byte_delta, -size);
                    size += byte_delta;
                    buf  -= byte_delta;
                    if(verbose > 2)
                        fprintf(stderr, "discarding %d audio samples\n", (int)-delta);
                    if(!size)
                        return;
                    ist->is_start=0;
                }else{
                    static uint8_t *input_tmp= NULL;
                    input_tmp= av_realloc(input_tmp, byte_delta + size);

                    if(byte_delta > allocated_for_size - size){
                        allocated_for_size= byte_delta + (int64_t)size;
                        goto need_realloc;
                    }
                    ist->is_start=0;

                    memset(input_tmp, 0, byte_delta);
                    memcpy(input_tmp + byte_delta, buf, size);
                    buf= input_tmp;
                    size += byte_delta;
                    if(verbose > 2)
                        fprintf(stderr, "adding %d audio samples of silence\n", (int)delta);
                }
            }else if(audio_sync_method>1){
                int comp= av_clip(delta, -audio_sync_method, audio_sync_method);
                av_assert0(ost->audio_resample);
                if(verbose > 2)
                    fprintf(stderr, "compensating audio timestamp drift:%f compensation:%d in:%d\n", delta, comp, enc->sample_rate);
//                fprintf(stderr, "drift:%f len:%d opts:%"PRId64" ipts:%"PRId64" fifo:%d\n", delta, -1, ost->sync_opts, (int64_t)(get_sync_ipts(ost) * enc->sample_rate), av_fifo_size(ost->fifo)/(ost->st->codec->channels * 2));
                av_resample_compensate(*(struct AVResampleContext**)ost->resample, comp, enc->sample_rate);
            }
        }
    }else
        ost->sync_opts= lrintf(get_sync_ipts(ost) * enc->sample_rate)
                        - av_fifo_size(ost->fifo)/(enc->channels * 2); //FIXME wrong

    if (ost->audio_resample) {
        buftmp = audio_buf;
        size_out = audio_resample(ost->resample,
                                  (short *)buftmp, (short *)buf,
                                  size / (dec->channels * isize));
        size_out = size_out * enc->channels * osize;
    } else {
        buftmp = buf;
        size_out = size;
    }

    if (!ost->audio_resample && dec->sample_fmt!=enc->sample_fmt) {
        const void *ibuf[6]= {buftmp};
        void *obuf[6]= {audio_buf};
        int istride[6]= {isize};
        int ostride[6]= {osize};
        int len= size_out/istride[0];
        if (av_audio_convert(ost->reformat_ctx, obuf, ostride, ibuf, istride, len)<0) {
            printf("av_audio_convert() failed\n");
            if (exit_on_error)
                exit_program(1);
            return;
        }
        buftmp = audio_buf;
        size_out = len*osize;
    }

    /* now encode as many frames as possible */
    if (enc->frame_size > 1) {
        /* output resampled raw samples */
        if (av_fifo_realloc2(ost->fifo, av_fifo_size(ost->fifo) + size_out) < 0) {
            fprintf(stderr, "av_fifo_realloc2() failed\n");
            exit_program(1);
        }
        av_fifo_generic_write(ost->fifo, buftmp, size_out, NULL);

        frame_bytes = enc->frame_size * osize * enc->channels;

        while (av_fifo_size(ost->fifo) >= frame_bytes) {
            AVPacket pkt;
            av_init_packet(&pkt);

            av_fifo_generic_read(ost->fifo, audio_buf, frame_bytes, NULL);

            //FIXME pass ost->sync_opts as AVFrame.pts in avcodec_encode_audio()

            ret = avcodec_encode_audio(enc, audio_out, audio_out_size,
                                       (short *)audio_buf);
            if (ret < 0) {
                fprintf(stderr, "Audio encoding failed\n");
                exit_program(1);
            }
            audio_size += ret;
            pkt.stream_index= ost->index;
            pkt.data= audio_out;
            pkt.size= ret;
            if(enc->coded_frame && enc->coded_frame->pts != AV_NOPTS_VALUE)
                pkt.pts= av_rescale_q(enc->coded_frame->pts, enc->time_base, ost->st->time_base);
            pkt.flags |= AV_PKT_FLAG_KEY;
            write_frame(s, &pkt, enc, ost->bitstream_filters);

            ost->sync_opts += enc->frame_size;
        }
    } else {
        AVPacket pkt;
        av_init_packet(&pkt);

        ost->sync_opts += size_out / (osize * enc->channels);

        /* output a pcm frame */
        /* determine the size of the coded buffer */
        size_out /= osize;
        if (coded_bps)
            size_out = size_out*coded_bps/8;

        if(size_out > audio_out_size){
            fprintf(stderr, "Internal error, buffer size too small\n");
            exit_program(1);
        }

        //FIXME pass ost->sync_opts as AVFrame.pts in avcodec_encode_audio()
        ret = avcodec_encode_audio(enc, audio_out, size_out,
                                   (short *)buftmp);
        if (ret < 0) {
            fprintf(stderr, "Audio encoding failed\n");
            exit_program(1);
        }
        audio_size += ret;
        pkt.stream_index= ost->index;
        pkt.data= audio_out;
        pkt.size= ret;
        if(enc->coded_frame && enc->coded_frame->pts != AV_NOPTS_VALUE)
            pkt.pts= av_rescale_q(enc->coded_frame->pts, enc->time_base, ost->st->time_base);
        pkt.flags |= AV_PKT_FLAG_KEY;
        write_frame(s, &pkt, enc, ost->bitstream_filters);
    }
}

static void pre_process_video_frame(InputStream *ist, AVPicture *picture, void **bufp)
{
    AVCodecContext *dec;
    AVPicture *picture2;
    AVPicture picture_tmp;
    uint8_t *buf = 0;

    dec = ist->st->codec;

    /* deinterlace : must be done before any resize */
    if (do_deinterlace) {
        int size;

        /* create temporary picture */
        size = avpicture_get_size(dec->pix_fmt, dec->width, dec->height);
        buf = av_malloc(size);
        if (!buf)
            return;

        picture2 = &picture_tmp;
        avpicture_fill(picture2, buf, dec->pix_fmt, dec->width, dec->height);

        if(avpicture_deinterlace(picture2, picture,
                                 dec->pix_fmt, dec->width, dec->height) < 0) {
            /* if error, do not deinterlace */
            fprintf(stderr, "Deinterlacing failed\n");
            av_free(buf);
            buf = NULL;
            picture2 = picture;
        }
    } else {
        picture2 = picture;
    }

    if (picture != picture2)
        *picture = *picture2;
    *bufp = buf;
}

static void do_subtitle_out(AVFormatContext *s,
                            OutputStream *ost,
                            InputStream *ist,
                            AVSubtitle *sub,
                            int64_t pts)
{
    static uint8_t *subtitle_out = NULL;
    int subtitle_out_max_size = 1024 * 1024;
    int subtitle_out_size, nb, i;
    AVCodecContext *enc;
    AVPacket pkt;

    if (pts == AV_NOPTS_VALUE) {
        fprintf(stderr, "Subtitle packets must have a pts\n");
        if (exit_on_error)
            exit_program(1);
        return;
    }

    enc = ost->st->codec;

    if (!subtitle_out) {
        subtitle_out = av_malloc(subtitle_out_max_size);
    }

    /* Note: DVB subtitle need one packet to draw them and one other
       packet to clear them */
    /* XXX: signal it in the codec context ? */
    if (enc->codec_id == CODEC_ID_DVB_SUBTITLE)
        nb = 2;
    else
        nb = 1;

    for(i = 0; i < nb; i++) {
        sub->pts = av_rescale_q(pts, ist->st->time_base, AV_TIME_BASE_Q);
        // start_display_time is required to be 0
        sub->pts              += av_rescale_q(sub->start_display_time, (AVRational){1, 1000}, AV_TIME_BASE_Q);
        sub->end_display_time -= sub->start_display_time;
        sub->start_display_time = 0;
        subtitle_out_size = avcodec_encode_subtitle(enc, subtitle_out,
                                                    subtitle_out_max_size, sub);
        if (subtitle_out_size < 0) {
            fprintf(stderr, "Subtitle encoding failed\n");
            exit_program(1);
        }

        av_init_packet(&pkt);
        pkt.stream_index = ost->index;
        pkt.data = subtitle_out;
        pkt.size = subtitle_out_size;
        pkt.pts = av_rescale_q(sub->pts, AV_TIME_BASE_Q, ost->st->time_base);
        if (enc->codec_id == CODEC_ID_DVB_SUBTITLE) {
            /* XXX: the pts correction is handled here. Maybe handling
               it in the codec would be better */
            if (i == 0)
                pkt.pts += 90 * sub->start_display_time;
            else
                pkt.pts += 90 * sub->end_display_time;
        }
        write_frame(s, &pkt, ost->st->codec, ost->bitstream_filters);
    }
}

static int bit_buffer_size= 1024*256;
static uint8_t *bit_buffer= NULL;

static void do_video_resample(OutputStream *ost,
                              InputStream *ist,
                              AVFrame *in_picture,
                              AVFrame **out_picture)
{
    int resample_changed = 0;
    AVCodecContext *dec = ist->st->codec;
    *out_picture = in_picture;

    resample_changed = ost->resample_width   != dec->width  ||
                       ost->resample_height  != dec->height ||
                       ost->resample_pix_fmt != dec->pix_fmt;

#if !CONFIG_AVFILTER
    if (resample_changed) {
        av_log(NULL, AV_LOG_INFO,
               "Input stream #%d.%d frame changed from size:%dx%d fmt:%s to size:%dx%d fmt:%s\n",
               ist->file_index, ist->st->index,
               ost->resample_width, ost->resample_height, av_get_pix_fmt_name(ost->resample_pix_fmt),
               dec->width         , dec->height         , av_get_pix_fmt_name(dec->pix_fmt));
        ost->resample_width   = dec->width;
        ost->resample_height  = dec->height;
        ost->resample_pix_fmt = dec->pix_fmt;
    }

    ost->video_resample = dec->width   != enc->width  ||
                          dec->height  != enc->height ||
                          dec->pix_fmt != enc->pix_fmt;

    if (ost->video_resample) {
        *out_picture = &ost->resample_frame;
        if (!ost->img_resample_ctx || resample_changed) {
            /* initialize the destination picture */
            if (!ost->resample_frame.data[0]) {
                avcodec_get_frame_defaults(&ost->resample_frame);
                if (avpicture_alloc((AVPicture *)&ost->resample_frame, enc->pix_fmt,
                                    enc->width, enc->height)) {
                    fprintf(stderr, "Cannot allocate temp picture, check pix fmt\n");
                    exit_program(1);
                }
            }
            /* initialize a new scaler context */
            sws_freeContext(ost->img_resample_ctx);
            ost->img_resample_ctx = sws_getContext(dec->width, dec->height, dec->pix_fmt,
                                                   enc->width, enc->height, enc->pix_fmt,
                                                   ost->sws_flags, NULL, NULL, NULL);
            if (ost->img_resample_ctx == NULL) {
                fprintf(stderr, "Cannot get resampling context\n");
                exit_program(1);
            }
        }
        sws_scale(ost->img_resample_ctx, in_picture->data, in_picture->linesize,
              0, ost->resample_height, (*out_picture)->data, (*out_picture)->linesize);
    }
#else
    if (resample_changed) {
        avfilter_graph_free(&ost->graph);
        if (configure_video_filters(ist, ost)) {
            fprintf(stderr, "Error reinitializing filters!\n");
            exit_program(1);
        }
    }
#endif
    if (resample_changed) {
        ost->resample_width   = dec->width;
        ost->resample_height  = dec->height;
        ost->resample_pix_fmt = dec->pix_fmt;
    }
}


static void do_video_out(AVFormatContext *s,
                         OutputStream *ost,
                         InputStream *ist,
                         AVFrame *in_picture,
                         int *frame_size, float quality)
{
    int nb_frames, i, ret, format_video_sync;
    AVFrame *final_picture;
    AVCodecContext *enc, *dec;
    double sync_ipts;

    enc = ost->st->codec;
    dec = ist->st->codec;

    sync_ipts = get_sync_ipts(ost) / av_q2d(enc->time_base);

    /* by default, we output a single frame */
    nb_frames = 1;

    *frame_size = 0;

    format_video_sync = video_sync_method;
    if (format_video_sync < 0)
        format_video_sync = (s->oformat->flags & AVFMT_VARIABLE_FPS) ? 2 : 1;

    if (format_video_sync) {
        double vdelta = sync_ipts - ost->sync_opts;
        //FIXME set to 0.5 after we fix some dts/pts bugs like in avidec.c
        if (vdelta < -1.1)
            nb_frames = 0;
        else if (format_video_sync == 2) {
            if(vdelta<=-0.6){
                nb_frames=0;
            }else if(vdelta>0.6)
                ost->sync_opts= lrintf(sync_ipts);
        }else if (vdelta > 1.1)
            nb_frames = lrintf(vdelta);
//fprintf(stderr, "vdelta:%f, ost->sync_opts:%"PRId64", ost->sync_ipts:%f nb_frames:%d\n", vdelta, ost->sync_opts, get_sync_ipts(ost), nb_frames);
        if (nb_frames == 0){
            ++nb_frames_drop;
            if (verbose>2)
                fprintf(stderr, "*** drop!\n");
        }else if (nb_frames > 1) {
            nb_frames_dup += nb_frames - 1;
            if (verbose>2)
                fprintf(stderr, "*** %d dup!\n", nb_frames-1);
        }
    }else
        ost->sync_opts= lrintf(sync_ipts);

    nb_frames= FFMIN(nb_frames, max_frames[AVMEDIA_TYPE_VIDEO] - ost->frame_number);
    if (nb_frames <= 0)
        return;

    do_video_resample(ost, ist, in_picture, &final_picture);

    /* duplicates frame if needed */
    for(i=0;i<nb_frames;i++) {
        AVPacket pkt;
        av_init_packet(&pkt);
        pkt.stream_index= ost->index;

        if (s->oformat->flags & AVFMT_RAWPICTURE) {
            /* raw pictures are written as AVPicture structure to
               avoid any copies. We support temporarily the older
               method. */
            AVFrame* old_frame = enc->coded_frame;
            enc->coded_frame = dec->coded_frame; //FIXME/XXX remove this hack
            pkt.data= (uint8_t *)final_picture;
            pkt.size=  sizeof(AVPicture);
            pkt.pts= av_rescale_q(ost->sync_opts, enc->time_base, ost->st->time_base);
            pkt.flags |= AV_PKT_FLAG_KEY;

            write_frame(s, &pkt, ost->st->codec, ost->bitstream_filters);
            enc->coded_frame = old_frame;
        } else {
            AVFrame big_picture;

            big_picture= *final_picture;
            /* better than nothing: use input picture interlaced
               settings */
            big_picture.interlaced_frame = in_picture->interlaced_frame;
            if (ost->st->codec->flags & (CODEC_FLAG_INTERLACED_DCT|CODEC_FLAG_INTERLACED_ME)) {
                if(top_field_first == -1)
                    big_picture.top_field_first = in_picture->top_field_first;
                else
                    big_picture.top_field_first = top_field_first;
            }

            /* handles same_quant here. This is not correct because it may
               not be a global option */
            big_picture.quality = quality;
            if(!me_threshold)
                big_picture.pict_type = 0;
//            big_picture.pts = AV_NOPTS_VALUE;
            big_picture.pts= ost->sync_opts;
//            big_picture.pts= av_rescale(ost->sync_opts, AV_TIME_BASE*(int64_t)enc->time_base.num, enc->time_base.den);
//av_log(NULL, AV_LOG_DEBUG, "%"PRId64" -> encoder\n", ost->sync_opts);
            if (ost->forced_kf_index < ost->forced_kf_count &&
                big_picture.pts >= ost->forced_kf_pts[ost->forced_kf_index]) {
                big_picture.pict_type = AV_PICTURE_TYPE_I;
                ost->forced_kf_index++;
            }
            ret = avcodec_encode_video(enc,
                                       bit_buffer, bit_buffer_size,
                                       &big_picture);
            if (ret < 0) {
                fprintf(stderr, "Video encoding failed\n");
                exit_program(1);
            }

            if(ret>0){
                pkt.data= bit_buffer;
                pkt.size= ret;
                if(enc->coded_frame->pts != AV_NOPTS_VALUE)
                    pkt.pts= av_rescale_q(enc->coded_frame->pts, enc->time_base, ost->st->time_base);
/*av_log(NULL, AV_LOG_DEBUG, "encoder -> %"PRId64"/%"PRId64"\n",
   pkt.pts != AV_NOPTS_VALUE ? av_rescale(pkt.pts, enc->time_base.den, AV_TIME_BASE*(int64_t)enc->time_base.num) : -1,
   pkt.dts != AV_NOPTS_VALUE ? av_rescale(pkt.dts, enc->time_base.den, AV_TIME_BASE*(int64_t)enc->time_base.num) : -1);*/

                if(enc->coded_frame->key_frame)
                    pkt.flags |= AV_PKT_FLAG_KEY;
                write_frame(s, &pkt, ost->st->codec, ost->bitstream_filters);
                *frame_size = ret;
                video_size += ret;
                //fprintf(stderr,"\nFrame: %3d size: %5d type: %d",
                //        enc->frame_number-1, ret, enc->pict_type);
                /* if two pass, output log */
                if (ost->logfile && enc->stats_out) {
                    fprintf(ost->logfile, "%s", enc->stats_out);
                }
            }
        }
        ost->sync_opts++;
        ost->frame_number++;
    }
}

static double psnr(double d){
    return -10.0*log(d)/log(10.0);
}

static void do_video_stats(AVFormatContext *os, OutputStream *ost,
                           int frame_size)
{
    AVCodecContext *enc;
    int frame_number;
    double ti1, bitrate, avg_bitrate;

    /* this is executed just the first time do_video_stats is called */
    if (!vstats_file) {
        vstats_file = fopen(vstats_filename, "w");
        if (!vstats_file) {
            perror("fopen");
            exit_program(1);
        }
    }

    enc = ost->st->codec;
    if (enc->codec_type == AVMEDIA_TYPE_VIDEO) {
        frame_number = ost->frame_number;
        fprintf(vstats_file, "frame= %5d q= %2.1f ", frame_number, enc->coded_frame->quality/(float)FF_QP2LAMBDA);
        if (enc->flags&CODEC_FLAG_PSNR)
            fprintf(vstats_file, "PSNR= %6.2f ", psnr(enc->coded_frame->error[0]/(enc->width*enc->height*255.0*255.0)));

        fprintf(vstats_file,"f_size= %6d ", frame_size);
        /* compute pts value */
        ti1 = ost->sync_opts * av_q2d(enc->time_base);
        if (ti1 < 0.01)
            ti1 = 0.01;

        bitrate = (frame_size * 8) / av_q2d(enc->time_base) / 1000.0;
        avg_bitrate = (double)(video_size * 8) / ti1 / 1000.0;
        fprintf(vstats_file, "s_size= %8.0fkB time= %0.3f br= %7.1fkbits/s avg_br= %7.1fkbits/s ",
            (double)video_size / 1024, ti1, bitrate, avg_bitrate);
        fprintf(vstats_file, "type= %c\n", av_get_picture_type_char(enc->coded_frame->pict_type));
    }
}

static void print_report(OutputFile *output_files,
                         OutputStream *ost_table, int nb_ostreams,
                         int is_last_report, int64_t timer_start)
{
    char buf[1024];
    OutputStream *ost;
    AVFormatContext *oc;
    int64_t total_size;
    AVCodecContext *enc;
    int frame_number, vid, i;
    double bitrate;
    int64_t pts = INT64_MAX;
    static int64_t last_time = -1;
    static int qp_histogram[52];

    if (!is_last_report) {
        int64_t cur_time;
        /* display the report every 0.5 seconds */
        cur_time = av_gettime();
        if (last_time == -1) {
            last_time = cur_time;
            return;
        }
        if ((cur_time - last_time) < 500000)
            return;
        last_time = cur_time;
    }


    oc = output_files[0].ctx;

    total_size = avio_size(oc->pb);
    if(total_size<0) // FIXME improve avio_size() so it works with non seekable output too
        total_size= avio_tell(oc->pb);

    buf[0] = '\0';
    vid = 0;
    for(i=0;i<nb_ostreams;i++) {
        float q = -1;
        ost = &ost_table[i];
        enc = ost->st->codec;
        if (!ost->st->stream_copy && enc->coded_frame)
            q = enc->coded_frame->quality/(float)FF_QP2LAMBDA;
        if (vid && enc->codec_type == AVMEDIA_TYPE_VIDEO) {
            snprintf(buf + strlen(buf), sizeof(buf) - strlen(buf), "q=%2.1f ", q);
        }
        if (!vid && enc->codec_type == AVMEDIA_TYPE_VIDEO) {
            float t = (av_gettime()-timer_start) / 1000000.0;

            frame_number = ost->frame_number;
            snprintf(buf + strlen(buf), sizeof(buf) - strlen(buf), "frame=%5d fps=%3d q=%3.1f ",
                     frame_number, (t>1)?(int)(frame_number/t+0.5) : 0, q);
            if(is_last_report)
                snprintf(buf + strlen(buf), sizeof(buf) - strlen(buf), "L");
            if(qp_hist){
                int j;
                int qp = lrintf(q);
                if(qp>=0 && qp<FF_ARRAY_ELEMS(qp_histogram))
                    qp_histogram[qp]++;
                for(j=0; j<32; j++)
                    snprintf(buf + strlen(buf), sizeof(buf) - strlen(buf), "%X", (int)lrintf(log(qp_histogram[j]+1)/log(2)));
            }
            if (enc->flags&CODEC_FLAG_PSNR){
                int j;
                double error, error_sum=0;
                double scale, scale_sum=0;
                char type[3]= {'Y','U','V'};
                snprintf(buf + strlen(buf), sizeof(buf) - strlen(buf), "PSNR=");
                for(j=0; j<3; j++){
                    if(is_last_report){
                        error= enc->error[j];
                        scale= enc->width*enc->height*255.0*255.0*frame_number;
                    }else{
                        error= enc->coded_frame->error[j];
                        scale= enc->width*enc->height*255.0*255.0;
                    }
                    if(j) scale/=4;
                    error_sum += error;
                    scale_sum += scale;
                    snprintf(buf + strlen(buf), sizeof(buf) - strlen(buf), "%c:%2.2f ", type[j], psnr(error/scale));
                }
                snprintf(buf + strlen(buf), sizeof(buf) - strlen(buf), "*:%2.2f ", psnr(error_sum/scale_sum));
            }
            vid = 1;
        }
        /* compute min output value */
        pts = FFMIN(pts, av_rescale_q(ost->st->pts.val,
                                      ost->st->time_base, AV_TIME_BASE_Q));
    }

    if (verbose > 0 || is_last_report) {
        int hours, mins, secs, us;
        secs = pts / AV_TIME_BASE;
        us = pts % AV_TIME_BASE;
        mins = secs / 60;
        secs %= 60;
        hours = mins / 60;
        mins %= 60;

        bitrate = pts ? total_size * 8 / (pts / 1000.0) : 0;

        snprintf(buf + strlen(buf), sizeof(buf) - strlen(buf),
                 "size=%8.0fkB time=", total_size / 1024.0);
        snprintf(buf + strlen(buf), sizeof(buf) - strlen(buf),
                 "%02d:%02d:%02d.%02d ", hours, mins, secs,
                 (100 * us) / AV_TIME_BASE);
        snprintf(buf + strlen(buf), sizeof(buf) - strlen(buf),
                 "bitrate=%6.1fkbits/s", bitrate);

        if (nb_frames_dup || nb_frames_drop)
          snprintf(buf + strlen(buf), sizeof(buf) - strlen(buf), " dup=%d drop=%d",
                  nb_frames_dup, nb_frames_drop);

        if (verbose >= 0)
            fprintf(stderr, "%s    \r", buf);

        fflush(stderr);
    }

    if (is_last_report && verbose >= 0){
        int64_t raw= audio_size + video_size + extra_size;
        fprintf(stderr, "\n");
        fprintf(stderr, "video:%1.0fkB audio:%1.0fkB global headers:%1.0fkB muxing overhead %f%%\n",
                video_size/1024.0,
                audio_size/1024.0,
                extra_size/1024.0,
                100.0*(total_size - raw)/raw
        );
    }
}

static void generate_silence(uint8_t* buf, enum AVSampleFormat sample_fmt, size_t size)
{
    int fill_char = 0x00;
    if (sample_fmt == AV_SAMPLE_FMT_U8)
        fill_char = 0x80;
    memset(buf, fill_char, size);
}

static void flush_encoders(OutputStream *ost_table, int nb_ostreams)
{
    int i, ret;

    for (i = 0; i < nb_ostreams; i++) {
        OutputStream   *ost = &ost_table[i];
        AVCodecContext *enc = ost->st->codec;
        AVFormatContext *os = output_files[ost->file_index].ctx;

        if (!ost->encoding_needed)
            continue;

        if (ost->st->codec->codec_type == AVMEDIA_TYPE_AUDIO && enc->frame_size <=1)
            continue;
        if (ost->st->codec->codec_type == AVMEDIA_TYPE_VIDEO && (os->oformat->flags & AVFMT_RAWPICTURE))
            continue;

        for(;;) {
            AVPacket pkt;
            int fifo_bytes;
            av_init_packet(&pkt);
            pkt.stream_index= ost->index;

            switch (ost->st->codec->codec_type) {
            case AVMEDIA_TYPE_AUDIO:
                fifo_bytes = av_fifo_size(ost->fifo);
                ret = 0;
                /* encode any samples remaining in fifo */
                if (fifo_bytes > 0) {
                    int osize = av_get_bytes_per_sample(enc->sample_fmt);
                    int fs_tmp = enc->frame_size;

                    av_fifo_generic_read(ost->fifo, audio_buf, fifo_bytes, NULL);
                    if (enc->codec->capabilities & CODEC_CAP_SMALL_LAST_FRAME) {
                        enc->frame_size = fifo_bytes / (osize * enc->channels);
                    } else { /* pad */
                        int frame_bytes = enc->frame_size*osize*enc->channels;
                        if (allocated_audio_buf_size < frame_bytes)
                            exit_program(1);
                        generate_silence(audio_buf+fifo_bytes, enc->sample_fmt, frame_bytes - fifo_bytes);
                    }

                    ret = avcodec_encode_audio(enc, bit_buffer, bit_buffer_size, (short *)audio_buf);
                    pkt.duration = av_rescale((int64_t)enc->frame_size*ost->st->time_base.den,
                                              ost->st->time_base.num, enc->sample_rate);
                    enc->frame_size = fs_tmp;
                }
                if (ret <= 0) {
                    ret = avcodec_encode_audio(enc, bit_buffer, bit_buffer_size, NULL);
                }
                if (ret < 0) {
                    fprintf(stderr, "Audio encoding failed\n");
                    exit_program(1);
                }
                audio_size += ret;
                pkt.flags |= AV_PKT_FLAG_KEY;
                break;
            case AVMEDIA_TYPE_VIDEO:
                ret = avcodec_encode_video(enc, bit_buffer, bit_buffer_size, NULL);
                if (ret < 0) {
                    fprintf(stderr, "Video encoding failed\n");
                    exit_program(1);
                }
                video_size += ret;
                if(enc->coded_frame && enc->coded_frame->key_frame)
                    pkt.flags |= AV_PKT_FLAG_KEY;
                if (ost->logfile && enc->stats_out) {
                    fprintf(ost->logfile, "%s", enc->stats_out);
                }
                break;
            default:
                ret=-1;
            }

            if (ret <= 0)
                break;
            pkt.data = bit_buffer;
            pkt.size = ret;
            if (enc->coded_frame && enc->coded_frame->pts != AV_NOPTS_VALUE)
                pkt.pts= av_rescale_q(enc->coded_frame->pts, enc->time_base, ost->st->time_base);
            write_frame(os, &pkt, ost->st->codec, ost->bitstream_filters);
        }
    }
}

/* pkt = NULL means EOF (needed to flush decoder buffers) */
static int output_packet(InputStream *ist, int ist_index,
                         OutputStream *ost_table, int nb_ostreams,
                         const AVPacket *pkt)
{
    AVFormatContext *os;
    OutputStream *ost;
    int ret, i;
    int got_output;
    AVFrame picture;
    void *buffer_to_free = NULL;
    static unsigned int samples_size= 0;
    AVSubtitle subtitle, *subtitle_to_free;
    int64_t pkt_pts = AV_NOPTS_VALUE;
#if CONFIG_AVFILTER
    int frame_available;
#endif
    float quality;

    AVPacket avpkt;
    int bps = av_get_bytes_per_sample(ist->st->codec->sample_fmt);

    if(ist->next_pts == AV_NOPTS_VALUE)
        ist->next_pts= ist->pts;

    if (pkt == NULL) {
        /* EOF handling */
        av_init_packet(&avpkt);
        avpkt.data = NULL;
        avpkt.size = 0;
        goto handle_eof;
    } else {
        avpkt = *pkt;
    }

    if(pkt->dts != AV_NOPTS_VALUE)
        ist->next_pts = ist->pts = av_rescale_q(pkt->dts, ist->st->time_base, AV_TIME_BASE_Q);
    if(pkt->pts != AV_NOPTS_VALUE)
        pkt_pts = av_rescale_q(pkt->pts, ist->st->time_base, AV_TIME_BASE_Q);

    //while we have more to decode or while the decoder did output something on EOF
    while (avpkt.size > 0 || (!pkt && got_output)) {
        uint8_t *data_buf, *decoded_data_buf;
        int data_size, decoded_data_size;
    handle_eof:
        ist->pts= ist->next_pts;

        if(avpkt.size && avpkt.size != pkt->size &&
           ((!ist->showed_multi_packet_warning && verbose>0) || verbose>1)){
            fprintf(stderr, "Multiple frames in a packet from stream %d\n", pkt->stream_index);
            ist->showed_multi_packet_warning=1;
        }

        /* decode the packet if needed */
        decoded_data_buf = NULL; /* fail safe */
        decoded_data_size= 0;
        data_buf  = avpkt.data;
        data_size = avpkt.size;
        subtitle_to_free = NULL;
        if (ist->decoding_needed) {
            switch(ist->st->codec->codec_type) {
            case AVMEDIA_TYPE_AUDIO:{
                if(pkt && samples_size < FFMAX(pkt->size*sizeof(*samples), AVCODEC_MAX_AUDIO_FRAME_SIZE)) {
                    samples_size = FFMAX(pkt->size*sizeof(*samples), AVCODEC_MAX_AUDIO_FRAME_SIZE);
                    av_free(samples);
                    samples= av_malloc(samples_size);
                }
                decoded_data_size= samples_size;
                    /* XXX: could avoid copy if PCM 16 bits with same
                       endianness as CPU */
                ret = avcodec_decode_audio3(ist->st->codec, samples, &decoded_data_size,
                                            &avpkt);
                if (ret < 0)
                    return ret;
                avpkt.data += ret;
                avpkt.size -= ret;
                data_size   = ret;
                got_output  = decoded_data_size > 0;
                /* Some bug in mpeg audio decoder gives */
                /* decoded_data_size < 0, it seems they are overflows */
                if (!got_output) {
                    /* no audio frame */
                    continue;
                }
                decoded_data_buf = (uint8_t *)samples;
                ist->next_pts += ((int64_t)AV_TIME_BASE/bps * decoded_data_size) /
                    (ist->st->codec->sample_rate * ist->st->codec->channels);
                break;}
            case AVMEDIA_TYPE_VIDEO:
                    decoded_data_size = (ist->st->codec->width * ist->st->codec->height * 3) / 2;
                    /* XXX: allocate picture correctly */
                    avcodec_get_frame_defaults(&picture);
                    avpkt.pts = pkt_pts;
                    avpkt.dts = ist->pts;
                    pkt_pts = AV_NOPTS_VALUE;

                    ret = avcodec_decode_video2(ist->st->codec,
                                                &picture, &got_output, &avpkt);
                    quality = same_quant ? picture.quality : 0;
                    if (ret < 0)
                        return ret;
                    if (!got_output) {
                        /* no picture yet */
                        goto discard_packet;
                    }
                    ist->next_pts = ist->pts = picture.best_effort_timestamp;
                    if (ist->st->codec->time_base.num != 0) {
                        int ticks= ist->st->parser ? ist->st->parser->repeat_pict+1 : ist->st->codec->ticks_per_frame;
                        ist->next_pts += ((int64_t)AV_TIME_BASE *
                                          ist->st->codec->time_base.num * ticks) /
                            ist->st->codec->time_base.den;
                    }
                    avpkt.size = 0;
                    buffer_to_free = NULL;
                    pre_process_video_frame(ist, (AVPicture *)&picture, &buffer_to_free);
                    break;
            case AVMEDIA_TYPE_SUBTITLE:
                ret = avcodec_decode_subtitle2(ist->st->codec,
                                               &subtitle, &got_output, &avpkt);
                if (ret < 0)
                    return ret;
                if (!got_output) {
                    goto discard_packet;
                }
                subtitle_to_free = &subtitle;
                avpkt.size = 0;
                break;
            default:
                return -1;
            }
        } else {
            switch(ist->st->codec->codec_type) {
            case AVMEDIA_TYPE_AUDIO:
                ist->next_pts += ((int64_t)AV_TIME_BASE * ist->st->codec->frame_size) /
                    ist->st->codec->sample_rate;
                break;
            case AVMEDIA_TYPE_VIDEO:
                if (ist->st->codec->time_base.num != 0) {
                    int ticks= ist->st->parser ? ist->st->parser->repeat_pict+1 : ist->st->codec->ticks_per_frame;
                    ist->next_pts += ((int64_t)AV_TIME_BASE *
                                      ist->st->codec->time_base.num * ticks) /
                        ist->st->codec->time_base.den;
                }
                break;
            }
            ret = avpkt.size;
            avpkt.size = 0;
        }

        // preprocess audio (volume)
        if (ist->st->codec->codec_type == AVMEDIA_TYPE_AUDIO) {
            if (audio_volume != 256) {
                short *volp;
                volp = samples;
                for(i=0;i<(decoded_data_size / sizeof(short));i++) {
                    int v = ((*volp) * audio_volume + 128) >> 8;
                    if (v < -32768) v = -32768;
                    if (v >  32767) v = 32767;
                    *volp++ = v;
                }
            }
        }

        /* frame rate emulation */
        if (rate_emu) {
            int64_t pts = av_rescale(ist->pts, 1000000, AV_TIME_BASE);
            int64_t now = av_gettime() - ist->start;
            if (pts > now)
                usleep(pts - now);
        }
        /* if output time reached then transcode raw format,
           encode packets and output them */
        for (i = 0; i < nb_ostreams; i++) {
            OutputFile *of = &output_files[ost_table[i].file_index];
            int frame_size;

            ost = &ost_table[i];
            if (ost->source_index != ist_index)
                continue;

            if (of->start_time && ist->pts < of->start_time)
                continue;

            if (of->recording_time != INT64_MAX &&
                av_compare_ts(ist->pts, AV_TIME_BASE_Q, of->recording_time + of->start_time,
                              (AVRational){1, 1000000}) >= 0) {
                ost->is_past_recording_time = 1;
                continue;
            }

#if CONFIG_AVFILTER
            if (ist->st->codec->codec_type == AVMEDIA_TYPE_VIDEO &&
                ost->input_video_filter) {
                if (!picture.sample_aspect_ratio.num)
                    picture.sample_aspect_ratio = ist->st->sample_aspect_ratio;
                picture.pts = ist->pts;

                av_vsrc_buffer_add_frame(ost->input_video_filter, &picture, AV_VSRC_BUF_FLAG_OVERWRITE);
            }
            frame_available = ist->st->codec->codec_type != AVMEDIA_TYPE_VIDEO ||
                !ost->output_video_filter || avfilter_poll_frame(ost->output_video_filter->inputs[0]);
            while (frame_available) {
                if (ist->st->codec->codec_type == AVMEDIA_TYPE_VIDEO && ost->output_video_filter) {
                    AVRational ist_pts_tb = ost->output_video_filter->inputs[0]->time_base;
                    if (av_vsink_buffer_get_video_buffer_ref(ost->output_video_filter, &ost->picref, 0) < 0)
                        goto cont;
                    if (ost->picref) {
                        avfilter_fill_frame_from_video_buffer_ref(&picture, ost->picref);
                        ist->pts = av_rescale_q(ost->picref->pts, ist_pts_tb, AV_TIME_BASE_Q);
                    }
                }
#endif
                os = output_files[ost->file_index].ctx;

                /* set the input output pts pairs */
                //ost->sync_ipts = (double)(ist->pts + input_files[ist->file_index].ts_offset - start_time)/ AV_TIME_BASE;

                if (ost->encoding_needed) {
                    av_assert0(ist->decoding_needed);
                    switch(ost->st->codec->codec_type) {
                    case AVMEDIA_TYPE_AUDIO:
                        do_audio_out(os, ost, ist, decoded_data_buf, decoded_data_size);
                        break;
                    case AVMEDIA_TYPE_VIDEO:
#if CONFIG_AVFILTER
                        if (ost->picref->video && !ost->frame_aspect_ratio)
                            ost->st->codec->sample_aspect_ratio = ost->picref->video->sample_aspect_ratio;
#endif
                        do_video_out(os, ost, ist, &picture, &frame_size,
                                        same_quant ? quality : ost->st->codec->global_quality);
                        if (vstats_filename && frame_size)
                            do_video_stats(os, ost, frame_size);
                        break;
                    case AVMEDIA_TYPE_SUBTITLE:
                        do_subtitle_out(os, ost, ist, &subtitle,
                                        pkt->pts);
                        break;
                    default:
                        abort();
                    }
                } else {
                    AVFrame avframe; //FIXME/XXX remove this
                    AVPicture pict;
                    AVPacket opkt;
                    int64_t ost_tb_start_time= av_rescale_q(of->start_time, AV_TIME_BASE_Q, ost->st->time_base);
                    av_init_packet(&opkt);

                    if ((!ost->frame_number && !(pkt->flags & AV_PKT_FLAG_KEY)) && !copy_initial_nonkeyframes)
#if !CONFIG_AVFILTER
                        continue;
#else
                        goto cont;
#endif

                    /* no reencoding needed : output the packet directly */
                    /* force the input stream PTS */

                    avcodec_get_frame_defaults(&avframe);
                    ost->st->codec->coded_frame= &avframe;
                    avframe.key_frame = pkt->flags & AV_PKT_FLAG_KEY;

                    if(ost->st->codec->codec_type == AVMEDIA_TYPE_AUDIO)
                        audio_size += data_size;
                    else if (ost->st->codec->codec_type == AVMEDIA_TYPE_VIDEO) {
                        video_size += data_size;
                        ost->sync_opts++;
                    }

                    opkt.stream_index= ost->index;
                    if(pkt->pts != AV_NOPTS_VALUE)
                        opkt.pts= av_rescale_q(pkt->pts, ist->st->time_base, ost->st->time_base) - ost_tb_start_time;
                    else
                        opkt.pts= AV_NOPTS_VALUE;

                    if (pkt->dts == AV_NOPTS_VALUE)
                        opkt.dts = av_rescale_q(ist->pts, AV_TIME_BASE_Q, ost->st->time_base);
                    else
                        opkt.dts = av_rescale_q(pkt->dts, ist->st->time_base, ost->st->time_base);
                    opkt.dts -= ost_tb_start_time;

                    opkt.duration = av_rescale_q(pkt->duration, ist->st->time_base, ost->st->time_base);
                    opkt.flags= pkt->flags;

                    //FIXME remove the following 2 lines they shall be replaced by the bitstream filters
                    if(   ost->st->codec->codec_id != CODEC_ID_H264
                       && ost->st->codec->codec_id != CODEC_ID_MPEG1VIDEO
                       && ost->st->codec->codec_id != CODEC_ID_MPEG2VIDEO
                       ) {
                        if(av_parser_change(ist->st->parser, ost->st->codec, &opkt.data, &opkt.size, data_buf, data_size, pkt->flags & AV_PKT_FLAG_KEY))
                            opkt.destruct= av_destruct_packet;
                    } else {
                        opkt.data = data_buf;
                        opkt.size = data_size;
                    }

                    if (os->oformat->flags & AVFMT_RAWPICTURE) {
                        /* store AVPicture in AVPacket, as expected by the output format */
                        avpicture_fill(&pict, opkt.data, ost->st->codec->pix_fmt, ost->st->codec->width, ost->st->codec->height);
                        opkt.data = (uint8_t *)&pict;
                        opkt.size = sizeof(AVPicture);
                        opkt.flags |= AV_PKT_FLAG_KEY;
                    }
                    write_frame(os, &opkt, ost->st->codec, ost->bitstream_filters);
                    ost->st->codec->frame_number++;
                    ost->frame_number++;
                    av_free_packet(&opkt);
                }
#if CONFIG_AVFILTER
                cont:
                frame_available = (ist->st->codec->codec_type == AVMEDIA_TYPE_VIDEO) &&
                                   ost->output_video_filter && avfilter_poll_frame(ost->output_video_filter->inputs[0]);
                if (ost->picref)
                    avfilter_unref_buffer(ost->picref);
            }
#endif
            }

        av_free(buffer_to_free);
        /* XXX: allocate the subtitles in the codec ? */
        if (subtitle_to_free) {
            avsubtitle_free(subtitle_to_free);
            subtitle_to_free = NULL;
        }
    }
 discard_packet:

    return 0;
}

static void print_sdp(OutputFile *output_files, int n)
{
    char sdp[2048];
    int i;
    AVFormatContext **avc = av_malloc(sizeof(*avc)*n);

    if (!avc)
        exit_program(1);
    for (i = 0; i < n; i++)
        avc[i] = output_files[i].ctx;

    av_sdp_create(avc, n, sdp, sizeof(sdp));
    printf("SDP:\n%s\n", sdp);
    fflush(stdout);
    av_freep(&avc);
}

static int init_input_stream(int ist_index, OutputStream *output_streams, int nb_output_streams,
                             char *error, int error_len)
{
    int i;
    InputStream *ist = &input_streams[ist_index];
    if (ist->decoding_needed) {
        AVCodec *codec = ist->dec;
        if (!codec)
            codec = avcodec_find_decoder(ist->st->codec->codec_id);
        if (!codec) {
            snprintf(error, sizeof(error), "Decoder (codec id %d) not found for input stream #%d.%d",
                    ist->st->codec->codec_id, ist->file_index, ist->st->index);
            return AVERROR(EINVAL);
        }

        if (avcodec_open2(ist->st->codec, codec, &ist->opts) < 0) {
            snprintf(error, sizeof(error), "Error while opening decoder for input stream #%d.%d",
                    ist->file_index, ist->st->index);
            return AVERROR(EINVAL);
        }
        assert_codec_experimental(ist->st->codec, 0);
        assert_avoptions(ist->opts);
    }

    ist->pts = ist->st->avg_frame_rate.num ? - ist->st->codec->has_b_frames*AV_TIME_BASE / av_q2d(ist->st->avg_frame_rate) : 0;
    ist->next_pts = AV_NOPTS_VALUE;
    ist->is_start = 1;

    return 0;
}

static int transcode_init(OutputFile *output_files,
                          int nb_output_files,
                          InputFile *input_files,
                          int nb_input_files)
{
<<<<<<< HEAD
    int ret = 0, i, step;
    AVFormatContext *is, *os;
=======
    int ret = 0, i;
    AVFormatContext *os;
>>>>>>> ccb919e3
    AVCodecContext *codec, *icodec;
    OutputStream *ost;
    InputStream *ist;
    char error[1024];
    int key;
    int want_sdp = 1;

    if (rate_emu)
        for (i = 0; i < nb_input_streams; i++)
            input_streams[i].start = av_gettime();

    /* output stream init */
    for(i=0;i<nb_output_files;i++) {
        os = output_files[i].ctx;
        if (!os->nb_streams && !(os->oformat->flags & AVFMT_NOSTREAMS)) {
            av_dump_format(os, i, os->filename, 1);
            fprintf(stderr, "Output file #%d does not contain any stream\n", i);
            return AVERROR(EINVAL);
        }
    }

    /* for each output stream, we compute the right encoding parameters */
    for (i = 0; i < nb_output_streams; i++) {
        ost = &output_streams[i];
        os = output_files[ost->file_index].ctx;
        ist = &input_streams[ost->source_index];

        codec = ost->st->codec;
        icodec = ist->st->codec;

        ost->st->disposition = ist->st->disposition;
        codec->bits_per_raw_sample= icodec->bits_per_raw_sample;
        codec->chroma_sample_location = icodec->chroma_sample_location;

        if (ost->st->stream_copy) {
            uint64_t extra_size = (uint64_t)icodec->extradata_size + FF_INPUT_BUFFER_PADDING_SIZE;

            if (extra_size > INT_MAX) {
                return AVERROR(EINVAL);
            }

            /* if stream_copy is selected, no need to decode or encode */
            codec->codec_id = icodec->codec_id;
            codec->codec_type = icodec->codec_type;

            if(!codec->codec_tag){
                if(   !os->oformat->codec_tag
                   || av_codec_get_id (os->oformat->codec_tag, icodec->codec_tag) == codec->codec_id
                   || av_codec_get_tag(os->oformat->codec_tag, icodec->codec_id) <= 0)
                    codec->codec_tag = icodec->codec_tag;
            }

            codec->bit_rate = icodec->bit_rate;
            codec->rc_max_rate    = icodec->rc_max_rate;
            codec->rc_buffer_size = icodec->rc_buffer_size;
            codec->extradata= av_mallocz(extra_size);
            if (!codec->extradata) {
                return AVERROR(ENOMEM);
            }
            memcpy(codec->extradata, icodec->extradata, icodec->extradata_size);
            codec->extradata_size= icodec->extradata_size;

            codec->time_base = ist->st->time_base;
            if(!strcmp(os->oformat->name, "avi")) {
                if(!copy_tb && av_q2d(icodec->time_base)*icodec->ticks_per_frame > 2*av_q2d(ist->st->time_base) && av_q2d(ist->st->time_base) < 1.0/500){
                    codec->time_base = icodec->time_base;
                    codec->time_base.num *= icodec->ticks_per_frame;
                    codec->time_base.den *= 2;
                }
            } else if(!(os->oformat->flags & AVFMT_VARIABLE_FPS)) {
                if(!copy_tb && av_q2d(icodec->time_base)*icodec->ticks_per_frame > av_q2d(ist->st->time_base) && av_q2d(ist->st->time_base) < 1.0/500){
                    codec->time_base = icodec->time_base;
                    codec->time_base.num *= icodec->ticks_per_frame;
                }
            }
            av_reduce(&codec->time_base.num, &codec->time_base.den,
                        codec->time_base.num, codec->time_base.den, INT_MAX);

            switch(codec->codec_type) {
            case AVMEDIA_TYPE_AUDIO:
                if(audio_volume != 256) {
                    fprintf(stderr,"-acodec copy and -vol are incompatible (frames are not decoded)\n");
                    exit_program(1);
                }
                codec->channel_layout = icodec->channel_layout;
                codec->sample_rate = icodec->sample_rate;
                codec->channels = icodec->channels;
                codec->frame_size = icodec->frame_size;
                codec->audio_service_type = icodec->audio_service_type;
                codec->block_align= icodec->block_align;
                if(codec->block_align == 1 && codec->codec_id == CODEC_ID_MP3)
                    codec->block_align= 0;
                if(codec->codec_id == CODEC_ID_AC3)
                    codec->block_align= 0;
                break;
            case AVMEDIA_TYPE_VIDEO:
                codec->pix_fmt = icodec->pix_fmt;
                codec->width = icodec->width;
                codec->height = icodec->height;
                codec->has_b_frames = icodec->has_b_frames;
                if (!codec->sample_aspect_ratio.num) {
                    codec->sample_aspect_ratio =
                    ost->st->sample_aspect_ratio =
                        ist->st->sample_aspect_ratio.num ? ist->st->sample_aspect_ratio :
                        ist->st->codec->sample_aspect_ratio.num ?
                        ist->st->codec->sample_aspect_ratio : (AVRational){0, 1};
                }
                break;
            case AVMEDIA_TYPE_SUBTITLE:
                codec->width = icodec->width;
                codec->height = icodec->height;
                break;
            case AVMEDIA_TYPE_DATA:
                break;
            default:
                abort();
            }
        } else {
            if (!ost->enc)
                ost->enc = avcodec_find_encoder(ost->st->codec->codec_id);
            switch(codec->codec_type) {
            case AVMEDIA_TYPE_AUDIO:
                ost->fifo= av_fifo_alloc(1024);
                if (!ost->fifo) {
                    return AVERROR(ENOMEM);
                }
                ost->reformat_pair = MAKE_SFMT_PAIR(AV_SAMPLE_FMT_NONE,AV_SAMPLE_FMT_NONE);
                if (!codec->sample_rate) {
                    codec->sample_rate = icodec->sample_rate;
                }
                choose_sample_rate(ost->st, ost->enc);
                codec->time_base = (AVRational){1, codec->sample_rate};
                if (codec->sample_fmt == AV_SAMPLE_FMT_NONE)
                    codec->sample_fmt = icodec->sample_fmt;
                choose_sample_fmt(ost->st, ost->enc);
                if (!codec->channels) {
                    codec->channels = icodec->channels;
                    codec->channel_layout = icodec->channel_layout;
                }
                if (av_get_channel_layout_nb_channels(codec->channel_layout) != codec->channels)
                    codec->channel_layout = 0;
                ost->audio_resample = codec->sample_rate != icodec->sample_rate || audio_sync_method > 1;
                icodec->request_channels = codec->channels;
                ist->decoding_needed = 1;
                ost->encoding_needed = 1;
                ost->resample_sample_fmt  = icodec->sample_fmt;
                ost->resample_sample_rate = icodec->sample_rate;
                ost->resample_channels    = icodec->channels;
                break;
            case AVMEDIA_TYPE_VIDEO:
                if (codec->pix_fmt == PIX_FMT_NONE)
                    codec->pix_fmt = icodec->pix_fmt;
                choose_pixel_fmt(ost->st, ost->enc);

                if (ost->st->codec->pix_fmt == PIX_FMT_NONE) {
                    fprintf(stderr, "Video pixel format is unknown, stream cannot be encoded\n");
                    exit_program(1);
                }

                if (!codec->width || !codec->height) {
                    codec->width  = icodec->width;
                    codec->height = icodec->height;
                }

                ost->video_resample = codec->width   != icodec->width  ||
                                      codec->height  != icodec->height ||
                                      codec->pix_fmt != icodec->pix_fmt;
                if (ost->video_resample) {
                    codec->bits_per_raw_sample= frame_bits_per_raw_sample;
                }

                ost->resample_height = icodec->height;
                ost->resample_width  = icodec->width;
                ost->resample_pix_fmt= icodec->pix_fmt;
                ost->encoding_needed = 1;
                ist->decoding_needed = 1;

                if (!ost->frame_rate.num)
                    ost->frame_rate = ist->st->r_frame_rate.num ? ist->st->r_frame_rate : (AVRational){25,1};
                if (ost->enc && ost->enc->supported_framerates && !force_fps) {
                    int idx = av_find_nearest_q_idx(ost->frame_rate, ost->enc->supported_framerates);
                    ost->frame_rate = ost->enc->supported_framerates[idx];
                }
                codec->time_base = (AVRational){ost->frame_rate.den, ost->frame_rate.num};
                if(   av_q2d(codec->time_base) < 0.001 && video_sync_method
                   && (video_sync_method==1 || (video_sync_method<0 && !(os->oformat->flags & AVFMT_VARIABLE_FPS)))){
                    av_log(os, AV_LOG_WARNING, "Frame rate very high for a muxer not effciciently supporting it.\n"
                                               "Please consider specifiying a lower framerate, a different muxer or -vsync 2\n");
                }

#if CONFIG_AVFILTER
                if (configure_video_filters(ist, ost)) {
                    fprintf(stderr, "Error opening filters!\n");
                    exit(1);
                }
#endif
                break;
            case AVMEDIA_TYPE_SUBTITLE:
                ost->encoding_needed = 1;
                ist->decoding_needed = 1;
                break;
            default:
                abort();
                break;
            }
            /* two pass mode */
            if (ost->encoding_needed && codec->codec_id != CODEC_ID_H264 &&
                (codec->flags & (CODEC_FLAG_PASS1 | CODEC_FLAG_PASS2))) {
                char logfilename[1024];
                FILE *f;

                snprintf(logfilename, sizeof(logfilename), "%s-%d.log",
                         pass_logfilename_prefix ? pass_logfilename_prefix : DEFAULT_PASS_LOGFILENAME_PREFIX,
                         i);
                if (codec->flags & CODEC_FLAG_PASS1) {
                    f = fopen(logfilename, "wb");
                    if (!f) {
                        fprintf(stderr, "Cannot write log file '%s' for pass-1 encoding: %s\n", logfilename, strerror(errno));
                        exit_program(1);
                    }
                    ost->logfile = f;
                } else {
                    char  *logbuffer;
                    size_t logbuffer_size;
                    if (read_file(logfilename, &logbuffer, &logbuffer_size) < 0) {
                        fprintf(stderr, "Error reading log file '%s' for pass-2 encoding\n", logfilename);
                        exit_program(1);
                    }
                    codec->stats_in = logbuffer;
                }
            }
        }
        if(codec->codec_type == AVMEDIA_TYPE_VIDEO){
            /* maximum video buffer size is 6-bytes per pixel, plus DPX header size */
            int size= codec->width * codec->height;
            bit_buffer_size= FFMAX(bit_buffer_size, 6*size + 1664);
        }
    }

    if (!bit_buffer)
        bit_buffer = av_malloc(bit_buffer_size);
    if (!bit_buffer) {
        fprintf(stderr, "Cannot allocate %d bytes output buffer\n",
                bit_buffer_size);
        return AVERROR(ENOMEM);
    }

    /* open each encoder */
    for (i = 0; i < nb_output_streams; i++) {
        ost = &output_streams[i];
        if (ost->encoding_needed) {
            AVCodec *codec = ost->enc;
            AVCodecContext *dec = input_streams[ost->source_index].st->codec;
            if (!codec) {
                snprintf(error, sizeof(error), "Encoder (codec id %d) not found for output stream #%d.%d",
                         ost->st->codec->codec_id, ost->file_index, ost->index);
                ret = AVERROR(EINVAL);
                goto dump_format;
            }
            if (dec->subtitle_header) {
                ost->st->codec->subtitle_header = av_malloc(dec->subtitle_header_size);
                if (!ost->st->codec->subtitle_header) {
                    ret = AVERROR(ENOMEM);
                    goto dump_format;
                }
                memcpy(ost->st->codec->subtitle_header, dec->subtitle_header, dec->subtitle_header_size);
                ost->st->codec->subtitle_header_size = dec->subtitle_header_size;
            }
            if (avcodec_open2(ost->st->codec, codec, &ost->opts) < 0) {
                snprintf(error, sizeof(error), "Error while opening encoder for output stream #%d.%d - maybe incorrect parameters such as bit_rate, rate, width or height",
                        ost->file_index, ost->index);
                ret = AVERROR(EINVAL);
                goto dump_format;
            }
            assert_codec_experimental(ost->st->codec, 1);
            assert_avoptions(ost->opts);
            if (ost->st->codec->bit_rate && ost->st->codec->bit_rate < 1000)
                av_log(NULL, AV_LOG_WARNING, "The bitrate parameter is set too low."
                                             "It takes bits/s as argument, not kbits/s\n");
            extra_size += ost->st->codec->extradata_size;
        }
    }

    /* init input streams */
    for (i = 0; i < nb_input_streams; i++)
        if ((ret = init_input_stream(i, output_streams, nb_output_streams, error, sizeof(error)) < 0))
            goto dump_format;

    /* open files and write file headers */
    for (i = 0; i < nb_output_files; i++) {
        os = output_files[i].ctx;
        if (avformat_write_header(os, &output_files[i].opts) < 0) {
            snprintf(error, sizeof(error), "Could not write header for output file #%d (incorrect codec parameters ?)", i);
            ret = AVERROR(EINVAL);
            goto dump_format;
        }
//        assert_avoptions(output_files[i].opts);
        if (strcmp(os->oformat->name, "rtp")) {
            want_sdp = 0;
        }
    }

 dump_format:
    /* dump the file output parameters - cannot be done before in case
       of stream copy */
    for(i=0;i<nb_output_files;i++) {
        av_dump_format(output_files[i].ctx, i, output_files[i].ctx->filename, 1);
    }

    /* dump the stream mapping */
    if (verbose >= 0) {
        fprintf(stderr, "Stream mapping:\n");
        for (i = 0; i < nb_output_streams;i ++) {
            ost = &output_streams[i];
            fprintf(stderr, "  Stream #%d.%d -> #%d.%d",
                    input_streams[ost->source_index].file_index,
                    input_streams[ost->source_index].st->index,
                    ost->file_index,
                    ost->index);
            if (ost->sync_ist != &input_streams[ost->source_index])
                fprintf(stderr, " [sync #%d.%d]",
                        ost->sync_ist->file_index,
                        ost->sync_ist->st->index);
            if (ost->st->stream_copy)
                fprintf(stderr, " (copy)");
            fprintf(stderr, "\n");
        }
    }

    if (ret) {
        fprintf(stderr, "%s\n", error);
        return ret;
    }

    if (want_sdp) {
        print_sdp(output_files, nb_output_files);
    }

<<<<<<< HEAD
    if (!using_stdin) {
        if(verbose >= 0)
            fprintf(stderr, "Press [q] to stop, [?] for help\n");
        avio_set_interrupt_cb(decode_interrupt_cb);
    }
=======
    return 0;
}

/*
 * The following code is the main loop of the file converter
 */
static int transcode(OutputFile *output_files,
                     int nb_output_files,
                     InputFile *input_files,
                     int nb_input_files)
{
    int ret, i;
    AVFormatContext *is, *os;
    OutputStream *ost;
    InputStream *ist;
    uint8_t *no_packet;
    int no_packet_count=0;
    int64_t timer_start;

    if (!(no_packet = av_mallocz(nb_input_files)))
        exit_program(1);

    ret = transcode_init(output_files, nb_output_files, input_files, nb_input_files);
    if (ret < 0)
        goto fail;

    if (verbose >= 0)
        fprintf(stderr, "Press ctrl-c to stop encoding\n");
>>>>>>> ccb919e3
    term_init();

    timer_start = av_gettime();

    for(; received_sigterm == 0;) {
        int file_index, ist_index;
        AVPacket pkt;
        int64_t ipts_min;
        double opts_min;

    redo:
        ipts_min = INT64_MAX;
        opts_min= 1e100;
        /* if 'q' pressed, exits */
        if (!using_stdin) {
            if (q_pressed)
                break;
            /* read_key() returns 0 on EOF */
            key = read_key();
            if (key == 'q')
                break;
            if (key == '+') verbose++;
            if (key == '-') verbose--;
            if (key == 's') qp_hist     ^= 1;
            if (key == 'h'){
                if (do_hex_dump){
                    do_hex_dump = do_pkt_dump = 0;
                } else if(do_pkt_dump){
                    do_hex_dump = 1;
                } else
                    do_pkt_dump = 1;
                av_log_set_level(AV_LOG_DEBUG);
            }
            if (key == 'd' || key == 'D'){
                int debug=0;
                if(key == 'D') {
                    debug = input_streams[0].st->codec->debug<<1;
                    if(!debug) debug = 1;
                    while(debug & (FF_DEBUG_DCT_COEFF|FF_DEBUG_VIS_QP|FF_DEBUG_VIS_MB_TYPE)) //unsupported, would just crash
                        debug += debug;
                }else
                    scanf("%d", &debug);
                for(i=0;i<nb_input_streams;i++) {
                    input_streams[i].st->codec->debug = debug;
                }
                for(i=0;i<nb_output_streams;i++) {
                    ost = &output_streams[i];
                    ost->st->codec->debug = debug;
                }
                if(debug) av_log_set_level(AV_LOG_DEBUG);
                fprintf(stderr,"debug=%d\n", debug);
            }
            if (key == '?'){
                fprintf(stderr, "key    function\n"
                                "?      show this help\n"
                                "+      increase verbosity\n"
                                "-      decrease verbosity\n"
                                "D      cycle through available debug modes\n"
                                "h      dump packets/hex press to cycle through the 3 states\n"
                                "q      quit\n"
                                "s      Show QP histogram\n"
                );
            }
        }

        /* select the stream that we must read now by looking at the
           smallest output pts */
        file_index = -1;
        for (i = 0; i < nb_output_streams; i++) {
            OutputFile *of;
            int64_t ipts;
            double  opts;
            ost = &output_streams[i];
            of = &output_files[ost->file_index];
            os = output_files[ost->file_index].ctx;
            ist = &input_streams[ost->source_index];
            if (ost->is_past_recording_time || no_packet[ist->file_index] ||
                (os->pb && avio_tell(os->pb) >= of->limit_filesize))
                continue;
            opts = ost->st->pts.val * av_q2d(ost->st->time_base);
            ipts = ist->pts;
            if (!input_files[ist->file_index].eof_reached){
                if(ipts < ipts_min) {
                    ipts_min = ipts;
                    if(input_sync ) file_index = ist->file_index;
                }
                if(opts < opts_min) {
                    opts_min = opts;
                    if(!input_sync) file_index = ist->file_index;
                }
            }
            if(ost->frame_number >= max_frames[ost->st->codec->codec_type]){
                file_index= -1;
                break;
            }
        }
        /* if none, if is finished */
        if (file_index < 0) {
            if(no_packet_count){
                no_packet_count=0;
                memset(no_packet, 0, nb_input_files);
                usleep(10000);
                continue;
            }
            break;
        }

        /* read a frame from it and output it in the fifo */
        is = input_files[file_index].ctx;
        ret= av_read_frame(is, &pkt);
        if(ret == AVERROR(EAGAIN)){
            no_packet[file_index]=1;
            no_packet_count++;
            continue;
        }
        if (ret < 0) {
            input_files[file_index].eof_reached = 1;
            if (opt_shortest)
                break;
            else
                continue;
        }

        no_packet_count=0;
        memset(no_packet, 0, nb_input_files);

        if (do_pkt_dump) {
            av_pkt_dump_log2(NULL, AV_LOG_DEBUG, &pkt, do_hex_dump,
                             is->streams[pkt.stream_index]);
        }
        /* the following test is needed in case new streams appear
           dynamically in stream : we ignore them */
        if (pkt.stream_index >= input_files[file_index].nb_streams)
            goto discard_packet;
        ist_index = input_files[file_index].ist_index + pkt.stream_index;
        ist = &input_streams[ist_index];
        if (ist->discard)
            goto discard_packet;

        if (pkt.dts != AV_NOPTS_VALUE)
            pkt.dts += av_rescale_q(input_files[ist->file_index].ts_offset, AV_TIME_BASE_Q, ist->st->time_base);
        if (pkt.pts != AV_NOPTS_VALUE)
            pkt.pts += av_rescale_q(input_files[ist->file_index].ts_offset, AV_TIME_BASE_Q, ist->st->time_base);

        if (ist->ts_scale) {
            if(pkt.pts != AV_NOPTS_VALUE)
                pkt.pts *= ist->ts_scale;
            if(pkt.dts != AV_NOPTS_VALUE)
                pkt.dts *= ist->ts_scale;
        }

//        fprintf(stderr, "next:%"PRId64" dts:%"PRId64" off:%"PRId64" %d\n", ist->next_pts, pkt.dts, input_files[ist->file_index].ts_offset, ist->st->codec->codec_type);
        if (pkt.dts != AV_NOPTS_VALUE && ist->next_pts != AV_NOPTS_VALUE
            && (is->iformat->flags & AVFMT_TS_DISCONT)) {
            int64_t pkt_dts= av_rescale_q(pkt.dts, ist->st->time_base, AV_TIME_BASE_Q);
            int64_t delta= pkt_dts - ist->next_pts;
            if((FFABS(delta) > 1LL*dts_delta_threshold*AV_TIME_BASE || pkt_dts+1<ist->pts)&& !copy_ts){
                input_files[ist->file_index].ts_offset -= delta;
                if (verbose > 2)
                    fprintf(stderr, "timestamp discontinuity %"PRId64", new offset= %"PRId64"\n",
                            delta, input_files[ist->file_index].ts_offset);
                pkt.dts-= av_rescale_q(delta, AV_TIME_BASE_Q, ist->st->time_base);
                if(pkt.pts != AV_NOPTS_VALUE)
                    pkt.pts-= av_rescale_q(delta, AV_TIME_BASE_Q, ist->st->time_base);
            }
        }

        //fprintf(stderr,"read #%d.%d size=%d\n", ist->file_index, ist->st->index, pkt.size);
        if (output_packet(ist, ist_index, output_streams, nb_output_streams, &pkt) < 0) {

            if (verbose >= 0)
                fprintf(stderr, "Error while decoding stream #%d.%d\n",
                        ist->file_index, ist->st->index);
            if (exit_on_error)
                exit_program(1);
            av_free_packet(&pkt);
            goto redo;
        }

    discard_packet:
        av_free_packet(&pkt);

        /* dump report by using the output first video and audio streams */
        print_report(output_files, output_streams, nb_output_streams, 0, timer_start);
    }

    /* at the end of stream, we must flush the decoder buffers */
    for (i = 0; i < nb_input_streams; i++) {
        ist = &input_streams[i];
        if (ist->decoding_needed) {
            output_packet(ist, i, output_streams, nb_output_streams, NULL);
        }
    }
    flush_encoders(output_streams, nb_output_streams);

    term_exit();

    /* write the trailer if needed and close file */
    for(i=0;i<nb_output_files;i++) {
        os = output_files[i].ctx;
        av_write_trailer(os);
    }

    /* dump report by using the first video and audio streams */
    print_report(output_files, output_streams, nb_output_streams, 1, timer_start);

    /* close each encoder */
    for (i = 0; i < nb_output_streams; i++) {
        ost = &output_streams[i];
        if (ost->encoding_needed) {
            av_freep(&ost->st->codec->stats_in);
            avcodec_close(ost->st->codec);
        }
#if CONFIG_AVFILTER
        avfilter_graph_free(&ost->graph);
#endif
    }

    /* close each decoder */
    for (i = 0; i < nb_input_streams; i++) {
        ist = &input_streams[i];
        if (ist->decoding_needed) {
            avcodec_close(ist->st->codec);
        }
    }

    /* finished ! */
    ret = 0;

 fail:
    av_freep(&bit_buffer);
    av_freep(&no_packet);

    if (output_streams) {
        for (i = 0; i < nb_output_streams; i++) {
            ost = &output_streams[i];
            if (ost) {
                if (ost->st->stream_copy)
                    av_freep(&ost->st->codec->extradata);
                if (ost->logfile) {
                    fclose(ost->logfile);
                    ost->logfile = NULL;
                }
                av_fifo_free(ost->fifo); /* works even if fifo is not
                                             initialized but set to zero */
                av_freep(&ost->st->codec->subtitle_header);
                av_free(ost->resample_frame.data[0]);
                av_free(ost->forced_kf_pts);
                if (ost->video_resample)
                    sws_freeContext(ost->img_resample_ctx);
                if (ost->resample)
                    audio_resample_close(ost->resample);
                if (ost->reformat_ctx)
                    av_audio_convert_free(ost->reformat_ctx);
                av_dict_free(&ost->opts);
            }
        }
    }
    return ret;
}

static int opt_format(const char *opt, const char *arg)
{
    last_asked_format = arg;
    return 0;
}

static int opt_video_rc_override_string(const char *opt, const char *arg)
{
    video_rc_override_string = arg;
    return 0;
}

static int opt_me_threshold(const char *opt, const char *arg)
{
    me_threshold = parse_number_or_die(opt, arg, OPT_INT64, INT_MIN, INT_MAX);
    return 0;
}

static int opt_verbose(const char *opt, const char *arg)
{
    verbose = parse_number_or_die(opt, arg, OPT_INT64, -10, 10);
    return 0;
}

static int opt_frame_rate(const char *opt, const char *arg)
{
    if (av_parse_video_rate(&frame_rate, arg) < 0) {
        fprintf(stderr, "Incorrect value for %s: %s\n", opt, arg);
        exit_program(1);
    }
    return 0;
}

static int opt_frame_crop(const char *opt, const char *arg)
{
    fprintf(stderr, "Option '%s' has been removed, use the crop filter instead\n", opt);
    return AVERROR(EINVAL);
}

static int opt_frame_size(const char *opt, const char *arg)
{
    if (av_parse_video_size(&frame_width, &frame_height, arg) < 0) {
        fprintf(stderr, "Incorrect frame size\n");
        return AVERROR(EINVAL);
    }
    return 0;
}

static int opt_pad(const char *opt, const char *arg) {
    fprintf(stderr, "Option '%s' has been removed, use the pad filter instead\n", opt);
    return -1;
}

static int opt_frame_pix_fmt(const char *opt, const char *arg)
{
    if (strcmp(arg, "list")) {
        frame_pix_fmt = av_get_pix_fmt(arg);
        if (frame_pix_fmt == PIX_FMT_NONE) {
            fprintf(stderr, "Unknown pixel format requested: %s\n", arg);
            return AVERROR(EINVAL);
        }
    } else {
        opt_pix_fmts(NULL, NULL);
        exit_program(0);
    }
    return 0;
}

static int opt_frame_aspect_ratio(const char *opt, const char *arg)
{
    int x = 0, y = 0;
    double ar = 0;
    const char *p;
    char *end;

    p = strchr(arg, ':');
    if (p) {
        x = strtol(arg, &end, 10);
        if (end == p)
            y = strtol(end+1, &end, 10);
        if (x > 0 && y > 0)
            ar = (double)x / (double)y;
    } else
        ar = strtod(arg, NULL);

    if (!ar) {
        fprintf(stderr, "Incorrect aspect ratio specification.\n");
        return AVERROR(EINVAL);
    }
    frame_aspect_ratio = ar;
    return 0;
}

static int opt_metadata(const char *opt, const char *arg)
{
    char *mid= strchr(arg, '=');

    if(!mid){
        fprintf(stderr, "Missing =\n");
        exit_program(1);
    }
    *mid++= 0;

    av_dict_set(&metadata, arg, mid, 0);

    return 0;
}

static int opt_qscale(const char *opt, const char *arg)
{
    video_qscale = parse_number_or_die(opt, arg, OPT_FLOAT, 0, 255);
    if (video_qscale <= 0 || video_qscale > 255) {
        fprintf(stderr, "qscale must be > 0.0 and <= 255\n");
        return AVERROR(EINVAL);
    }
    return 0;
}

static int opt_top_field_first(const char *opt, const char *arg)
{
    top_field_first = parse_number_or_die(opt, arg, OPT_INT, 0, 1);
    return opt_default(opt, arg);
}

static int opt_thread_count(const char *opt, const char *arg)
{
    thread_count= parse_number_or_die(opt, arg, OPT_INT64, 0, INT_MAX);
#if !HAVE_THREADS
    if (verbose >= 0)
        fprintf(stderr, "Warning: not compiled with thread support, using thread emulation\n");
#endif
    return 0;
}

static int opt_audio_sample_fmt(const char *opt, const char *arg)
{
    if (strcmp(arg, "list")) {
        audio_sample_fmt = av_get_sample_fmt(arg);
        if (audio_sample_fmt == AV_SAMPLE_FMT_NONE) {
            av_log(NULL, AV_LOG_ERROR, "Invalid sample format '%s'\n", arg);
            return AVERROR(EINVAL);
        }
    } else {
        int i;
        char fmt_str[128];
        for (i = -1; i < AV_SAMPLE_FMT_NB; i++)
            printf("%s\n", av_get_sample_fmt_string(fmt_str, sizeof(fmt_str), i));
        exit_program(0);
    }
    return 0;
}

static int opt_audio_rate(const char *opt, const char *arg)
{
    audio_sample_rate = parse_number_or_die(opt, arg, OPT_INT64, 0, INT_MAX);
    return 0;
}

static int opt_audio_channels(const char *opt, const char *arg)
{
    audio_channels = parse_number_or_die(opt, arg, OPT_INT64, 0, INT_MAX);
    return 0;
}

static int opt_codec(const char *opt, const char *arg)
{
    return av_dict_set(&codec_names, opt, arg, 0);
}

static int opt_audio_codec(const char *opt, const char *arg)
{
    return opt_codec("codec:a", arg);
}

static int opt_video_codec(const char *opt, const char *arg)
{
    return opt_codec("codec:v", arg);
}

static int opt_subtitle_codec(const char *opt, const char *arg)
{
    return opt_codec("codec:s", arg);
}

static int opt_data_codec(const char *opt, const char *arg)
{
    return opt_codec("codec:d", arg);
}

static int opt_codec_tag(const char *opt, const char *arg)
{
    char *tail;
    uint32_t *codec_tag;

    codec_tag = !strcmp(opt, "atag") ? &audio_codec_tag :
                !strcmp(opt, "vtag") ? &video_codec_tag :
                !strcmp(opt, "stag") ? &subtitle_codec_tag : NULL;
    if (!codec_tag)
        return -1;

    *codec_tag = strtol(arg, &tail, 0);
    if (!tail || *tail)
        *codec_tag = AV_RL32(arg);

    return 0;
}

static int opt_map(const char *opt, const char *arg)
{
    StreamMap *m = NULL;
    int i, negative = 0, file_idx;
    int sync_file_idx = -1, sync_stream_idx;
    char *p, *sync;
    char *map;

    if (*arg == '-') {
        negative = 1;
        arg++;
    }
    map = av_strdup(arg);

    /* parse sync stream first, just pick first matching stream */
    if (sync = strchr(map, ',')) {
        *sync = 0;
        sync_file_idx = strtol(sync + 1, &sync, 0);
        if (sync_file_idx >= nb_input_files || sync_file_idx < 0) {
            av_log(NULL, AV_LOG_ERROR, "Invalid sync file index: %d.\n", sync_file_idx);
            exit_program(1);
        }
        if (*sync)
            sync++;
        for (i = 0; i < input_files[sync_file_idx].ctx->nb_streams; i++)
            if (check_stream_specifier(input_files[sync_file_idx].ctx,
                                       input_files[sync_file_idx].ctx->streams[i], sync) == 1) {
                sync_stream_idx = i;
                break;
            }
        if (i == input_files[sync_file_idx].ctx->nb_streams) {
            av_log(NULL, AV_LOG_ERROR, "Sync stream specification in map %s does not "
                                       "match any streams.\n", arg);
            exit_program(1);
        }
    }


    file_idx = strtol(map, &p, 0);
    if (file_idx >= nb_input_files || file_idx < 0) {
        av_log(NULL, AV_LOG_ERROR, "Invalid input file index: %d.\n", file_idx);
        exit_program(1);
    }
    if (negative)
        /* disable some already defined maps */
        for (i = 0; i < nb_stream_maps; i++) {
            m = &stream_maps[i];
            if (check_stream_specifier(input_files[m->file_index].ctx,
                                       input_files[m->file_index].ctx->streams[m->stream_index],
                                       *p == ':' ? p + 1 : p) > 0)
                m->disabled = 1;
        }
    else
        for (i = 0; i < input_files[file_idx].ctx->nb_streams; i++) {
            if (check_stream_specifier(input_files[file_idx].ctx, input_files[file_idx].ctx->streams[i],
                        *p == ':' ? p + 1 : p) <= 0)
                continue;
            stream_maps = grow_array(stream_maps, sizeof(*stream_maps), &nb_stream_maps, nb_stream_maps + 1);
            m = &stream_maps[nb_stream_maps - 1];

            m->file_index   = file_idx;
            m->stream_index = i;

            if (sync_file_idx >= 0) {
                m->sync_file_index   = sync_file_idx;
                m->sync_stream_index = sync_stream_idx;
            } else {
                m->sync_file_index   = file_idx;
                m->sync_stream_index = i;
            }
        }

    if (!m) {
        av_log(NULL, AV_LOG_ERROR, "Stream map '%s' matches no streams.\n", arg);
        exit_program(1);
    }

    av_freep(&map);
    return 0;
}

static void parse_meta_type(char *arg, char *type, int *index)
{
    if (*arg == ':') {
        *type = *(++arg);
        switch (*arg) {
        case 'g':
            break;
        case 's':
        case 'c':
        case 'p':
            if (*(++arg) == ':')
                *index = strtol(++arg, NULL, 0);
            break;
        default:
            fprintf(stderr, "Invalid metadata type %c.\n", *arg);
            exit_program(1);
        }
    } else
        *type = 'g';
}

static int opt_map_metadata(const char *opt, const char *arg)
{
    MetadataMap *m, *m1;
    char *p;

    meta_data_maps = grow_array(meta_data_maps, sizeof(*meta_data_maps),
                                &nb_meta_data_maps, nb_meta_data_maps + 1);

    m = &meta_data_maps[nb_meta_data_maps - 1][1];
    m->file = strtol(arg, &p, 0);
    parse_meta_type(p, &m->type, &m->index);

    m1 = &meta_data_maps[nb_meta_data_maps - 1][0];
    if (p = strchr(opt, ':'))
        parse_meta_type(p, &m1->type, &m1->index);
    else
        m1->type = 'g';

    if (m->type == 'g' || m1->type == 'g')
        metadata_global_autocopy = 0;
    if (m->type == 's' || m1->type == 's')
        metadata_streams_autocopy = 0;
    if (m->type == 'c' || m1->type == 'c')
        metadata_chapters_autocopy = 0;

    return 0;
}

static int opt_input_ts_scale(const char *opt, const char *arg)
{
    return av_dict_set(&ts_scale, opt, arg, 0);
}

static int opt_recording_time(const char *opt, const char *arg)
{
    recording_time = parse_time_or_die(opt, arg, 1);
    return 0;
}

static int opt_start_time(const char *opt, const char *arg)
{
    start_time = parse_time_or_die(opt, arg, 1);
    return 0;
}

static int opt_input_ts_offset(const char *opt, const char *arg)
{
    input_ts_offset = parse_time_or_die(opt, arg, 1);
    return 0;
}

static enum CodecID find_codec_or_die(const char *name, enum AVMediaType type, int encoder)
{
    const char *codec_string = encoder ? "encoder" : "decoder";
    AVCodec *codec;

    if(!name)
        return CODEC_ID_NONE;
    codec = encoder ?
        avcodec_find_encoder_by_name(name) :
        avcodec_find_decoder_by_name(name);
    if(!codec) {
        av_log(NULL, AV_LOG_ERROR, "Unknown %s '%s'\n", codec_string, name);
        exit_program(1);
    }
    if(codec->type != type) {
        av_log(NULL, AV_LOG_ERROR, "Invalid %s type '%s'\n", codec_string, name);
        exit_program(1);
    }
    return codec->id;
}

static AVCodec *choose_codec(AVFormatContext *s, AVStream *st, enum AVMediaType type, AVDictionary *codec_names)
{
    AVDictionaryEntry *e = NULL;
    char *codec_name = NULL;
    int ret;

    while (e = av_dict_get(codec_names, "", e, AV_DICT_IGNORE_SUFFIX)) {
        char *p = strchr(e->key, ':');

        if ((ret = check_stream_specifier(s, st, p ? p + 1 : "")) > 0)
            codec_name = e->value;
        else if (ret < 0)
            exit_program(1);
    }

    if (!codec_name) {
        if (s->oformat) {
            st->codec->codec_id = av_guess_codec(s->oformat, NULL, s->filename, NULL, type);
            return avcodec_find_encoder(st->codec->codec_id);
        }
    } else if (!strcmp(codec_name, "copy"))
        st->stream_copy = 1;
    else {
        st->codec->codec_id = find_codec_or_die(codec_name, type, s->iformat == NULL);
        return s->oformat ? avcodec_find_encoder_by_name(codec_name) :
                            avcodec_find_decoder_by_name(codec_name);
    }

    return NULL;
}

/**
 * Add all the streams from the given input file to the global
 * list of input streams.
 */
static void add_input_streams(AVFormatContext *ic)
{
    int i, rfps, rfps_base, ret;

    for (i = 0; i < ic->nb_streams; i++) {
        AVStream *st = ic->streams[i];
        AVCodecContext *dec = st->codec;
        AVDictionaryEntry *e = NULL;
        InputStream *ist;
        char *scale = NULL;

        dec->thread_count = thread_count;

        input_streams = grow_array(input_streams, sizeof(*input_streams), &nb_input_streams, nb_input_streams + 1);
        ist = &input_streams[nb_input_streams - 1];
        ist->st = st;
        ist->file_index = nb_input_files;
        ist->discard = 1;
        ist->opts = filter_codec_opts(codec_opts, ist->st->codec->codec_id, ic, st);

        while (e = av_dict_get(ts_scale, "", e, AV_DICT_IGNORE_SUFFIX)) {
            char *p = strchr(e->key, ':');

            if ((ret = check_stream_specifier(ic, st, p ? p + 1 : "")) > 0)
                scale = e->value;
            else if (ret < 0)
                exit_program(1);
        }
        if (scale)
            ist->ts_scale = strtod(scale, NULL);

        ist->dec = choose_codec(ic, st, dec->codec_type, codec_names);

        switch (dec->codec_type) {
        case AVMEDIA_TYPE_AUDIO:
            if(!ist->dec)
                ist->dec = avcodec_find_decoder(dec->codec_id);
            if(audio_disable)
                st->discard= AVDISCARD_ALL;
            break;
        case AVMEDIA_TYPE_VIDEO:
            if(!ist->dec)
                ist->dec = avcodec_find_decoder(dec->codec_id);
            rfps      = ic->streams[i]->r_frame_rate.num;
            rfps_base = ic->streams[i]->r_frame_rate.den;
            if (dec->lowres) {
                dec->flags |= CODEC_FLAG_EMU_EDGE;
            }
            if(me_threshold)
                dec->debug |= FF_DEBUG_MV;

            if (dec->time_base.den != rfps*dec->ticks_per_frame || dec->time_base.num != rfps_base) {

                if (verbose >= 0)
                    fprintf(stderr,"\nSeems stream %d codec frame rate differs from container frame rate: %2.2f (%d/%d) -> %2.2f (%d/%d)\n",
                            i, (float)dec->time_base.den / dec->time_base.num, dec->time_base.den, dec->time_base.num,

                    (float)rfps / rfps_base, rfps, rfps_base);
            }

            if(video_disable)
                st->discard= AVDISCARD_ALL;
            else if(video_discard)
                st->discard= video_discard;
            break;
        case AVMEDIA_TYPE_DATA:
            break;
        case AVMEDIA_TYPE_SUBTITLE:
            if(!ist->dec)
                ist->dec = avcodec_find_decoder(dec->codec_id);
            if(subtitle_disable)
                st->discard = AVDISCARD_ALL;
            break;
        case AVMEDIA_TYPE_ATTACHMENT:
        case AVMEDIA_TYPE_UNKNOWN:
            break;
        default:
            abort();
        }
    }
}

static int opt_input_file(const char *opt, const char *filename)
{
    AVFormatContext *ic;
    AVInputFormat *file_iformat = NULL;
    int err, i, ret;
    int64_t timestamp;
    uint8_t buf[128];
    AVDictionary **opts;
    int orig_nb_streams;                     // number of streams before avformat_find_stream_info

    if (last_asked_format) {
        if (!(file_iformat = av_find_input_format(last_asked_format))) {
            fprintf(stderr, "Unknown input format: '%s'\n", last_asked_format);
            exit_program(1);
        }
        last_asked_format = NULL;
    }

    if (!strcmp(filename, "-"))
        filename = "pipe:";

    using_stdin |= !strncmp(filename, "pipe:", 5) ||
                    !strcmp(filename, "/dev/stdin");

    /* get default parameters from command line */
    ic = avformat_alloc_context();
    if (!ic) {
        print_error(filename, AVERROR(ENOMEM));
        exit_program(1);
    }
    if (audio_sample_rate) {
        snprintf(buf, sizeof(buf), "%d", audio_sample_rate);
        av_dict_set(&format_opts, "sample_rate", buf, 0);
    }
    if (audio_channels) {
        snprintf(buf, sizeof(buf), "%d", audio_channels);
        av_dict_set(&format_opts, "channels", buf, 0);
    }
    if (frame_rate.num) {
        snprintf(buf, sizeof(buf), "%d/%d", frame_rate.num, frame_rate.den);
        av_dict_set(&format_opts, "framerate", buf, 0);
    }
    if (frame_width && frame_height) {
        snprintf(buf, sizeof(buf), "%dx%d", frame_width, frame_height);
        av_dict_set(&format_opts, "video_size", buf, 0);
    }
    if (frame_pix_fmt != PIX_FMT_NONE)
        av_dict_set(&format_opts, "pixel_format", av_get_pix_fmt_name(frame_pix_fmt), 0);

    ic->flags |= AVFMT_FLAG_NONBLOCK;

    /* open the input file with generic libav function */
    err = avformat_open_input(&ic, filename, file_iformat, &format_opts);
    if (err < 0) {
        print_error(filename, err);
        exit_program(1);
    }
    assert_avoptions(format_opts);

    if(opt_programid) {
        int i, j;
        int found=0;
        for(i=0; i<ic->nb_streams; i++){
            ic->streams[i]->discard= AVDISCARD_ALL;
        }
        for(i=0; i<ic->nb_programs; i++){
            AVProgram *p= ic->programs[i];
            if(p->id != opt_programid){
                p->discard = AVDISCARD_ALL;
            }else{
                found=1;
                for(j=0; j<p->nb_stream_indexes; j++){
                    ic->streams[p->stream_index[j]]->discard= AVDISCARD_DEFAULT;
                }
            }
        }
        if(!found){
            fprintf(stderr, "Specified program id not found\n");
            exit_program(1);
        }
        opt_programid=0;
    }

    /* apply forced codec ids */
    for (i = 0; i < ic->nb_streams; i++)
        choose_codec(ic, ic->streams[i], ic->streams[i]->codec->codec_type, codec_names);

    /* Set AVCodecContext options for avformat_find_stream_info */
    opts = setup_find_stream_info_opts(ic, codec_opts);
    orig_nb_streams = ic->nb_streams;

    /* If not enough info to get the stream parameters, we decode the
       first frames to get it. (used in mpeg case for example) */
    ret = avformat_find_stream_info(ic, opts);
    if (ret < 0 && verbose >= 0) {
        fprintf(stderr, "%s: could not find codec parameters\n", filename);
        av_close_input_file(ic);
        exit_program(1);
    }

    timestamp = start_time;
    /* add the stream start time */
    if (ic->start_time != AV_NOPTS_VALUE)
        timestamp += ic->start_time;

    /* if seeking requested, we execute it */
    if (start_time != 0) {
        ret = av_seek_frame(ic, -1, timestamp, AVSEEK_FLAG_BACKWARD);
        if (ret < 0) {
            fprintf(stderr, "%s: could not seek to position %0.3f\n",
                    filename, (double)timestamp / AV_TIME_BASE);
        }
        /* reset seek info */
        start_time = 0;
    }

    /* update the current parameters so that they match the one of the input stream */
    add_input_streams(ic);

    /* dump the file content */
    if (verbose >= 0)
        av_dump_format(ic, nb_input_files, filename, 0);

    input_files = grow_array(input_files, sizeof(*input_files), &nb_input_files, nb_input_files + 1);
    input_files[nb_input_files - 1].ctx        = ic;
    input_files[nb_input_files - 1].ist_index  = nb_input_streams - ic->nb_streams;
    input_files[nb_input_files - 1].ts_offset  = input_ts_offset - (copy_ts ? 0 : timestamp);
    input_files[nb_input_files - 1].nb_streams = ic->nb_streams;

    top_field_first = -1;
    frame_rate    = (AVRational){0, 0};
    frame_pix_fmt = PIX_FMT_NONE;
    frame_height = 0;
    frame_width  = 0;
    audio_sample_rate = 0;
    audio_channels    = 0;
    audio_sample_fmt  = AV_SAMPLE_FMT_NONE;
    av_dict_free(&ts_scale);
    input_ts_offset = 0;

    for (i = 0; i < orig_nb_streams; i++)
        av_dict_free(&opts[i]);
    av_freep(&opts);
    av_dict_free(&codec_names);
    uninit_opts();
    init_opts();
    return 0;
}

static void parse_forced_key_frames(char *kf, OutputStream *ost,
                                    AVCodecContext *avctx)
{
    char *p;
    int n = 1, i;
    int64_t t;

    for (p = kf; *p; p++)
        if (*p == ',')
            n++;
    ost->forced_kf_count = n;
    ost->forced_kf_pts = av_malloc(sizeof(*ost->forced_kf_pts) * n);
    if (!ost->forced_kf_pts) {
        av_log(NULL, AV_LOG_FATAL, "Could not allocate forced key frames array.\n");
        exit_program(1);
    }
    for (i = 0; i < n; i++) {
        p = i ? strchr(p, ',') + 1 : kf;
        t = parse_time_or_die("force_key_frames", p, 1);
        ost->forced_kf_pts[i] = av_rescale_q(t, AV_TIME_BASE_Q, avctx->time_base);
    }
}

static OutputStream *new_output_stream(AVFormatContext *oc, enum AVMediaType type)
{
    OutputStream *ost;
    AVStream *st = av_new_stream(oc, oc->nb_streams < nb_streamid_map ? streamid_map[oc->nb_streams] : 0);
    int idx      = oc->nb_streams - 1;

    if (!st) {
        av_log(NULL, AV_LOG_ERROR, "Could not alloc stream.\n");
        exit_program(1);
    }

    output_streams = grow_array(output_streams, sizeof(*output_streams), &nb_output_streams,
                                nb_output_streams + 1);
    ost = &output_streams[nb_output_streams - 1];
    ost->file_index = nb_output_files;
    ost->index = idx;
    ost->st    = st;
    st->codec->codec_type = type;
    ost->enc = choose_codec(oc, st, type, codec_names);
    if (ost->enc) {
        ost->opts  = filter_codec_opts(codec_opts, ost->enc->id, oc, st);
    }

    avcodec_get_context_defaults3(st->codec, ost->enc);
    st->codec->codec_type = type; // XXX hack, avcodec_get_context_defaults2() sets type to unknown for stream copy

    ost->sws_flags = av_get_int(sws_opts, "sws_flags", NULL);
    return ost;
}

static OutputStream *new_video_stream(AVFormatContext *oc)
{
    AVStream *st;
    OutputStream *ost;
    AVCodecContext *video_enc;

    ost = new_output_stream(oc, AVMEDIA_TYPE_VIDEO);
    st  = ost->st;
    if (!st->stream_copy) {
        ost->frame_aspect_ratio = frame_aspect_ratio;
        frame_aspect_ratio = 0;
#if CONFIG_AVFILTER
        ost->avfilter = vfilters;
        vfilters = NULL;
#endif
    }

    ost->bitstream_filters = video_bitstream_filters;
    video_bitstream_filters= NULL;

    st->codec->thread_count= thread_count;

    video_enc = st->codec;

    if(video_codec_tag)
        video_enc->codec_tag= video_codec_tag;

    if(oc->oformat->flags & AVFMT_GLOBALHEADER) {
        video_enc->flags |= CODEC_FLAG_GLOBAL_HEADER;
    }

    if (st->stream_copy) {
        video_enc->sample_aspect_ratio =
        st->sample_aspect_ratio = av_d2q(frame_aspect_ratio*frame_height/frame_width, 255);
    } else {
        const char *p;
        int i;

        if (frame_rate.num)
            ost->frame_rate = frame_rate;

        video_enc->width = frame_width;
        video_enc->height = frame_height;
        video_enc->pix_fmt = frame_pix_fmt;
        video_enc->bits_per_raw_sample = frame_bits_per_raw_sample;
        st->sample_aspect_ratio = video_enc->sample_aspect_ratio;

        if (video_qscale || same_quant) {
            video_enc->flags |= CODEC_FLAG_QSCALE;
            video_enc->global_quality = FF_QP2LAMBDA * video_qscale;
        }

        if(intra_matrix)
            video_enc->intra_matrix = intra_matrix;
        if(inter_matrix)
            video_enc->inter_matrix = inter_matrix;

        p= video_rc_override_string;
        for(i=0; p; i++){
            int start, end, q;
            int e=sscanf(p, "%d,%d,%d", &start, &end, &q);
            if(e!=3){
                fprintf(stderr, "error parsing rc_override\n");
                exit_program(1);
            }
            video_enc->rc_override=
                av_realloc(video_enc->rc_override,
                           sizeof(RcOverride)*(i+1));
            video_enc->rc_override[i].start_frame= start;
            video_enc->rc_override[i].end_frame  = end;
            if(q>0){
                video_enc->rc_override[i].qscale= q;
                video_enc->rc_override[i].quality_factor= 1.0;
            }
            else{
                video_enc->rc_override[i].qscale= 0;
                video_enc->rc_override[i].quality_factor= -q/100.0;
            }
            p= strchr(p, '/');
            if(p) p++;
        }
        video_enc->rc_override_count=i;
        if (!video_enc->rc_initial_buffer_occupancy)
            video_enc->rc_initial_buffer_occupancy = video_enc->rc_buffer_size*3/4;
        video_enc->me_threshold= me_threshold;
        video_enc->intra_dc_precision= intra_dc_precision - 8;

        if (do_psnr)
            video_enc->flags|= CODEC_FLAG_PSNR;

        /* two pass mode */
        if (do_pass) {
            if (do_pass == 1) {
                video_enc->flags |= CODEC_FLAG_PASS1;
            } else {
                video_enc->flags |= CODEC_FLAG_PASS2;
            }
        }

        if (forced_key_frames)
            parse_forced_key_frames(forced_key_frames, ost, video_enc);
    }
    if (video_language) {
        av_dict_set(&st->metadata, "language", video_language, 0);
        av_freep(&video_language);
    }

    /* reset some key parameters */
    video_disable = 0;
    av_freep(&forced_key_frames);
    frame_pix_fmt = PIX_FMT_NONE;
    return ost;
}

static OutputStream *new_audio_stream(AVFormatContext *oc)
{
    AVStream *st;
    OutputStream *ost;
    AVCodecContext *audio_enc;

    ost = new_output_stream(oc, AVMEDIA_TYPE_AUDIO);
    st  = ost->st;

    ost->bitstream_filters = audio_bitstream_filters;
    audio_bitstream_filters= NULL;

    st->codec->thread_count= thread_count;

    audio_enc = st->codec;
    audio_enc->codec_type = AVMEDIA_TYPE_AUDIO;

    if(audio_codec_tag)
        audio_enc->codec_tag= audio_codec_tag;

    if (oc->oformat->flags & AVFMT_GLOBALHEADER) {
        audio_enc->flags |= CODEC_FLAG_GLOBAL_HEADER;
    }
    if (!st->stream_copy) {
        if (audio_qscale > QSCALE_NONE) {
            audio_enc->flags |= CODEC_FLAG_QSCALE;
            audio_enc->global_quality = FF_QP2LAMBDA * audio_qscale;
        }
        if (audio_channels)
            audio_enc->channels = audio_channels;
        if (audio_sample_fmt != AV_SAMPLE_FMT_NONE)
            audio_enc->sample_fmt = audio_sample_fmt;
        if (audio_sample_rate)
            audio_enc->sample_rate = audio_sample_rate;
    }
    if (audio_language) {
        av_dict_set(&st->metadata, "language", audio_language, 0);
        av_freep(&audio_language);
    }

    /* reset some key parameters */
    audio_disable = 0;

    return ost;
}

static OutputStream *new_data_stream(AVFormatContext *oc)
{
    AVStream *st;
    OutputStream *ost;
    AVCodecContext *data_enc;

    ost = new_output_stream(oc, AVMEDIA_TYPE_DATA);
    st  = ost->st;
    data_enc = st->codec;
    if (!st->stream_copy) {
        fprintf(stderr, "Data stream encoding not supported yet (only streamcopy)\n");
        exit_program(1);
    }

    if (data_codec_tag)
        data_enc->codec_tag= data_codec_tag;

    if (oc->oformat->flags & AVFMT_GLOBALHEADER) {
        data_enc->flags |= CODEC_FLAG_GLOBAL_HEADER;
    }

    data_disable = 0;
    return ost;
}

static OutputStream *new_subtitle_stream(AVFormatContext *oc)
{
    AVStream *st;
    OutputStream *ost;
    AVCodecContext *subtitle_enc;

    ost = new_output_stream(oc, AVMEDIA_TYPE_SUBTITLE);
    st  = ost->st;
    subtitle_enc = st->codec;

    ost->bitstream_filters = subtitle_bitstream_filters;
    subtitle_bitstream_filters= NULL;

    subtitle_enc->codec_type = AVMEDIA_TYPE_SUBTITLE;

    if(subtitle_codec_tag)
        subtitle_enc->codec_tag= subtitle_codec_tag;

    if (oc->oformat->flags & AVFMT_GLOBALHEADER) {
        subtitle_enc->flags |= CODEC_FLAG_GLOBAL_HEADER;
    }

    if (subtitle_language) {
        av_dict_set(&st->metadata, "language", subtitle_language, 0);
        av_freep(&subtitle_language);
    }

    subtitle_disable = 0;
    return ost;
}

/* arg format is "output-stream-index:streamid-value". */
static int opt_streamid(const char *opt, const char *arg)
{
    int idx;
    char *p;
    char idx_str[16];

    av_strlcpy(idx_str, arg, sizeof(idx_str));
    p = strchr(idx_str, ':');
    if (!p) {
        fprintf(stderr,
                "Invalid value '%s' for option '%s', required syntax is 'index:value'\n",
                arg, opt);
        exit_program(1);
    }
    *p++ = '\0';
    idx = parse_number_or_die(opt, idx_str, OPT_INT, 0, MAX_STREAMS-1);
    streamid_map = grow_array(streamid_map, sizeof(*streamid_map), &nb_streamid_map, idx+1);
    streamid_map[idx] = parse_number_or_die(opt, p, OPT_INT, 0, INT_MAX);
    return 0;
}

static int copy_chapters(int infile, int outfile)
{
    AVFormatContext *is = input_files[infile].ctx;
    AVFormatContext *os = output_files[outfile].ctx;
    int i;

    for (i = 0; i < is->nb_chapters; i++) {
        AVChapter *in_ch = is->chapters[i], *out_ch;
        int64_t ts_off   = av_rescale_q(start_time - input_files[infile].ts_offset,
                                      AV_TIME_BASE_Q, in_ch->time_base);
        int64_t rt       = (recording_time == INT64_MAX) ? INT64_MAX :
                           av_rescale_q(recording_time, AV_TIME_BASE_Q, in_ch->time_base);


        if (in_ch->end < ts_off)
            continue;
        if (rt != INT64_MAX && in_ch->start > rt + ts_off)
            break;

        out_ch = av_mallocz(sizeof(AVChapter));
        if (!out_ch)
            return AVERROR(ENOMEM);

        out_ch->id        = in_ch->id;
        out_ch->time_base = in_ch->time_base;
        out_ch->start     = FFMAX(0,  in_ch->start - ts_off);
        out_ch->end       = FFMIN(rt, in_ch->end   - ts_off);

        if (metadata_chapters_autocopy)
            av_dict_copy(&out_ch->metadata, in_ch->metadata, 0);

        os->nb_chapters++;
        os->chapters = av_realloc(os->chapters, sizeof(AVChapter)*os->nb_chapters);
        if (!os->chapters)
            return AVERROR(ENOMEM);
        os->chapters[os->nb_chapters - 1] = out_ch;
    }
    return 0;
}

static int read_ffserver_streams(AVFormatContext *s, const char *filename)
{
    int i, err;
    AVFormatContext *ic = NULL;

    err = avformat_open_input(&ic, filename, NULL, NULL);
    if (err < 0)
        return err;
    /* copy stream format */
    for(i=0;i<ic->nb_streams;i++) {
        AVStream *st;
        OutputStream *ost;
        AVCodec *codec;

        codec = avcodec_find_encoder(ic->streams[i]->codec->codec_id);
        ost   = new_output_stream(s, codec->type);
        st    = ost->st;

        // FIXME: a more elegant solution is needed
        memcpy(st, ic->streams[i], sizeof(AVStream));
        st->info = av_malloc(sizeof(*st->info));
        memcpy(st->info, ic->streams[i]->info, sizeof(*st->info));
        avcodec_copy_context(st->codec, ic->streams[i]->codec);

        if (st->codec->codec_type == AVMEDIA_TYPE_AUDIO && !st->stream_copy)
            choose_sample_fmt(st, codec);
        else if (st->codec->codec_type == AVMEDIA_TYPE_VIDEO && !st->stream_copy)
            choose_pixel_fmt(st, codec);
    }

    av_close_input_file(ic);
    return 0;
}

static int opt_output_file(const char *opt, const char *filename)
{
    AVFormatContext *oc;
    int i, err;
    AVOutputFormat *file_oformat;
    OutputStream *ost;
    InputStream  *ist;

    if (!strcmp(filename, "-"))
        filename = "pipe:";

    err = avformat_alloc_output_context2(&oc, NULL, last_asked_format, filename);
    last_asked_format = NULL;
    if (!oc) {
        print_error(filename, err);
        exit_program(1);
    }

    file_oformat= oc->oformat;

    if (!strcmp(file_oformat->name, "ffm") &&
        av_strstart(filename, "http:", NULL)) {
        /* special case for files sent to ffserver: we get the stream
           parameters from ffserver */
        int err = read_ffserver_streams(oc, filename);
        if (err < 0) {
            print_error(filename, err);
            exit_program(1);
        }
    } else if (!nb_stream_maps) {
        /* pick the "best" stream of each type */
#define NEW_STREAM(type, index)\
        if (index >= 0) {\
            ost = new_ ## type ## _stream(oc);\
            ost->source_index = index;\
            ost->sync_ist     = &input_streams[index];\
            input_streams[index].discard = 0;\
        }

        /* video: highest resolution */
        if (!video_disable && oc->oformat->video_codec != CODEC_ID_NONE) {
            int area = 0, idx = -1;
            for (i = 0; i < nb_input_streams; i++) {
                ist = &input_streams[i];
                if (ist->st->codec->codec_type == AVMEDIA_TYPE_VIDEO &&
                    ist->st->codec->width * ist->st->codec->height > area) {
                    area = ist->st->codec->width * ist->st->codec->height;
                    idx = i;
                }
            }
            NEW_STREAM(video, idx);
        }

        /* audio: most channels */
        if (!audio_disable && oc->oformat->audio_codec != CODEC_ID_NONE) {
            int channels = 0, idx = -1;
            for (i = 0; i < nb_input_streams; i++) {
                ist = &input_streams[i];
                if (ist->st->codec->codec_type == AVMEDIA_TYPE_AUDIO &&
                    ist->st->codec->channels > channels) {
                    channels = ist->st->codec->channels;
                    idx = i;
                }
            }
            NEW_STREAM(audio, idx);
        }

        /* subtitles: pick first */
        if (!subtitle_disable && oc->oformat->subtitle_codec != CODEC_ID_NONE) {
            for (i = 0; i < nb_input_streams; i++)
                if (input_streams[i].st->codec->codec_type == AVMEDIA_TYPE_SUBTITLE) {
                    NEW_STREAM(subtitle, i);
                    break;
                }
        }
        /* do something with data? */
    } else {
        for (i = 0; i < nb_stream_maps; i++) {
            StreamMap *map = &stream_maps[i];

            if (map->disabled)
                continue;

            ist = &input_streams[input_files[map->file_index].ist_index + map->stream_index];
            switch (ist->st->codec->codec_type) {
            case AVMEDIA_TYPE_VIDEO:    ost = new_video_stream(oc);    break;
            case AVMEDIA_TYPE_AUDIO:    ost = new_audio_stream(oc);    break;
            case AVMEDIA_TYPE_SUBTITLE: ost = new_subtitle_stream(oc); break;
            case AVMEDIA_TYPE_DATA:     ost = new_data_stream(oc);     break;
            default:
                av_log(NULL, AV_LOG_ERROR, "Cannot map stream #%d.%d - unsupported type.\n",
                       map->file_index, map->stream_index);
                exit_program(1);
            }

            ost->source_index = input_files[map->file_index].ist_index + map->stream_index;
            ost->sync_ist = &input_streams[input_files[map->sync_file_index].ist_index +
                                           map->sync_stream_index];
            ist->discard = 0;
        }
    }

    av_dict_copy(&oc->metadata, metadata, 0);
    av_dict_free(&metadata);


    output_files = grow_array(output_files, sizeof(*output_files), &nb_output_files, nb_output_files + 1);
    output_files[nb_output_files - 1].ctx       = oc;
    output_files[nb_output_files - 1].ost_index = nb_output_streams - oc->nb_streams;
    output_files[nb_output_files - 1].recording_time = recording_time;
    output_files[nb_output_files - 1].start_time     = start_time;
    output_files[nb_output_files - 1].limit_filesize = limit_filesize;
    av_dict_copy(&output_files[nb_output_files - 1].opts, format_opts, 0);

    /* check filename in case of an image number is expected */
    if (oc->oformat->flags & AVFMT_NEEDNUMBER) {
        if (!av_filename_number_test(oc->filename)) {
            print_error(oc->filename, AVERROR(EINVAL));
            exit_program(1);
        }
    }

    if (!(oc->oformat->flags & AVFMT_NOFILE)) {
        /* test if it already exists to avoid loosing precious files */
        if (!file_overwrite &&
            (strchr(filename, ':') == NULL ||
             filename[1] == ':' ||
             av_strstart(filename, "file:", NULL))) {
            if (avio_check(filename, 0) == 0) {
                if (!using_stdin) {
                    fprintf(stderr,"File '%s' already exists. Overwrite ? [y/N] ", filename);
                    fflush(stderr);
                    if (!read_yesno()) {
                        fprintf(stderr, "Not overwriting - exiting\n");
                        exit_program(1);
                    }
                }
                else {
                    fprintf(stderr,"File '%s' already exists. Exiting.\n", filename);
                    exit_program(1);
                }
            }
        }

        /* open the file */
        if ((err = avio_open(&oc->pb, filename, AVIO_FLAG_WRITE)) < 0) {
            print_error(filename, err);
            exit_program(1);
        }
    }

    oc->preload= (int)(mux_preload*AV_TIME_BASE);
    oc->max_delay= (int)(mux_max_delay*AV_TIME_BASE);

    /* copy chapters */
    if (chapters_input_file >= nb_input_files) {
        if (chapters_input_file == INT_MAX) {
            /* copy chapters from the first input file that has them*/
            chapters_input_file = -1;
            for (i = 0; i < nb_input_files; i++)
                if (input_files[i].ctx->nb_chapters) {
                    chapters_input_file = i;
                    break;
                }
        } else {
            av_log(NULL, AV_LOG_ERROR, "Invalid input file index %d in chapter mapping.\n",
                   chapters_input_file);
            exit_program(1);
        }
    }
    if (chapters_input_file >= 0)
        copy_chapters(chapters_input_file, nb_output_files - 1);

    /* copy metadata */
    for (i = 0; i < nb_meta_data_maps; i++) {
        AVFormatContext *files[2];
        AVDictionary    **meta[2];
        int j;

#define METADATA_CHECK_INDEX(index, nb_elems, desc)\
        if ((index) < 0 || (index) >= (nb_elems)) {\
            av_log(NULL, AV_LOG_ERROR, "Invalid %s index %d while processing metadata maps\n",\
                     (desc), (index));\
            exit_program(1);\
        }

        int in_file_index = meta_data_maps[i][1].file;
        if (in_file_index < 0)
            continue;
        METADATA_CHECK_INDEX(in_file_index, nb_input_files, "input file")

        files[0] = oc;
        files[1] = input_files[in_file_index].ctx;

        for (j = 0; j < 2; j++) {
            MetadataMap *map = &meta_data_maps[i][j];

            switch (map->type) {
            case 'g':
                meta[j] = &files[j]->metadata;
                break;
            case 's':
                METADATA_CHECK_INDEX(map->index, files[j]->nb_streams, "stream")
                meta[j] = &files[j]->streams[map->index]->metadata;
                break;
            case 'c':
                METADATA_CHECK_INDEX(map->index, files[j]->nb_chapters, "chapter")
                meta[j] = &files[j]->chapters[map->index]->metadata;
                break;
            case 'p':
                METADATA_CHECK_INDEX(map->index, files[j]->nb_programs, "program")
                meta[j] = &files[j]->programs[map->index]->metadata;
                break;
            }
        }

        av_dict_copy(meta[0], *meta[1], AV_DICT_DONT_OVERWRITE);
    }

    /* copy global metadata by default */
    if (metadata_global_autocopy && nb_input_files)
        av_dict_copy(&oc->metadata, input_files[0].ctx->metadata,
                     AV_DICT_DONT_OVERWRITE);
    if (metadata_streams_autocopy)
        for (i = output_files[nb_output_files - 1].ost_index; i < nb_output_streams; i++) {
            InputStream *ist = &input_streams[output_streams[i].source_index];
            av_dict_copy(&output_streams[i].st->metadata, ist->st->metadata, AV_DICT_DONT_OVERWRITE);
        }

    frame_rate    = (AVRational){0, 0};
    frame_width   = 0;
    frame_height  = 0;
    audio_sample_rate = 0;
    audio_channels    = 0;
    audio_sample_fmt  = AV_SAMPLE_FMT_NONE;
    chapters_input_file = INT_MAX;
    recording_time = INT64_MAX;
    start_time     = 0;
    limit_filesize = UINT64_MAX;

    av_freep(&meta_data_maps);
    nb_meta_data_maps = 0;
    metadata_global_autocopy   = 1;
    metadata_streams_autocopy  = 1;
    metadata_chapters_autocopy = 1;
    av_freep(&stream_maps);
    nb_stream_maps = 0;
    av_freep(&streamid_map);
    nb_streamid_map = 0;

    av_dict_free(&codec_names);

    av_freep(&forced_key_frames);
    uninit_opts();
    init_opts();
    return 0;
}

/* same option as mencoder */
static int opt_pass(const char *opt, const char *arg)
{
    do_pass = parse_number_or_die(opt, arg, OPT_INT, 1, 2);
    return 0;
}

static int64_t getutime(void)
{
#if HAVE_GETRUSAGE
    struct rusage rusage;

    getrusage(RUSAGE_SELF, &rusage);
    return (rusage.ru_utime.tv_sec * 1000000LL) + rusage.ru_utime.tv_usec;
#elif HAVE_GETPROCESSTIMES
    HANDLE proc;
    FILETIME c, e, k, u;
    proc = GetCurrentProcess();
    GetProcessTimes(proc, &c, &e, &k, &u);
    return ((int64_t) u.dwHighDateTime << 32 | u.dwLowDateTime) / 10;
#else
    return av_gettime();
#endif
}

static int64_t getmaxrss(void)
{
#if HAVE_GETRUSAGE && HAVE_STRUCT_RUSAGE_RU_MAXRSS
    struct rusage rusage;
    getrusage(RUSAGE_SELF, &rusage);
    return (int64_t)rusage.ru_maxrss * 1024;
#elif HAVE_GETPROCESSMEMORYINFO
    HANDLE proc;
    PROCESS_MEMORY_COUNTERS memcounters;
    proc = GetCurrentProcess();
    memcounters.cb = sizeof(memcounters);
    GetProcessMemoryInfo(proc, &memcounters, sizeof(memcounters));
    return memcounters.PeakPagefileUsage;
#else
    return 0;
#endif
}

static void parse_matrix_coeffs(uint16_t *dest, const char *str)
{
    int i;
    const char *p = str;
    for(i = 0;; i++) {
        dest[i] = atoi(p);
        if(i == 63)
            break;
        p = strchr(p, ',');
        if(!p) {
            fprintf(stderr, "Syntax error in matrix \"%s\" at coeff %d\n", str, i);
            exit_program(1);
        }
        p++;
    }
}

static int opt_inter_matrix(const char *opt, const char *arg)
{
    inter_matrix = av_mallocz(sizeof(uint16_t) * 64);
    parse_matrix_coeffs(inter_matrix, arg);
    return 0;
}

static int opt_intra_matrix(const char *opt, const char *arg)
{
    intra_matrix = av_mallocz(sizeof(uint16_t) * 64);
    parse_matrix_coeffs(intra_matrix, arg);
    return 0;
}

static void show_usage(void)
{
    printf("Hyper fast Audio and Video encoder\n");
    printf("usage: %s [options] [[infile options] -i infile]... {[outfile options] outfile}...\n", program_name);
    printf("\n");
}

static int opt_help(const char *opt, const char *arg)
{
    AVCodec *c;
    AVOutputFormat *oformat = NULL;
    AVInputFormat  *iformat = NULL;

    av_log_set_callback(log_callback_help);
    show_usage();
    show_help_options(options, "Main options:\n",
                      OPT_EXPERT | OPT_AUDIO | OPT_VIDEO | OPT_SUBTITLE | OPT_GRAB, 0);
    show_help_options(options, "\nAdvanced options:\n",
                      OPT_EXPERT | OPT_AUDIO | OPT_VIDEO | OPT_SUBTITLE | OPT_GRAB,
                      OPT_EXPERT);
    show_help_options(options, "\nVideo options:\n",
                      OPT_EXPERT | OPT_AUDIO | OPT_VIDEO | OPT_GRAB,
                      OPT_VIDEO);
    show_help_options(options, "\nAdvanced Video options:\n",
                      OPT_EXPERT | OPT_AUDIO | OPT_VIDEO | OPT_GRAB,
                      OPT_VIDEO | OPT_EXPERT);
    show_help_options(options, "\nAudio options:\n",
                      OPT_EXPERT | OPT_AUDIO | OPT_VIDEO | OPT_GRAB,
                      OPT_AUDIO);
    show_help_options(options, "\nAdvanced Audio options:\n",
                      OPT_EXPERT | OPT_AUDIO | OPT_VIDEO | OPT_GRAB,
                      OPT_AUDIO | OPT_EXPERT);
    show_help_options(options, "\nSubtitle options:\n",
                      OPT_SUBTITLE | OPT_GRAB,
                      OPT_SUBTITLE);
    show_help_options(options, "\nAudio/Video grab options:\n",
                      OPT_GRAB,
                      OPT_GRAB);
    printf("\n");
    av_opt_show2(avcodec_opts[0], NULL, AV_OPT_FLAG_ENCODING_PARAM|AV_OPT_FLAG_DECODING_PARAM, 0);
    printf("\n");

    /* individual codec options */
    c = NULL;
    while ((c = av_codec_next(c))) {
        if (c->priv_class) {
            av_opt_show2(&c->priv_class, NULL, AV_OPT_FLAG_ENCODING_PARAM|AV_OPT_FLAG_DECODING_PARAM, 0);
            printf("\n");
        }
    }

    av_opt_show2(avformat_opts, NULL, AV_OPT_FLAG_ENCODING_PARAM|AV_OPT_FLAG_DECODING_PARAM, 0);
    printf("\n");

    /* individual muxer options */
    while ((oformat = av_oformat_next(oformat))) {
        if (oformat->priv_class) {
            av_opt_show2(&oformat->priv_class, NULL, AV_OPT_FLAG_ENCODING_PARAM, 0);
            printf("\n");
        }
    }

    /* individual demuxer options */
    while ((iformat = av_iformat_next(iformat))) {
        if (iformat->priv_class) {
            av_opt_show2(&iformat->priv_class, NULL, AV_OPT_FLAG_DECODING_PARAM, 0);
            printf("\n");
        }
    }

    av_opt_show2(sws_opts, NULL, AV_OPT_FLAG_ENCODING_PARAM|AV_OPT_FLAG_DECODING_PARAM, 0);
    return 0;
}

static int opt_target(const char *opt, const char *arg)
{
    enum { PAL, NTSC, FILM, UNKNOWN } norm = UNKNOWN;
    static const char *const frame_rates[] = {"25", "30000/1001", "24000/1001"};

    if(!strncmp(arg, "pal-", 4)) {
        norm = PAL;
        arg += 4;
    } else if(!strncmp(arg, "ntsc-", 5)) {
        norm = NTSC;
        arg += 5;
    } else if(!strncmp(arg, "film-", 5)) {
        norm = FILM;
        arg += 5;
    } else {
        int fr;
        /* Calculate FR via float to avoid int overflow */
        fr = (int)(frame_rate.num * 1000.0 / frame_rate.den);
        if(fr == 25000) {
            norm = PAL;
        } else if((fr == 29970) || (fr == 23976)) {
            norm = NTSC;
        } else {
            /* Try to determine PAL/NTSC by peeking in the input files */
            if(nb_input_files) {
                int i, j;
                for (j = 0; j < nb_input_files; j++) {
                    for (i = 0; i < input_files[j].ctx->nb_streams; i++) {
                        AVCodecContext *c = input_files[j].ctx->streams[i]->codec;
                        if(c->codec_type != AVMEDIA_TYPE_VIDEO)
                            continue;
                        fr = c->time_base.den * 1000 / c->time_base.num;
                        if(fr == 25000) {
                            norm = PAL;
                            break;
                        } else if((fr == 29970) || (fr == 23976)) {
                            norm = NTSC;
                            break;
                        }
                    }
                    if(norm != UNKNOWN)
                        break;
                }
            }
        }
        if(verbose > 0 && norm != UNKNOWN)
            fprintf(stderr, "Assuming %s for target.\n", norm == PAL ? "PAL" : "NTSC");
    }

    if(norm == UNKNOWN) {
        fprintf(stderr, "Could not determine norm (PAL/NTSC/NTSC-Film) for target.\n");
        fprintf(stderr, "Please prefix target with \"pal-\", \"ntsc-\" or \"film-\",\n");
        fprintf(stderr, "or set a framerate with \"-r xxx\".\n");
        exit_program(1);
    }

    if(!strcmp(arg, "vcd")) {
        opt_codec("c:v", "mpeg1video");
        opt_codec("c:a", "mp2");
        opt_format("f", "vcd");

        opt_frame_size("s", norm == PAL ? "352x288" : "352x240");
        opt_frame_rate("r", frame_rates[norm]);
        opt_default("g", norm == PAL ? "15" : "18");

        opt_default("b", "1150000");
        opt_default("maxrate", "1150000");
        opt_default("minrate", "1150000");
        opt_default("bufsize", "327680"); // 40*1024*8;

        opt_default("b:a", "224000");
        audio_sample_rate = 44100;
        audio_channels = 2;

        opt_default("packetsize", "2324");
        opt_default("muxrate", "1411200"); // 2352 * 75 * 8;

        /* We have to offset the PTS, so that it is consistent with the SCR.
           SCR starts at 36000, but the first two packs contain only padding
           and the first pack from the other stream, respectively, may also have
           been written before.
           So the real data starts at SCR 36000+3*1200. */
        mux_preload= (36000+3*1200) / 90000.0; //0.44
    } else if(!strcmp(arg, "svcd")) {

        opt_codec("c:v", "mpeg2video");
        opt_codec("c:a", "mp2");
        opt_format("f", "svcd");

        opt_frame_size("s", norm == PAL ? "480x576" : "480x480");
        opt_frame_rate("r", frame_rates[norm]);
        opt_frame_pix_fmt("pix_fmt", "yuv420p");
        opt_default("g", norm == PAL ? "15" : "18");

        opt_default("b", "2040000");
        opt_default("maxrate", "2516000");
        opt_default("minrate", "0"); //1145000;
        opt_default("bufsize", "1835008"); //224*1024*8;
        opt_default("flags", "+scan_offset");


        opt_default("b:a", "224000");
        audio_sample_rate = 44100;

        opt_default("packetsize", "2324");

    } else if(!strcmp(arg, "dvd")) {

        opt_codec("c:v", "mpeg2video");
        opt_codec("c:a", "ac3");
        opt_format("f", "dvd");

        opt_frame_size("vcodec", norm == PAL ? "720x576" : "720x480");
        opt_frame_rate("r", frame_rates[norm]);
        opt_frame_pix_fmt("pix_fmt", "yuv420p");
        opt_default("g", norm == PAL ? "15" : "18");

        opt_default("b", "6000000");
        opt_default("maxrate", "9000000");
        opt_default("minrate", "0"); //1500000;
        opt_default("bufsize", "1835008"); //224*1024*8;

        opt_default("packetsize", "2048");  // from www.mpucoder.com: DVD sectors contain 2048 bytes of data, this is also the size of one pack.
        opt_default("muxrate", "10080000"); // from mplex project: data_rate = 1260000. mux_rate = data_rate * 8

        opt_default("b:a", "448000");
        audio_sample_rate = 48000;

    } else if(!strncmp(arg, "dv", 2)) {

        opt_format("f", "dv");

        opt_frame_size("s", norm == PAL ? "720x576" : "720x480");
        opt_frame_pix_fmt("pix_fmt", !strncmp(arg, "dv50", 4) ? "yuv422p" :
                          norm == PAL ? "yuv420p" : "yuv411p");
        opt_frame_rate("r", frame_rates[norm]);

        audio_sample_rate = 48000;
        audio_channels = 2;

    } else {
        fprintf(stderr, "Unknown target: %s\n", arg);
        return AVERROR(EINVAL);
    }
    return 0;
}

static int opt_vstats_file(const char *opt, const char *arg)
{
    av_free (vstats_filename);
    vstats_filename=av_strdup (arg);
    return 0;
}

static int opt_vstats(const char *opt, const char *arg)
{
    char filename[40];
    time_t today2 = time(NULL);
    struct tm *today = localtime(&today2);

    snprintf(filename, sizeof(filename), "vstats_%02d%02d%02d.log", today->tm_hour, today->tm_min,
             today->tm_sec);
    return opt_vstats_file(opt, filename);
}

static int opt_bsf(const char *opt, const char *arg)
{
    AVBitStreamFilterContext *bsfc= av_bitstream_filter_init(arg); //FIXME split name and args for filter at '='
    AVBitStreamFilterContext **bsfp;

    if(!bsfc){
        fprintf(stderr, "Unknown bitstream filter %s\n", arg);
        exit_program(1);
    }

    bsfp= *opt == 'v' ? &video_bitstream_filters :
          *opt == 'a' ? &audio_bitstream_filters :
                        &subtitle_bitstream_filters;
    while(*bsfp)
        bsfp= &(*bsfp)->next;

    *bsfp= bsfc;

    return 0;
}

static void log_callback_null(void* ptr, int level, const char* fmt, va_list vl)
{
}

static int opt_passlogfile(const char *opt, const char *arg)
{
    pass_logfilename_prefix = arg;
#if CONFIG_LIBX264_ENCODER
    return opt_default("passlogfile", arg);
#else
    return 0;
#endif
}

static const OptionDef options[] = {
    /* main options */
#include "cmdutils_common_opts.h"
    { "f", HAS_ARG, {(void*)opt_format}, "force format", "fmt" },
    { "i", HAS_ARG, {(void*)opt_input_file}, "input file name", "filename" },
    { "y", OPT_BOOL, {(void*)&file_overwrite}, "overwrite output files" },
    { "c", HAS_ARG, {(void*)opt_codec}, "codec name", "codec" },
    { "codec", HAS_ARG, {(void*)opt_codec}, "codec name", "codec" },
    { "map", HAS_ARG | OPT_EXPERT, {(void*)opt_map}, "set input stream mapping", "file.stream[:syncfile.syncstream]" },
    { "map_metadata", HAS_ARG | OPT_EXPERT, {(void*)opt_map_metadata}, "set metadata information of outfile from infile",
      "outfile[,metadata]:infile[,metadata]" },
    { "map_chapters",  OPT_INT | HAS_ARG | OPT_EXPERT, {(void*)&chapters_input_file},  "set chapters mapping", "input_file_index" },
    { "t", HAS_ARG, {(void*)opt_recording_time}, "record or transcode \"duration\" seconds of audio/video", "duration" },
    { "fs", HAS_ARG | OPT_INT64, {(void*)&limit_filesize}, "set the limit file size in bytes", "limit_size" }, //
    { "ss", HAS_ARG, {(void*)opt_start_time}, "set the start time offset", "time_off" },
    { "itsoffset", HAS_ARG, {(void*)opt_input_ts_offset}, "set the input ts offset", "time_off" },
    { "itsscale", HAS_ARG, {(void*)opt_input_ts_scale}, "set the input ts scale", "scale" },
    { "metadata", HAS_ARG, {(void*)opt_metadata}, "add metadata", "string=string" },
    { "dframes", OPT_INT | HAS_ARG, {(void*)&max_frames[AVMEDIA_TYPE_DATA]}, "set the number of data frames to record", "number" },
    { "benchmark", OPT_BOOL | OPT_EXPERT, {(void*)&do_benchmark},
      "add timings for benchmarking" },
    { "timelimit", HAS_ARG, {(void*)opt_timelimit}, "set max runtime in seconds", "limit" },
    { "dump", OPT_BOOL | OPT_EXPERT, {(void*)&do_pkt_dump},
      "dump each input packet" },
    { "hex", OPT_BOOL | OPT_EXPERT, {(void*)&do_hex_dump},
      "when dumping packets, also dump the payload" },
    { "re", OPT_BOOL | OPT_EXPERT, {(void*)&rate_emu}, "read input at native frame rate", "" },
    { "v", HAS_ARG, {(void*)opt_verbose}, "set the verbosity level", "number" },
    { "target", HAS_ARG, {(void*)opt_target}, "specify target file type (\"vcd\", \"svcd\", \"dvd\", \"dv\", \"dv50\", \"pal-vcd\", \"ntsc-svcd\", ...)", "type" },
    { "threads",  HAS_ARG | OPT_EXPERT, {(void*)opt_thread_count}, "thread count", "count" },
    { "vsync", HAS_ARG | OPT_INT | OPT_EXPERT, {(void*)&video_sync_method}, "video sync method", "" },
    { "async", HAS_ARG | OPT_INT | OPT_EXPERT, {(void*)&audio_sync_method}, "audio sync method", "" },
    { "adrift_threshold", HAS_ARG | OPT_FLOAT | OPT_EXPERT, {(void*)&audio_drift_threshold}, "audio drift threshold", "threshold" },
    { "copyts", OPT_BOOL | OPT_EXPERT, {(void*)&copy_ts}, "copy timestamps" },
    { "copytb", OPT_BOOL | OPT_EXPERT, {(void*)&copy_tb}, "copy input stream time base when stream copying" },
    { "shortest", OPT_BOOL | OPT_EXPERT, {(void*)&opt_shortest}, "finish encoding within shortest input" }, //
    { "dts_delta_threshold", HAS_ARG | OPT_FLOAT | OPT_EXPERT, {(void*)&dts_delta_threshold}, "timestamp discontinuity delta threshold", "threshold" },
    { "programid", HAS_ARG | OPT_INT | OPT_EXPERT, {(void*)&opt_programid}, "desired program number", "" },
    { "xerror", OPT_BOOL, {(void*)&exit_on_error}, "exit on error", "error" },
    { "copyinkf", OPT_BOOL | OPT_EXPERT, {(void*)&copy_initial_nonkeyframes}, "copy initial non-keyframes" },

    /* video options */
    { "vframes", OPT_INT | HAS_ARG | OPT_VIDEO, {(void*)&max_frames[AVMEDIA_TYPE_VIDEO]}, "set the number of video frames to record", "number" },
    { "r", HAS_ARG | OPT_VIDEO, {(void*)opt_frame_rate}, "set frame rate (Hz value, fraction or abbreviation)", "rate" },
    { "s", HAS_ARG | OPT_VIDEO, {(void*)opt_frame_size}, "set frame size (WxH or abbreviation)", "size" },
    { "aspect", HAS_ARG | OPT_VIDEO, {(void*)opt_frame_aspect_ratio}, "set aspect ratio (4:3, 16:9 or 1.3333, 1.7777)", "aspect" },
    { "pix_fmt", HAS_ARG | OPT_EXPERT | OPT_VIDEO, {(void*)opt_frame_pix_fmt}, "set pixel format, 'list' as argument shows all the pixel formats supported", "format" },
    { "bits_per_raw_sample", OPT_INT | HAS_ARG | OPT_VIDEO, {(void*)&frame_bits_per_raw_sample}, "set the number of bits per raw sample", "number" },
    { "croptop",  HAS_ARG | OPT_VIDEO, {(void*)opt_frame_crop}, "Removed, use the crop filter instead", "size" },
    { "cropbottom", HAS_ARG | OPT_VIDEO, {(void*)opt_frame_crop}, "Removed, use the crop filter instead", "size" },
    { "cropleft", HAS_ARG | OPT_VIDEO, {(void*)opt_frame_crop}, "Removed, use the crop filter instead", "size" },
    { "cropright", HAS_ARG | OPT_VIDEO, {(void*)opt_frame_crop}, "Removed, use the crop filter instead", "size" },
    { "padtop", HAS_ARG | OPT_VIDEO, {(void*)opt_pad}, "Removed, use the pad filter instead", "size" },
    { "padbottom", HAS_ARG | OPT_VIDEO, {(void*)opt_pad}, "Removed, use the pad filter instead", "size" },
    { "padleft", HAS_ARG | OPT_VIDEO, {(void*)opt_pad}, "Removed, use the pad filter instead", "size" },
    { "padright", HAS_ARG | OPT_VIDEO, {(void*)opt_pad}, "Removed, use the pad filter instead", "size" },
    { "padcolor", HAS_ARG | OPT_VIDEO, {(void*)opt_pad}, "Removed, use the pad filter instead", "color" },
    { "vn", OPT_BOOL | OPT_VIDEO, {(void*)&video_disable}, "disable video" },
    { "vdt", OPT_INT | HAS_ARG | OPT_EXPERT | OPT_VIDEO, {(void*)&video_discard}, "discard threshold", "n" },
    { "qscale", HAS_ARG | OPT_EXPERT | OPT_VIDEO, {(void*)opt_qscale}, "use fixed video quantizer scale (VBR)", "q" },
    { "rc_override", HAS_ARG | OPT_EXPERT | OPT_VIDEO, {(void*)opt_video_rc_override_string}, "rate control override for specific intervals", "override" },
    { "vcodec", HAS_ARG | OPT_VIDEO, {(void*)opt_video_codec}, "force video codec ('copy' to copy stream)", "codec" },
    { "me_threshold", HAS_ARG | OPT_EXPERT | OPT_VIDEO, {(void*)opt_me_threshold}, "motion estimation threshold",  "threshold" },
    { "same_quant", OPT_BOOL | OPT_VIDEO, {(void*)&same_quant},
      "use same quantizer as source (implies VBR)" },
    { "pass", HAS_ARG | OPT_VIDEO, {(void*)opt_pass}, "select the pass number (1 or 2)", "n" },
    { "passlogfile", HAS_ARG | OPT_VIDEO, {(void*)&opt_passlogfile}, "select two pass log file name prefix", "prefix" },
    { "deinterlace", OPT_BOOL | OPT_EXPERT | OPT_VIDEO, {(void*)&do_deinterlace},
      "deinterlace pictures" },
    { "psnr", OPT_BOOL | OPT_EXPERT | OPT_VIDEO, {(void*)&do_psnr}, "calculate PSNR of compressed frames" },
    { "vstats", OPT_EXPERT | OPT_VIDEO, {(void*)&opt_vstats}, "dump video coding statistics to file" },
    { "vstats_file", HAS_ARG | OPT_EXPERT | OPT_VIDEO, {(void*)opt_vstats_file}, "dump video coding statistics to file", "file" },
#if CONFIG_AVFILTER
    { "vf", OPT_STRING | HAS_ARG, {(void*)&vfilters}, "video filters", "filter list" },
#endif
    { "intra_matrix", HAS_ARG | OPT_EXPERT | OPT_VIDEO, {(void*)opt_intra_matrix}, "specify intra matrix coeffs", "matrix" },
    { "inter_matrix", HAS_ARG | OPT_EXPERT | OPT_VIDEO, {(void*)opt_inter_matrix}, "specify inter matrix coeffs", "matrix" },
    { "top", HAS_ARG | OPT_EXPERT | OPT_VIDEO, {(void*)opt_top_field_first}, "top=1/bottom=0/auto=-1 field first", "" },
    { "dc", OPT_INT | HAS_ARG | OPT_EXPERT | OPT_VIDEO, {(void*)&intra_dc_precision}, "intra_dc_precision", "precision" },
    { "vtag", HAS_ARG | OPT_EXPERT | OPT_VIDEO, {(void*)opt_codec_tag}, "force video tag/fourcc", "fourcc/tag" },
    { "vlang", HAS_ARG | OPT_STRING | OPT_VIDEO, {(void *)&video_language}, "set the ISO 639 language code (3 letters) of the current video stream" , "code" },
    { "qphist", OPT_BOOL | OPT_EXPERT | OPT_VIDEO, { (void *)&qp_hist }, "show QP histogram" },
    { "force_fps", OPT_BOOL | OPT_EXPERT | OPT_VIDEO, {(void*)&force_fps}, "force the selected framerate, disable the best supported framerate selection" },
    { "streamid", HAS_ARG | OPT_EXPERT, {(void*)opt_streamid}, "set the value of an outfile streamid", "streamIndex:value" },
    { "force_key_frames", OPT_STRING | HAS_ARG | OPT_EXPERT | OPT_VIDEO, {(void *)&forced_key_frames}, "force key frames at specified timestamps", "timestamps" },

    /* audio options */
    { "aframes", OPT_INT | HAS_ARG | OPT_AUDIO, {(void*)&max_frames[AVMEDIA_TYPE_AUDIO]}, "set the number of audio frames to record", "number" },
    { "aq", OPT_FLOAT | HAS_ARG | OPT_AUDIO, {(void*)&audio_qscale}, "set audio quality (codec-specific)", "quality", },
    { "ar", HAS_ARG | OPT_AUDIO, {(void*)opt_audio_rate}, "set audio sampling rate (in Hz)", "rate" },
    { "ac", HAS_ARG | OPT_AUDIO, {(void*)opt_audio_channels}, "set number of audio channels", "channels" },
    { "an", OPT_BOOL | OPT_AUDIO, {(void*)&audio_disable}, "disable audio" },
    { "acodec", HAS_ARG | OPT_AUDIO, {(void*)opt_audio_codec}, "force audio codec ('copy' to copy stream)", "codec" },
    { "atag", HAS_ARG | OPT_EXPERT | OPT_AUDIO, {(void*)opt_codec_tag}, "force audio tag/fourcc", "fourcc/tag" },
    { "vol", OPT_INT | HAS_ARG | OPT_AUDIO, {(void*)&audio_volume}, "change audio volume (256=normal)" , "volume" }, //
    { "alang", HAS_ARG | OPT_STRING | OPT_AUDIO, {(void *)&audio_language}, "set the ISO 639 language code (3 letters) of the current audio stream" , "code" },
    { "sample_fmt", HAS_ARG | OPT_EXPERT | OPT_AUDIO, {(void*)opt_audio_sample_fmt}, "set sample format, 'list' as argument shows all the sample formats supported", "format" },

    /* subtitle options */
    { "sn", OPT_BOOL | OPT_SUBTITLE, {(void*)&subtitle_disable}, "disable subtitle" },
    { "scodec", HAS_ARG | OPT_SUBTITLE, {(void*)opt_subtitle_codec}, "force subtitle codec ('copy' to copy stream)", "codec" },
    { "slang", HAS_ARG | OPT_STRING | OPT_SUBTITLE, {(void *)&subtitle_language}, "set the ISO 639 language code (3 letters) of the current subtitle stream" , "code" },
    { "stag", HAS_ARG | OPT_EXPERT | OPT_SUBTITLE, {(void*)opt_codec_tag}, "force subtitle tag/fourcc", "fourcc/tag" },

    /* grab options */
    { "isync", OPT_BOOL | OPT_EXPERT | OPT_GRAB, {(void*)&input_sync}, "sync read on input", "" },

    /* muxer options */
    { "muxdelay", OPT_FLOAT | HAS_ARG | OPT_EXPERT, {(void*)&mux_max_delay}, "set the maximum demux-decode delay", "seconds" },
    { "muxpreload", OPT_FLOAT | HAS_ARG | OPT_EXPERT, {(void*)&mux_preload}, "set the initial demux-decode delay", "seconds" },

    { "absf", HAS_ARG | OPT_AUDIO | OPT_EXPERT, {(void*)opt_bsf}, "", "bitstream_filter" },
    { "vbsf", HAS_ARG | OPT_VIDEO | OPT_EXPERT, {(void*)opt_bsf}, "", "bitstream_filter" },
    { "sbsf", HAS_ARG | OPT_SUBTITLE | OPT_EXPERT, {(void*)opt_bsf}, "", "bitstream_filter" },

    /* data codec support */
    { "dcodec", HAS_ARG | OPT_DATA, {(void*)opt_data_codec}, "force data codec ('copy' to copy stream)", "codec" },

    { "default", HAS_ARG | OPT_AUDIO | OPT_VIDEO | OPT_EXPERT, {(void*)opt_default}, "generic catch all option", "" },
    { NULL, },
};

int main(int argc, char **argv)
{
    int64_t ti;

    av_log_set_flags(AV_LOG_SKIP_REPEATED);

    if(argc>1 && !strcmp(argv[1], "-d")){
        run_as_daemon=1;
        verbose=-1;
        av_log_set_callback(log_callback_null);
        argc--;
        argv++;
    }

    avcodec_register_all();
#if CONFIG_AVDEVICE
    avdevice_register_all();
#endif
#if CONFIG_AVFILTER
    avfilter_register_all();
#endif
    av_register_all();

#if HAVE_ISATTY
    if(isatty(STDIN_FILENO))
        avio_set_interrupt_cb(decode_interrupt_cb);
#endif

    init_opts();

    if(verbose>=0)
        show_banner();

    /* parse options */
    parse_options(argc, argv, options, opt_output_file);

    if(nb_output_files <= 0 && nb_input_files == 0) {
        show_usage();
        fprintf(stderr, "Use -h to get full help or, even better, run 'man %s'\n", program_name);
        exit_program(1);
    }

    /* file converter / grab */
    if (nb_output_files <= 0) {
        fprintf(stderr, "At least one output file must be specified\n");
        exit_program(1);
    }

    if (nb_input_files == 0) {
        fprintf(stderr, "At least one input file must be specified\n");
        exit_program(1);
    }

    ti = getutime();
    if (transcode(output_files, nb_output_files, input_files, nb_input_files) < 0)
        exit_program(1);
    ti = getutime() - ti;
    if (do_benchmark) {
        int maxrss = getmaxrss() / 1024;
        printf("bench: utime=%0.3fs maxrss=%ikB\n", ti / 1000000.0, maxrss);
    }

    return exit_program(0);
}<|MERGE_RESOLUTION|>--- conflicted
+++ resolved
@@ -1923,18 +1923,12 @@
                           InputFile *input_files,
                           int nb_input_files)
 {
-<<<<<<< HEAD
-    int ret = 0, i, step;
-    AVFormatContext *is, *os;
-=======
     int ret = 0, i;
     AVFormatContext *os;
->>>>>>> ccb919e3
     AVCodecContext *codec, *icodec;
     OutputStream *ost;
     InputStream *ist;
     char error[1024];
-    int key;
     int want_sdp = 1;
 
     if (rate_emu)
@@ -2268,13 +2262,6 @@
         print_sdp(output_files, nb_output_files);
     }
 
-<<<<<<< HEAD
-    if (!using_stdin) {
-        if(verbose >= 0)
-            fprintf(stderr, "Press [q] to stop, [?] for help\n");
-        avio_set_interrupt_cb(decode_interrupt_cb);
-    }
-=======
     return 0;
 }
 
@@ -2293,6 +2280,7 @@
     uint8_t *no_packet;
     int no_packet_count=0;
     int64_t timer_start;
+    int key;
 
     if (!(no_packet = av_mallocz(nb_input_files)))
         exit_program(1);
@@ -2301,9 +2289,11 @@
     if (ret < 0)
         goto fail;
 
-    if (verbose >= 0)
-        fprintf(stderr, "Press ctrl-c to stop encoding\n");
->>>>>>> ccb919e3
+    if (!using_stdin) {
+        if(verbose >= 0)
+            fprintf(stderr, "Press [q] to stop, [?] for help\n");
+        avio_set_interrupt_cb(decode_interrupt_cb);
+    }
     term_init();
 
     timer_start = av_gettime();
