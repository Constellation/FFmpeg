--- conflicted
+++ resolved
@@ -182,12 +182,8 @@
   --enable-libopenjpeg     enable JPEG 2000 decoding via OpenJPEG [no]
   --enable-librtmp         enable RTMP[E] support via librtmp [no]
   --enable-libschroedinger enable Dirac support via libschroedinger [no]
-<<<<<<< HEAD
-  --enable-libspeex        enable Speex encoding and decoding via libspeex [no]
+  --enable-libspeex        enable Speex support via libspeex [no]
   --enable-libstagefright-h264  enable H.264 decoding via libstagefright [no]
-=======
-  --enable-libspeex        enable Speex support via libspeex [no]
->>>>>>> 65d3176a
   --enable-libtheora       enable Theora encoding via libtheora [no]
   --enable-libutvideo      enable Ut Video decoding via libutvideo [no]
   --enable-libvo-aacenc    enable AAC encoding via libvo-aacenc [no]
@@ -1508,10 +1504,7 @@
 libschroedinger_encoder_deps="libschroedinger"
 libspeex_decoder_deps="libspeex"
 libspeex_encoder_deps="libspeex"
-<<<<<<< HEAD
 libstagefright_h264_decoder_deps="libstagefright_h264"
-=======
->>>>>>> 65d3176a
 libtheora_encoder_deps="libtheora"
 libvo_aacenc_encoder_deps="libvo_aacenc"
 libvo_amrwbenc_encoder_deps="libvo_amrwbenc"
