/*
 * AC-3 DSP utils
 * Copyright (c) 2011 Justin Ruggles
 *
 * This file is part of FFmpeg.
 *
 * FFmpeg is free software; you can redistribute it and/or
 * modify it under the terms of the GNU Lesser General Public
 * License as published by the Free Software Foundation; either
 * version 2.1 of the License, or (at your option) any later version.
 *
 * FFmpeg is distributed in the hope that it will be useful,
 * but WITHOUT ANY WARRANTY; without even the implied warranty of
 * MERCHANTABILITY or FITNESS FOR A PARTICULAR PURPOSE.  See the GNU
 * Lesser General Public License for more details.
 *
 * You should have received a copy of the GNU Lesser General Public
 * License along with FFmpeg; if not, write to the Free Software
 * Foundation, Inc., 51 Franklin Street, Fifth Floor, Boston, MA 02110-1301 USA
 */

#ifndef AVCODEC_AC3DSP_H
#define AVCODEC_AC3DSP_H

#include <stdint.h>

/**
 * Number of mantissa bits written for each bap value.
 * bap values with fractional bits are set to 0 and are calculated separately.
 */
extern const uint16_t ff_ac3_bap_bits[16];

typedef struct AC3DSPContext {
    /**
     * Set each encoded exponent in a block to the minimum of itself and the
     * exponents in the same frequency bin of up to 5 following blocks.
     * @param exp   pointer to the start of the current block of exponents.
     *              constraints: align 16
     * @param num_reuse_blocks  number of blocks that will reuse exponents from the current block.
     *                          constraints: range 0 to 5
     * @param nb_coefs  number of frequency coefficients.
     */
    void (*ac3_exponent_min)(uint8_t *exp, int num_reuse_blocks, int nb_coefs);

    /**
     * Calculate the maximum MSB of the absolute value of each element in an
     * array of int16_t.
     * @param src input array
     *            constraints: align 16. values must be in range [-32767,32767]
     * @param len number of values in the array
     *            constraints: multiple of 16 greater than 0
     * @return    a value with the same MSB as max(abs(src[]))
     */
    int (*ac3_max_msb_abs_int16)(const int16_t *src, int len);

    /**
     * Left-shift each value in an array of int16_t by a specified amount.
     * @param src    input array
     *               constraints: align 16
     * @param len    number of values in the array
     *               constraints: multiple of 32 greater than 0
     * @param shift  left shift amount
     *               constraints: range [0,15]
     */
    void (*ac3_lshift_int16)(int16_t *src, unsigned int len, unsigned int shift);

    /**
     * Right-shift each value in an array of int32_t by a specified amount.
     * @param src    input array
     *               constraints: align 16
     * @param len    number of values in the array
     *               constraints: multiple of 16 greater than 0
     * @param shift  right shift amount
     *               constraints: range [0,31]
     */
    void (*ac3_rshift_int32)(int32_t *src, unsigned int len, unsigned int shift);

    /**
     * Convert an array of float in range [-1.0,1.0] to int32_t with range
     * [-(1<<24),(1<<24)]
     *
     * @param dst destination array of int32_t.
     *            constraints: 16-byte aligned
     * @param src source array of float.
     *            constraints: 16-byte aligned
     * @param len number of elements to convert.
     *            constraints: multiple of 32 greater than zero
     */
    void (*float_to_fixed24)(int32_t *dst, const float *src, unsigned int len);

    /**
     * Calculate bit allocation pointers.
     * The SNR is the difference between the masking curve and the signal.  AC-3
     * uses this value for each frequency bin to allocate bits.  The snroffset
     * parameter is a global adjustment to the SNR for all bins.
     *
     * @param[in]  mask       masking curve
     * @param[in]  psd        signal power for each frequency bin
     * @param[in]  start      starting bin location
     * @param[in]  end        ending bin location
     * @param[in]  snr_offset SNR adjustment
     * @param[in]  floor      noise floor
     * @param[in]  bap_tab    look-up table for bit allocation pointers
     * @param[out] bap        bit allocation pointers
     */
    void (*bit_alloc_calc_bap)(int16_t *mask, int16_t *psd, int start, int end,
                               int snr_offset, int floor,
                               const uint8_t *bap_tab, uint8_t *bap);

    /**
     * Update bap counts using the supplied array of bap.
     *
     * @param[out] mant_cnt   bap counts for 1 block
     * @param[in]  bap        array of bap, pointing to start coef bin
     * @param[in]  len        number of elements to process
     */
    void (*update_bap_counts)(uint16_t mant_cnt[16], uint8_t *bap, int len);

    /**
     * Calculate the number of bits needed to encode a set of mantissas.
     *
     * @param[in] mant_cnt    bap counts for all blocks
     * @return                mantissa bit count
     */
    int (*compute_mantissa_size)(uint16_t mant_cnt[6][16]);

    void (*extract_exponents)(uint8_t *exp, int32_t *coef, int nb_coefs);

<<<<<<< HEAD
    void (*sum_square_butterfly_int32)(int64_t sum[4], const int32_t *coef0,
                                       const int32_t *coef1, int len);

    void (*sum_square_butterfly_float)(float sum[4], const float *coef0,
                                       const float *coef1, int len);

    void (*downmix)(float (*samples)[256], float (*matrix)[2], int out_ch,
=======
    void (*downmix)(float **samples, float (*matrix)[2], int out_ch,
>>>>>>> 30b39164
                    int in_ch, int len);
} AC3DSPContext;

void ff_ac3dsp_init    (AC3DSPContext *c, int bit_exact);
void ff_ac3dsp_init_arm(AC3DSPContext *c, int bit_exact);
void ff_ac3dsp_init_x86(AC3DSPContext *c, int bit_exact);
void ff_ac3dsp_init_mips(AC3DSPContext *c, int bit_exact);

#endif /* AVCODEC_AC3DSP_H */<|MERGE_RESOLUTION|>--- conflicted
+++ resolved
@@ -126,17 +126,13 @@
 
     void (*extract_exponents)(uint8_t *exp, int32_t *coef, int nb_coefs);
 
-<<<<<<< HEAD
     void (*sum_square_butterfly_int32)(int64_t sum[4], const int32_t *coef0,
                                        const int32_t *coef1, int len);
 
     void (*sum_square_butterfly_float)(float sum[4], const float *coef0,
                                        const float *coef1, int len);
 
-    void (*downmix)(float (*samples)[256], float (*matrix)[2], int out_ch,
-=======
     void (*downmix)(float **samples, float (*matrix)[2], int out_ch,
->>>>>>> 30b39164
                     int in_ch, int len);
 } AC3DSPContext;
 
