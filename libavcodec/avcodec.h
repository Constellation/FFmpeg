--- conflicted
+++ resolved
@@ -3287,36 +3287,6 @@
  */
 void av_free_packet(AVPacket *pkt);
 
-<<<<<<< HEAD
-=======
-/**
- * Allocate new information of a packet.
- *
- * @param pkt packet
- * @param type side information type
- * @param size side information size
- * @return pointer to fresh allocated data or NULL otherwise
- */
-uint8_t* av_packet_new_side_data(AVPacket *pkt, enum AVPacketSideDataType type,
-                                 int size);
-
-/**
- * Get side information from packet.
- *
- * @param pkt packet
- * @param type desired side information type
- * @param size pointer for side information size to store (optional)
- * @return pointer to data if present or NULL otherwise
- */
-uint8_t* av_packet_get_side_data(AVPacket *pkt, enum AVPacketSideDataType type,
-                                 int *size);
-
-int av_packet_merge_side_data(AVPacket *pkt);
-
-int av_packet_split_side_data(AVPacket *pkt);
-
-
->>>>>>> 7a02527b
 /* resample.c */
 
 struct ReSampleContext;
