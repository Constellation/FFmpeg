/*
 * Copyright (c) 2004 Gildas Bazin
 * Copyright (c) 2010 Mans Rullgard <mans@mansr.com>
 *
 * This file is part of FFmpeg.
 *
 * FFmpeg is free software; you can redistribute it and/or
 * modify it under the terms of the GNU Lesser General Public
 * License as published by the Free Software Foundation; either
 * version 2.1 of the License, or (at your option) any later version.
 *
 * FFmpeg is distributed in the hope that it will be useful,
 * but WITHOUT ANY WARRANTY; without even the implied warranty of
 * MERCHANTABILITY or FITNESS FOR A PARTICULAR PURPOSE.  See the GNU
 * Lesser General Public License for more details.
 *
 * You should have received a copy of the GNU Lesser General Public
 * License along with FFmpeg; if not, write to the Free Software
 * Foundation, Inc., 51 Franklin Street, Fifth Floor, Boston, MA 02110-1301 USA
 */

#include "config.h"
#include "libavutil/attributes.h"
#include "libavutil/intreadwrite.h"
#include "dcadsp.h"

static void int8x8_fmul_int32_c(float *dst, const int8_t *src, int scale)
{
    float fscale = scale / 16.0;
    int i;
    for (i = 0; i < 8; i++)
        dst[i] = src[i] * fscale;
}

static inline void
dca_lfe_fir(float *out, const float *in, const float *coefs,
            int decifactor)
{
<<<<<<< HEAD
    float *out2 = out + 2*decifactor-1;
    const float *cf0 = coefs;
=======
    float *out2    = out + 2 * decifactor - 1;
>>>>>>> 57b1eb9f
    int num_coeffs = 256 / decifactor;
    int j, k;

    /* One decimated sample generates 2*decifactor interpolated ones */
    for (k = 0; k < decifactor; k++) {
        float v0 = 0.0;
        float v1 = 0.0;
<<<<<<< HEAD
        for (j = 0; j < num_coeffs; j++, cf0++) {
            v0 += in[-j] * *cf0;
            v1 += in[1+j-num_coeffs] * *cf0;

=======
        for (j = 0; j < num_coeffs; j++, coefs++) {
            v0 += in[-j] * *coefs;
            v1 += in[j + 1 - num_coeffs] * *coefs;
>>>>>>> 57b1eb9f
        }
        *out++  = v0;
        *out2-- = v1;
    }
}

static void dca_qmf_32_subbands(float samples_in[32][8], int sb_act,
                                SynthFilterContext *synth, FFTContext *imdct,
                                float synth_buf_ptr[512],
                                int *synth_buf_offset, float synth_buf2[32],
                                const float window[512], float *samples_out,
                                float raXin[32], float scale)
{
    int i;
    int subindex;

    for (i = sb_act; i < 32; i++)
        raXin[i] = 0.0;

    /* Reconstructed channel sample index */
    for (subindex = 0; subindex < 8; subindex++) {
        /* Load in one sample from each subband and clear inactive subbands */
        for (i = 0; i < sb_act; i++) {
            unsigned sign = (i - 1) & 2;
            uint32_t v    = AV_RN32A(&samples_in[i][subindex]) ^ sign << 30;
            AV_WN32A(&raXin[i], v);
        }

        synth->synth_filter_float(imdct, synth_buf_ptr, synth_buf_offset,
                                  synth_buf2, window, samples_out, raXin, scale);
        samples_out += 32;
    }
}

static void dca_lfe_fir0_c(float *out, const float *in, const float *coefs)
{
    dca_lfe_fir(out, in, coefs, 32);
}

static void dca_lfe_fir1_c(float *out, const float *in, const float *coefs)
{
    dca_lfe_fir(out, in, coefs, 64);
}

av_cold void ff_dcadsp_init(DCADSPContext *s)
{
    s->lfe_fir[0] = dca_lfe_fir0_c;
    s->lfe_fir[1] = dca_lfe_fir1_c;
    s->qmf_32_subbands = dca_qmf_32_subbands;
    s->int8x8_fmul_int32 = int8x8_fmul_int32_c;
    if (ARCH_ARM) ff_dcadsp_init_arm(s);
    if (ARCH_X86) ff_dcadsp_init_x86(s);
}<|MERGE_RESOLUTION|>--- conflicted
+++ resolved
@@ -36,12 +36,7 @@
 dca_lfe_fir(float *out, const float *in, const float *coefs,
             int decifactor)
 {
-<<<<<<< HEAD
-    float *out2 = out + 2*decifactor-1;
-    const float *cf0 = coefs;
-=======
     float *out2    = out + 2 * decifactor - 1;
->>>>>>> 57b1eb9f
     int num_coeffs = 256 / decifactor;
     int j, k;
 
@@ -49,16 +44,9 @@
     for (k = 0; k < decifactor; k++) {
         float v0 = 0.0;
         float v1 = 0.0;
-<<<<<<< HEAD
-        for (j = 0; j < num_coeffs; j++, cf0++) {
-            v0 += in[-j] * *cf0;
-            v1 += in[1+j-num_coeffs] * *cf0;
-
-=======
         for (j = 0; j < num_coeffs; j++, coefs++) {
             v0 += in[-j] * *coefs;
             v1 += in[j + 1 - num_coeffs] * *coefs;
->>>>>>> 57b1eb9f
         }
         *out++  = v0;
         *out2-- = v1;
