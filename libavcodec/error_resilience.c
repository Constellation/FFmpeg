/*
 * Error resilience / concealment
 *
 * Copyright (c) 2002-2004 Michael Niedermayer <michaelni@gmx.at>
 *
 * This file is part of FFmpeg.
 *
 * FFmpeg is free software; you can redistribute it and/or
 * modify it under the terms of the GNU Lesser General Public
 * License as published by the Free Software Foundation; either
 * version 2.1 of the License, or (at your option) any later version.
 *
 * FFmpeg is distributed in the hope that it will be useful,
 * but WITHOUT ANY WARRANTY; without even the implied warranty of
 * MERCHANTABILITY or FITNESS FOR A PARTICULAR PURPOSE.  See the GNU
 * Lesser General Public License for more details.
 *
 * You should have received a copy of the GNU Lesser General Public
 * License along with FFmpeg; if not, write to the Free Software
 * Foundation, Inc., 51 Franklin Street, Fifth Floor, Boston, MA 02110-1301 USA
 */

/**
 * @file
 * Error resilience / concealment.
 */

#include <limits.h>

#include "avcodec.h"
#include "dsputil.h"
#include "mpegvideo.h"
#include "h264.h"
#include "rectangle.h"
#include "thread.h"

/*
 * H264 redefines mb_intra so it is not mistakely used (its uninitialized in h264)
 * but error concealment must support both h264 and h263 thus we must undo this
 */
#undef mb_intra

static void decode_mb(MpegEncContext *s, int ref){
    s->dest[0] = s->current_picture.data[0] + (s->mb_y * 16* s->linesize  ) + s->mb_x * 16;
    s->dest[1] = s->current_picture.data[1] + (s->mb_y * (16>>s->chroma_y_shift) * s->uvlinesize) + s->mb_x * (16>>s->chroma_x_shift);
    s->dest[2] = s->current_picture.data[2] + (s->mb_y * (16>>s->chroma_y_shift) * s->uvlinesize) + s->mb_x * (16>>s->chroma_x_shift);

    if(CONFIG_H264_DECODER && s->codec_id == CODEC_ID_H264){
        H264Context *h= (void*)s;
        h->mb_xy= s->mb_x + s->mb_y*s->mb_stride;
        memset(h->non_zero_count_cache, 0, sizeof(h->non_zero_count_cache));
        assert(ref>=0);
        if(ref >= h->ref_count[0]) //FIXME it is posible albeit uncommon that slice references differ between slices, we take the easy approuch and ignore it for now. If this turns out to have any relevance in practice then correct remapping should be added
            ref=0;
        fill_rectangle(&s->current_picture.ref_index[0][4*h->mb_xy], 2, 2, 2, ref, 1);
        fill_rectangle(&h->ref_cache[0][scan8[0]], 4, 4, 8, ref, 1);
        fill_rectangle(h->mv_cache[0][ scan8[0] ], 4, 4, 8, pack16to32(s->mv[0][0][0],s->mv[0][0][1]), 4);
        assert(!FRAME_MBAFF);
        ff_h264_hl_decode_mb(h);
    }else{
        assert(ref==0);
    MPV_decode_mb(s, s->block);
    }
}

/**
 * @param stride the number of MVs to get to the next row
 * @param mv_step the number of MVs per row or column in a macroblock
 */
static void set_mv_strides(MpegEncContext *s, int *mv_step, int *stride){
    if(s->codec_id == CODEC_ID_H264){
        H264Context *h= (void*)s;
        assert(s->quarter_sample);
        *mv_step= 4;
        *stride= h->b_stride;
    }else{
        *mv_step= 2;
        *stride= s->b8_stride;
    }
}

/**
 * replaces the current MB with a flat dc only version.
 */
static void put_dc(MpegEncContext *s, uint8_t *dest_y, uint8_t *dest_cb, uint8_t *dest_cr, int mb_x, int mb_y)
{
    int dc, dcu, dcv, y, i;
    for(i=0; i<4; i++){
        dc= s->dc_val[0][mb_x*2 + (i&1) + (mb_y*2 + (i>>1))*s->b8_stride];
        if(dc<0) dc=0;
        else if(dc>2040) dc=2040;
        for(y=0; y<8; y++){
            int x;
            for(x=0; x<8; x++){
                dest_y[x + (i&1)*8 + (y + (i>>1)*8)*s->linesize]= dc/8;
            }
        }
    }
    dcu = s->dc_val[1][mb_x + mb_y*s->mb_stride];
    dcv = s->dc_val[2][mb_x + mb_y*s->mb_stride];
    if     (dcu<0   ) dcu=0;
    else if(dcu>2040) dcu=2040;
    if     (dcv<0   ) dcv=0;
    else if(dcv>2040) dcv=2040;
    for(y=0; y<8; y++){
        int x;
        for(x=0; x<8; x++){
            dest_cb[x + y*(s->uvlinesize)]= dcu/8;
            dest_cr[x + y*(s->uvlinesize)]= dcv/8;
        }
    }
}

static void filter181(int16_t *data, int width, int height, int stride){
    int x,y;

    /* horizontal filter */
    for(y=1; y<height-1; y++){
        int prev_dc= data[0 + y*stride];

        for(x=1; x<width-1; x++){
            int dc;

            dc= - prev_dc
                + data[x     + y*stride]*8
                - data[x + 1 + y*stride];
            dc= (dc*10923 + 32768)>>16;
            prev_dc= data[x + y*stride];
            data[x + y*stride]= dc;
        }
    }

    /* vertical filter */
    for(x=1; x<width-1; x++){
        int prev_dc= data[x];

        for(y=1; y<height-1; y++){
            int dc;

            dc= - prev_dc
                + data[x +  y   *stride]*8
                - data[x + (y+1)*stride];
            dc= (dc*10923 + 32768)>>16;
            prev_dc= data[x + y*stride];
            data[x + y*stride]= dc;
        }
    }
}

/**
 * guess the dc of blocks which do not have an undamaged dc
 * @param w     width in 8 pixel blocks
 * @param h     height in 8 pixel blocks
 */
static void guess_dc(MpegEncContext *s, int16_t *dc, int w, int h, int stride, int is_luma){
    int b_x, b_y;

    for(b_y=0; b_y<h; b_y++){
        for(b_x=0; b_x<w; b_x++){
            int color[4]={1024,1024,1024,1024};
            int distance[4]={9999,9999,9999,9999};
            int mb_index, error, j;
            int64_t guess, weight_sum;

            mb_index= (b_x>>is_luma) + (b_y>>is_luma)*s->mb_stride;

            error= s->error_status_table[mb_index];

            if(IS_INTER(s->current_picture.mb_type[mb_index])) continue; //inter
            if(!(error&DC_ERROR)) continue;           //dc-ok

            /* right block */
            for(j=b_x+1; j<w; j++){
                int mb_index_j= (j>>is_luma) + (b_y>>is_luma)*s->mb_stride;
                int error_j= s->error_status_table[mb_index_j];
                int intra_j= IS_INTRA(s->current_picture.mb_type[mb_index_j]);
                if(intra_j==0 || !(error_j&DC_ERROR)){
                    color[0]= dc[j + b_y*stride];
                    distance[0]= j-b_x;
                    break;
                }
            }

            /* left block */
            for(j=b_x-1; j>=0; j--){
                int mb_index_j= (j>>is_luma) + (b_y>>is_luma)*s->mb_stride;
                int error_j= s->error_status_table[mb_index_j];
                int intra_j= IS_INTRA(s->current_picture.mb_type[mb_index_j]);
                if(intra_j==0 || !(error_j&DC_ERROR)){
                    color[1]= dc[j + b_y*stride];
                    distance[1]= b_x-j;
                    break;
                }
            }

            /* bottom block */
            for(j=b_y+1; j<h; j++){
                int mb_index_j= (b_x>>is_luma) + (j>>is_luma)*s->mb_stride;
                int error_j= s->error_status_table[mb_index_j];
                int intra_j= IS_INTRA(s->current_picture.mb_type[mb_index_j]);
                if(intra_j==0 || !(error_j&DC_ERROR)){
                    color[2]= dc[b_x + j*stride];
                    distance[2]= j-b_y;
                    break;
                }
            }

            /* top block */
            for(j=b_y-1; j>=0; j--){
                int mb_index_j= (b_x>>is_luma) + (j>>is_luma)*s->mb_stride;
                int error_j= s->error_status_table[mb_index_j];
                int intra_j= IS_INTRA(s->current_picture.mb_type[mb_index_j]);
                if(intra_j==0 || !(error_j&DC_ERROR)){
                    color[3]= dc[b_x + j*stride];
                    distance[3]= b_y-j;
                    break;
                }
            }

            weight_sum=0;
            guess=0;
            for(j=0; j<4; j++){
                int64_t weight= 256*256*256*16/distance[j];
                guess+= weight*(int64_t)color[j];
                weight_sum+= weight;
            }
            guess= (guess + weight_sum/2) / weight_sum;

            dc[b_x + b_y*stride]= guess;
        }
    }
}

/**
 * simple horizontal deblocking filter used for error resilience
 * @param w     width in 8 pixel blocks
 * @param h     height in 8 pixel blocks
 */
static void h_block_filter(MpegEncContext *s, uint8_t *dst, int w, int h, int stride, int is_luma){
    int b_x, b_y, mvx_stride, mvy_stride;
    uint8_t *cm = ff_cropTbl + MAX_NEG_CROP;
    set_mv_strides(s, &mvx_stride, &mvy_stride);
    mvx_stride >>= is_luma;
    mvy_stride *= mvx_stride;

    for(b_y=0; b_y<h; b_y++){
        for(b_x=0; b_x<w-1; b_x++){
            int y;
            int left_status = s->error_status_table[( b_x   >>is_luma) + (b_y>>is_luma)*s->mb_stride];
            int right_status= s->error_status_table[((b_x+1)>>is_luma) + (b_y>>is_luma)*s->mb_stride];
            int left_intra=   IS_INTRA(s->current_picture.mb_type      [( b_x   >>is_luma) + (b_y>>is_luma)*s->mb_stride]);
            int right_intra=  IS_INTRA(s->current_picture.mb_type      [((b_x+1)>>is_luma) + (b_y>>is_luma)*s->mb_stride]);
            int left_damage =  left_status&(DC_ERROR|AC_ERROR|MV_ERROR);
            int right_damage= right_status&(DC_ERROR|AC_ERROR|MV_ERROR);
            int offset= b_x*8 + b_y*stride*8;
            int16_t *left_mv=  s->current_picture.motion_val[0][mvy_stride*b_y + mvx_stride* b_x   ];
            int16_t *right_mv= s->current_picture.motion_val[0][mvy_stride*b_y + mvx_stride*(b_x+1)];

            if(!(left_damage||right_damage)) continue; // both undamaged

            if(   (!left_intra) && (!right_intra)
               && FFABS(left_mv[0]-right_mv[0]) + FFABS(left_mv[1]+right_mv[1]) < 2) continue;

            for(y=0; y<8; y++){
                int a,b,c,d;

                a= dst[offset + 7 + y*stride] - dst[offset + 6 + y*stride];
                b= dst[offset + 8 + y*stride] - dst[offset + 7 + y*stride];
                c= dst[offset + 9 + y*stride] - dst[offset + 8 + y*stride];

                d= FFABS(b) - ((FFABS(a) + FFABS(c) + 1)>>1);
                d= FFMAX(d, 0);
                if(b<0) d= -d;

                if(d==0) continue;

                if(!(left_damage && right_damage))
                    d= d*16/9;

                if(left_damage){
                    dst[offset + 7 + y*stride] = cm[dst[offset + 7 + y*stride] + ((d*7)>>4)];
                    dst[offset + 6 + y*stride] = cm[dst[offset + 6 + y*stride] + ((d*5)>>4)];
                    dst[offset + 5 + y*stride] = cm[dst[offset + 5 + y*stride] + ((d*3)>>4)];
                    dst[offset + 4 + y*stride] = cm[dst[offset + 4 + y*stride] + ((d*1)>>4)];
                }
                if(right_damage){
                    dst[offset + 8 + y*stride] = cm[dst[offset + 8 + y*stride] - ((d*7)>>4)];
                    dst[offset + 9 + y*stride] = cm[dst[offset + 9 + y*stride] - ((d*5)>>4)];
                    dst[offset + 10+ y*stride] = cm[dst[offset +10 + y*stride] - ((d*3)>>4)];
                    dst[offset + 11+ y*stride] = cm[dst[offset +11 + y*stride] - ((d*1)>>4)];
                }
            }
        }
    }
}

/**
 * simple vertical deblocking filter used for error resilience
 * @param w     width in 8 pixel blocks
 * @param h     height in 8 pixel blocks
 */
static void v_block_filter(MpegEncContext *s, uint8_t *dst, int w, int h, int stride, int is_luma){
    int b_x, b_y, mvx_stride, mvy_stride;
    uint8_t *cm = ff_cropTbl + MAX_NEG_CROP;
    set_mv_strides(s, &mvx_stride, &mvy_stride);
    mvx_stride >>= is_luma;
    mvy_stride *= mvx_stride;

    for(b_y=0; b_y<h-1; b_y++){
        for(b_x=0; b_x<w; b_x++){
            int x;
            int top_status   = s->error_status_table[(b_x>>is_luma) + ( b_y   >>is_luma)*s->mb_stride];
            int bottom_status= s->error_status_table[(b_x>>is_luma) + ((b_y+1)>>is_luma)*s->mb_stride];
            int top_intra=     IS_INTRA(s->current_picture.mb_type      [(b_x>>is_luma) + ( b_y   >>is_luma)*s->mb_stride]);
            int bottom_intra=  IS_INTRA(s->current_picture.mb_type      [(b_x>>is_luma) + ((b_y+1)>>is_luma)*s->mb_stride]);
            int top_damage =      top_status&(DC_ERROR|AC_ERROR|MV_ERROR);
            int bottom_damage= bottom_status&(DC_ERROR|AC_ERROR|MV_ERROR);
            int offset= b_x*8 + b_y*stride*8;
            int16_t *top_mv=    s->current_picture.motion_val[0][mvy_stride* b_y    + mvx_stride*b_x];
            int16_t *bottom_mv= s->current_picture.motion_val[0][mvy_stride*(b_y+1) + mvx_stride*b_x];

            if(!(top_damage||bottom_damage)) continue; // both undamaged

            if(   (!top_intra) && (!bottom_intra)
               && FFABS(top_mv[0]-bottom_mv[0]) + FFABS(top_mv[1]+bottom_mv[1]) < 2) continue;

            for(x=0; x<8; x++){
                int a,b,c,d;

                a= dst[offset + x + 7*stride] - dst[offset + x + 6*stride];
                b= dst[offset + x + 8*stride] - dst[offset + x + 7*stride];
                c= dst[offset + x + 9*stride] - dst[offset + x + 8*stride];

                d= FFABS(b) - ((FFABS(a) + FFABS(c)+1)>>1);
                d= FFMAX(d, 0);
                if(b<0) d= -d;

                if(d==0) continue;

                if(!(top_damage && bottom_damage))
                    d= d*16/9;

                if(top_damage){
                    dst[offset + x +  7*stride] = cm[dst[offset + x +  7*stride] + ((d*7)>>4)];
                    dst[offset + x +  6*stride] = cm[dst[offset + x +  6*stride] + ((d*5)>>4)];
                    dst[offset + x +  5*stride] = cm[dst[offset + x +  5*stride] + ((d*3)>>4)];
                    dst[offset + x +  4*stride] = cm[dst[offset + x +  4*stride] + ((d*1)>>4)];
                }
                if(bottom_damage){
                    dst[offset + x +  8*stride] = cm[dst[offset + x +  8*stride] - ((d*7)>>4)];
                    dst[offset + x +  9*stride] = cm[dst[offset + x +  9*stride] - ((d*5)>>4)];
                    dst[offset + x + 10*stride] = cm[dst[offset + x + 10*stride] - ((d*3)>>4)];
                    dst[offset + x + 11*stride] = cm[dst[offset + x + 11*stride] - ((d*1)>>4)];
                }
            }
        }
    }
}

static void guess_mv(MpegEncContext *s){
    uint8_t fixed[s->mb_stride * s->mb_height];
#define MV_FROZEN    3
#define MV_CHANGED   2
#define MV_UNCHANGED 1
    const int mb_stride = s->mb_stride;
    const int mb_width = s->mb_width;
    const int mb_height= s->mb_height;
    int i, depth, num_avail;
    int mb_x, mb_y, mot_step, mot_stride;

    set_mv_strides(s, &mot_step, &mot_stride);

    num_avail=0;
    for(i=0; i<s->mb_num; i++){
        const int mb_xy= s->mb_index2xy[ i ];
        int f=0;
        int error= s->error_status_table[mb_xy];

        if(IS_INTRA(s->current_picture.mb_type[mb_xy])) f=MV_FROZEN; //intra //FIXME check
        if(!(error&MV_ERROR)) f=MV_FROZEN;           //inter with undamaged MV

        fixed[mb_xy]= f;
        if(f==MV_FROZEN)
            num_avail++;
        else if(s->last_picture.data[0] && s->last_picture.motion_val[0]){
            const int mb_y= mb_xy / s->mb_stride;
            const int mb_x= mb_xy % s->mb_stride;
            const int mot_index= (mb_x + mb_y*mot_stride) * mot_step;
            s->current_picture.motion_val[0][mot_index][0]= s->last_picture.motion_val[0][mot_index][0];
            s->current_picture.motion_val[0][mot_index][1]= s->last_picture.motion_val[0][mot_index][1];
            s->current_picture.ref_index[0][4*mb_xy]      = s->last_picture.ref_index[0][4*mb_xy];
        }
    }

    if((!(s->avctx->error_concealment&FF_EC_GUESS_MVS)) || num_avail <= mb_width/2){
        for(mb_y=0; mb_y<s->mb_height; mb_y++){
            for(mb_x=0; mb_x<s->mb_width; mb_x++){
                const int mb_xy= mb_x + mb_y*s->mb_stride;

                if(IS_INTRA(s->current_picture.mb_type[mb_xy]))  continue;
                if(!(s->error_status_table[mb_xy]&MV_ERROR)) continue;

                s->mv_dir = s->last_picture.data[0] ? MV_DIR_FORWARD : MV_DIR_BACKWARD;
                s->mb_intra=0;
                s->mv_type = MV_TYPE_16X16;
                s->mb_skipped=0;

                s->dsp.clear_blocks(s->block[0]);

                s->mb_x= mb_x;
                s->mb_y= mb_y;
                s->mv[0][0][0]= 0;
                s->mv[0][0][1]= 0;
                decode_mb(s, 0);
            }
        }
        return;
    }

    for(depth=0;; depth++){
        int changed, pass, none_left;

        none_left=1;
        changed=1;
        for(pass=0; (changed || pass<2) && pass<10; pass++){
            int mb_x, mb_y;
int score_sum=0;

            changed=0;
            for(mb_y=0; mb_y<s->mb_height; mb_y++){
                for(mb_x=0; mb_x<s->mb_width; mb_x++){
                    const int mb_xy= mb_x + mb_y*s->mb_stride;
                    int mv_predictor[8][2]={{0}};
                    int ref[8]={0};
                    int pred_count=0;
                    int j;
                    int best_score=256*256*256*64;
                    int best_pred=0;
                    const int mot_index= (mb_x + mb_y*mot_stride) * mot_step;
                    int prev_x, prev_y, prev_ref;

                    if((mb_x^mb_y^pass)&1) continue;

                    if(fixed[mb_xy]==MV_FROZEN) continue;
                    assert(!IS_INTRA(s->current_picture.mb_type[mb_xy]));
                    assert(s->last_picture_ptr && s->last_picture_ptr->data[0]);

                    j=0;
                    if(mb_x>0           && fixed[mb_xy-1        ]==MV_FROZEN) j=1;
                    if(mb_x+1<mb_width  && fixed[mb_xy+1        ]==MV_FROZEN) j=1;
                    if(mb_y>0           && fixed[mb_xy-mb_stride]==MV_FROZEN) j=1;
                    if(mb_y+1<mb_height && fixed[mb_xy+mb_stride]==MV_FROZEN) j=1;
                    if(j==0) continue;

                    j=0;
                    if(mb_x>0           && fixed[mb_xy-1        ]==MV_CHANGED) j=1;
                    if(mb_x+1<mb_width  && fixed[mb_xy+1        ]==MV_CHANGED) j=1;
                    if(mb_y>0           && fixed[mb_xy-mb_stride]==MV_CHANGED) j=1;
                    if(mb_y+1<mb_height && fixed[mb_xy+mb_stride]==MV_CHANGED) j=1;
                    if(j==0 && pass>1) continue;

                    none_left=0;

                    if(mb_x>0 && fixed[mb_xy-1]){
                        mv_predictor[pred_count][0]= s->current_picture.motion_val[0][mot_index - mot_step][0];
                        mv_predictor[pred_count][1]= s->current_picture.motion_val[0][mot_index - mot_step][1];
                        ref         [pred_count]   = s->current_picture.ref_index[0][4*(mb_xy-1)];
                        pred_count++;
                    }
                    if(mb_x+1<mb_width && fixed[mb_xy+1]){
                        mv_predictor[pred_count][0]= s->current_picture.motion_val[0][mot_index + mot_step][0];
                        mv_predictor[pred_count][1]= s->current_picture.motion_val[0][mot_index + mot_step][1];
                        ref         [pred_count]   = s->current_picture.ref_index[0][4*(mb_xy+1)];
                        pred_count++;
                    }
                    if(mb_y>0 && fixed[mb_xy-mb_stride]){
                        mv_predictor[pred_count][0]= s->current_picture.motion_val[0][mot_index - mot_stride*mot_step][0];
                        mv_predictor[pred_count][1]= s->current_picture.motion_val[0][mot_index - mot_stride*mot_step][1];
                        ref         [pred_count]   = s->current_picture.ref_index[0][4*(mb_xy-s->mb_stride)];
                        pred_count++;
                    }
                    if(mb_y+1<mb_height && fixed[mb_xy+mb_stride]){
                        mv_predictor[pred_count][0]= s->current_picture.motion_val[0][mot_index + mot_stride*mot_step][0];
                        mv_predictor[pred_count][1]= s->current_picture.motion_val[0][mot_index + mot_stride*mot_step][1];
                        ref         [pred_count]   = s->current_picture.ref_index[0][4*(mb_xy+s->mb_stride)];
                        pred_count++;
                    }
                    if(pred_count==0) continue;

                    if(pred_count>1){
                        int sum_x=0, sum_y=0, sum_r=0;
                        int max_x, max_y, min_x, min_y, max_r, min_r;

                        for(j=0; j<pred_count; j++){
                            sum_x+= mv_predictor[j][0];
                            sum_y+= mv_predictor[j][1];
                            sum_r+= ref[j];
                            if(j && ref[j] != ref[j-1])
                                goto skip_mean_and_median;
                        }

                        /* mean */
                        mv_predictor[pred_count][0] = sum_x/j;
                        mv_predictor[pred_count][1] = sum_y/j;
                        ref         [pred_count]    = sum_r/j;

                        /* median */
                        if(pred_count>=3){
                            min_y= min_x= min_r= 99999;
                            max_y= max_x= max_r=-99999;
                        }else{
                            min_x=min_y=max_x=max_y=min_r=max_r=0;
                        }
                        for(j=0; j<pred_count; j++){
                            max_x= FFMAX(max_x, mv_predictor[j][0]);
                            max_y= FFMAX(max_y, mv_predictor[j][1]);
                            max_r= FFMAX(max_r, ref[j]);
                            min_x= FFMIN(min_x, mv_predictor[j][0]);
                            min_y= FFMIN(min_y, mv_predictor[j][1]);
                            min_r= FFMIN(min_r, ref[j]);
                        }
                        mv_predictor[pred_count+1][0] = sum_x - max_x - min_x;
                        mv_predictor[pred_count+1][1] = sum_y - max_y - min_y;
                        ref         [pred_count+1]    = sum_r - max_r - min_r;

                        if(pred_count==4){
                            mv_predictor[pred_count+1][0] /= 2;
                            mv_predictor[pred_count+1][1] /= 2;
                            ref         [pred_count+1]    /= 2;
                        }
                        pred_count+=2;
                    }
skip_mean_and_median:

                    /* zero MV */
                    pred_count++;

                    if (!fixed[mb_xy]) {
                        if (s->avctx->codec_id == CODEC_ID_H264) {
                            // FIXME
                        } else {
                            ff_thread_await_progress((AVFrame *) s->last_picture_ptr,
                                                     mb_y, 0);
                        }
                        prev_x = s->last_picture.motion_val[0][mot_index][0];
                        prev_y = s->last_picture.motion_val[0][mot_index][1];
                        prev_ref = s->last_picture.ref_index[0][4*mb_xy];
                    } else {
                        prev_x = s->current_picture.motion_val[0][mot_index][0];
                        prev_y = s->current_picture.motion_val[0][mot_index][1];
                        prev_ref = s->current_picture.ref_index[0][4*mb_xy];
                    }

                    /* last MV */
                    mv_predictor[pred_count][0]= prev_x;
                    mv_predictor[pred_count][1]= prev_y;
                    ref         [pred_count]   = prev_ref;

                    s->mv_dir = MV_DIR_FORWARD;
                    s->mb_intra=0;
                    s->mv_type = MV_TYPE_16X16;
                    s->mb_skipped=0;

                    s->dsp.clear_blocks(s->block[0]);

                    s->mb_x= mb_x;
                    s->mb_y= mb_y;

                    for(j=0; j<pred_count; j++){
                        int score=0;
                        uint8_t *src= s->current_picture.data[0] + mb_x*16 + mb_y*16*s->linesize;

                        s->current_picture.motion_val[0][mot_index][0]= s->mv[0][0][0]= mv_predictor[j][0];
                        s->current_picture.motion_val[0][mot_index][1]= s->mv[0][0][1]= mv_predictor[j][1];

                        if(ref[j]<0) //predictor intra or otherwise not available
                            continue;

                        decode_mb(s, ref[j]);

                        if(mb_x>0 && fixed[mb_xy-1]){
                            int k;
                            for(k=0; k<16; k++)
                                score += FFABS(src[k*s->linesize-1 ]-src[k*s->linesize   ]);
                        }
                        if(mb_x+1<mb_width && fixed[mb_xy+1]){
                            int k;
                            for(k=0; k<16; k++)
                                score += FFABS(src[k*s->linesize+15]-src[k*s->linesize+16]);
                        }
                        if(mb_y>0 && fixed[mb_xy-mb_stride]){
                            int k;
                            for(k=0; k<16; k++)
                                score += FFABS(src[k-s->linesize   ]-src[k               ]);
                        }
                        if(mb_y+1<mb_height && fixed[mb_xy+mb_stride]){
                            int k;
                            for(k=0; k<16; k++)
                                score += FFABS(src[k+s->linesize*15]-src[k+s->linesize*16]);
                        }

                        if(score <= best_score){ // <= will favor the last MV
                            best_score= score;
                            best_pred= j;
                        }
                    }
score_sum+= best_score;
                    s->mv[0][0][0]= mv_predictor[best_pred][0];
                    s->mv[0][0][1]= mv_predictor[best_pred][1];

                    for(i=0; i<mot_step; i++)
                        for(j=0; j<mot_step; j++){
                            s->current_picture.motion_val[0][mot_index+i+j*mot_stride][0]= s->mv[0][0][0];
                            s->current_picture.motion_val[0][mot_index+i+j*mot_stride][1]= s->mv[0][0][1];
                        }

                    decode_mb(s, ref[best_pred]);


                    if(s->mv[0][0][0] != prev_x || s->mv[0][0][1] != prev_y){
                        fixed[mb_xy]=MV_CHANGED;
                        changed++;
                    }else
                        fixed[mb_xy]=MV_UNCHANGED;
                }
            }

//            printf(".%d/%d", changed, score_sum); fflush(stdout);
        }

        if(none_left)
            return;

        for(i=0; i<s->mb_num; i++){
            int mb_xy= s->mb_index2xy[i];
            if(fixed[mb_xy])
                fixed[mb_xy]=MV_FROZEN;
        }
//        printf(":"); fflush(stdout);
    }
}

static int is_intra_more_likely(MpegEncContext *s){
    int is_intra_likely, i, j, undamaged_count, skip_amount, mb_x, mb_y;

    if(!s->last_picture_ptr || !s->last_picture_ptr->data[0]) return 1; //no previous frame available -> use spatial prediction

    undamaged_count=0;
    for(i=0; i<s->mb_num; i++){
        const int mb_xy= s->mb_index2xy[i];
        const int error= s->error_status_table[mb_xy];
        if(!((error&DC_ERROR) && (error&MV_ERROR)))
            undamaged_count++;
    }

    if(s->codec_id == CODEC_ID_H264){
        H264Context *h= (void*)s;
        if(h->ref_count[0] <= 0 || !h->ref_list[0][0].data[0])
            return 1;
    }

    if(undamaged_count < 5) return 0; //almost all MBs damaged -> use temporal prediction

    //prevent dsp.sad() check, that requires access to the image
    if(CONFIG_MPEG_XVMC_DECODER && s->avctx->xvmc_acceleration && s->pict_type == AV_PICTURE_TYPE_I)
        return 1;

    skip_amount= FFMAX(undamaged_count/50, 1); //check only upto 50 MBs
    is_intra_likely=0;

    j=0;
    for(mb_y= 0; mb_y<s->mb_height-1; mb_y++){
        for(mb_x= 0; mb_x<s->mb_width; mb_x++){
            int error;
            const int mb_xy= mb_x + mb_y*s->mb_stride;

            error= s->error_status_table[mb_xy];
            if((error&DC_ERROR) && (error&MV_ERROR))
                continue; //skip damaged

            j++;
            if((j%skip_amount) != 0) continue; //skip a few to speed things up

            if(s->pict_type==AV_PICTURE_TYPE_I){
                uint8_t *mb_ptr     = s->current_picture.data[0] + mb_x*16 + mb_y*16*s->linesize;
                uint8_t *last_mb_ptr= s->last_picture.data   [0] + mb_x*16 + mb_y*16*s->linesize;

                if (s->avctx->codec_id == CODEC_ID_H264) {
                    // FIXME
                } else {
                    ff_thread_await_progress((AVFrame *) s->last_picture_ptr,
                                             mb_y, 0);
                }
                is_intra_likely += s->dsp.sad[0](NULL, last_mb_ptr, mb_ptr                    , s->linesize, 16);
                // FIXME need await_progress() here
                is_intra_likely -= s->dsp.sad[0](NULL, last_mb_ptr, last_mb_ptr+s->linesize*16, s->linesize, 16);
            }else{
                if(IS_INTRA(s->current_picture.mb_type[mb_xy]))
                   is_intra_likely++;
                else
                   is_intra_likely--;
            }
        }
    }
//printf("is_intra_likely: %d type:%d\n", is_intra_likely, s->pict_type);
    return is_intra_likely > 0;
}

void ff_er_frame_start(MpegEncContext *s){
    if(!s->error_recognition) return;

    memset(s->error_status_table, MV_ERROR|AC_ERROR|DC_ERROR|VP_START|AC_END|DC_END|MV_END, s->mb_stride*s->mb_height*sizeof(uint8_t));
    s->error_count= 3*s->mb_num;
    s->error_occurred = 0;
}

/**
 * adds a slice.
 * @param endx x component of the last macroblock, can be -1 for the last of the previous line
 * @param status the status at the end (MV_END, AC_ERROR, ...), it is assumed that no earlier end or
 *               error of the same type occurred
 */
void ff_er_add_slice(MpegEncContext *s, int startx, int starty, int endx, int endy, int status){
    const int start_i= av_clip(startx + starty * s->mb_width    , 0, s->mb_num-1);
    const int end_i  = av_clip(endx   + endy   * s->mb_width    , 0, s->mb_num);
    const int start_xy= s->mb_index2xy[start_i];
    const int end_xy  = s->mb_index2xy[end_i];
    int mask= -1;

    if(s->avctx->hwaccel)
        return;

    if(start_i > end_i || start_xy > end_xy){
        av_log(s->avctx, AV_LOG_ERROR, "internal error, slice end before start\n");
        return;
    }

    if(!s->error_recognition) return;

    mask &= ~VP_START;
    if(status & (AC_ERROR|AC_END)){
        mask &= ~(AC_ERROR|AC_END);
        s->error_count -= end_i - start_i + 1;
    }
    if(status & (DC_ERROR|DC_END)){
        mask &= ~(DC_ERROR|DC_END);
        s->error_count -= end_i - start_i + 1;
    }
    if(status & (MV_ERROR|MV_END)){
        mask &= ~(MV_ERROR|MV_END);
        s->error_count -= end_i - start_i + 1;
    }

    if(status & (AC_ERROR|DC_ERROR|MV_ERROR)) {
        s->error_occurred = 1;
        s->error_count= INT_MAX;
    }

    if(mask == ~0x7F){
        memset(&s->error_status_table[start_xy], 0, (end_xy - start_xy) * sizeof(uint8_t));
    }else{
        int i;
        for(i=start_xy; i<end_xy; i++){
            s->error_status_table[ i ] &= mask;
        }
    }

    if(end_i == s->mb_num)
        s->error_count= INT_MAX;
    else{
        s->error_status_table[end_xy] &= mask;
        s->error_status_table[end_xy] |= status;
    }

    s->error_status_table[start_xy] |= VP_START;

    if(start_xy > 0 && s->avctx->thread_count <= 1 && s->avctx->skip_top*s->mb_width < start_i){
        int prev_status= s->error_status_table[ s->mb_index2xy[start_i - 1] ];

        prev_status &= ~ VP_START;
        if(prev_status != (MV_END|DC_END|AC_END)) s->error_count= INT_MAX;
    }
}

void ff_er_frame_end(MpegEncContext *s){
    int i, mb_x, mb_y, error, error_type, dc_error, mv_error, ac_error;
    int distance;
    int threshold_part[4]= {100,100,100};
    int threshold= 50;
    int is_intra_likely;
    int size = s->b8_stride * 2 * s->mb_height;
    Picture *pic= s->current_picture_ptr;

    if(!s->error_recognition || s->error_count==0 || s->avctx->lowres ||
       s->avctx->hwaccel ||
       s->avctx->codec->capabilities&CODEC_CAP_HWACCEL_VDPAU ||
       s->picture_structure != PICT_FRAME || // we dont support ER of field pictures yet, though it should not crash if enabled
       s->error_count==3*s->mb_width*(s->avctx->skip_top + s->avctx->skip_bottom)) return;

    if(s->current_picture.motion_val[0] == NULL){
        av_log(s->avctx, AV_LOG_ERROR, "Warning MVs not available\n");

        for(i=0; i<2; i++){
            pic->ref_index[i]= av_mallocz(s->mb_stride * s->mb_height * 4 * sizeof(uint8_t));
            pic->motion_val_base[i]= av_mallocz((size+4) * 2 * sizeof(uint16_t));
            pic->motion_val[i]= pic->motion_val_base[i]+4;
        }
        pic->motion_subsample_log2= 3;
        s->current_picture= *s->current_picture_ptr;
    }

    if(s->avctx->debug&FF_DEBUG_ER){
        for(mb_y=0; mb_y<s->mb_height; mb_y++){
            for(mb_x=0; mb_x<s->mb_width; mb_x++){
                int status= s->error_status_table[mb_x + mb_y*s->mb_stride];

                av_log(s->avctx, AV_LOG_DEBUG, "%2X ", status);
            }
            av_log(s->avctx, AV_LOG_DEBUG, "\n");
        }
    }

#if 1
    /* handle overlapping slices */
    for(error_type=1; error_type<=3; error_type++){
        int end_ok=0;

        for(i=s->mb_num-1; i>=0; i--){
            const int mb_xy= s->mb_index2xy[i];
            int error= s->error_status_table[mb_xy];

            if(error&(1<<error_type))
                end_ok=1;
            if(error&(8<<error_type))
                end_ok=1;

            if(!end_ok)
                s->error_status_table[mb_xy]|= 1<<error_type;

            if(error&VP_START)
                end_ok=0;
        }
    }
#endif
#if 1
    /* handle slices with partitions of different length */
    if(s->partitioned_frame){
        int end_ok=0;

        for(i=s->mb_num-1; i>=0; i--){
            const int mb_xy= s->mb_index2xy[i];
            int error= s->error_status_table[mb_xy];

            if(error&AC_END)
                end_ok=0;
            if((error&MV_END) || (error&DC_END) || (error&AC_ERROR))
                end_ok=1;

            if(!end_ok)
                s->error_status_table[mb_xy]|= AC_ERROR;

            if(error&VP_START)
                end_ok=0;
        }
    }
#endif
    /* handle missing slices */
    if(s->error_recognition>=4){
        int end_ok=1;

        for(i=s->mb_num-2; i>=s->mb_width+100; i--){ //FIXME +100 hack
            const int mb_xy= s->mb_index2xy[i];
            int error1= s->error_status_table[mb_xy  ];
            int error2= s->error_status_table[s->mb_index2xy[i+1]];

            if(error1&VP_START)
                end_ok=1;

            if(   error2==(VP_START|DC_ERROR|AC_ERROR|MV_ERROR|AC_END|DC_END|MV_END)
               && error1!=(VP_START|DC_ERROR|AC_ERROR|MV_ERROR|AC_END|DC_END|MV_END)
               && ((error1&AC_END) || (error1&DC_END) || (error1&MV_END))){ //end & uninit
                end_ok=0;
            }

            if(!end_ok)
                s->error_status_table[mb_xy]|= DC_ERROR|AC_ERROR|MV_ERROR;
        }
    }

#if 1
    /* backward mark errors */
    distance=9999999;
    for(error_type=1; error_type<=3; error_type++){
        for(i=s->mb_num-1; i>=0; i--){
            const int mb_xy= s->mb_index2xy[i];
            int error= s->error_status_table[mb_xy];

            if(!s->mbskip_table[mb_xy]) //FIXME partition specific
                distance++;
            if(error&(1<<error_type))
                distance= 0;

            if(s->partitioned_frame){
                if(distance < threshold_part[error_type-1])
                    s->error_status_table[mb_xy]|= 1<<error_type;
            }else{
                if(distance < threshold)
                    s->error_status_table[mb_xy]|= 1<<error_type;
            }

            if(error&VP_START)
                distance= 9999999;
        }
    }
#endif

    /* forward mark errors */
    error=0;
    for(i=0; i<s->mb_num; i++){
        const int mb_xy= s->mb_index2xy[i];
        int old_error= s->error_status_table[mb_xy];

        if(old_error&VP_START)
            error= old_error& (DC_ERROR|AC_ERROR|MV_ERROR);
        else{
            error|= old_error& (DC_ERROR|AC_ERROR|MV_ERROR);
            s->error_status_table[mb_xy]|= error;
        }
    }
#if 1
    /* handle not partitioned case */
    if(!s->partitioned_frame){
        for(i=0; i<s->mb_num; i++){
            const int mb_xy= s->mb_index2xy[i];
            error= s->error_status_table[mb_xy];
            if(error&(AC_ERROR|DC_ERROR|MV_ERROR))
                error|= AC_ERROR|DC_ERROR|MV_ERROR;
            s->error_status_table[mb_xy]= error;
        }
    }
#endif

    dc_error= ac_error= mv_error=0;
    for(i=0; i<s->mb_num; i++){
        const int mb_xy= s->mb_index2xy[i];
        error= s->error_status_table[mb_xy];
        if(error&DC_ERROR) dc_error ++;
        if(error&AC_ERROR) ac_error ++;
        if(error&MV_ERROR) mv_error ++;
    }
    av_log(s->avctx, AV_LOG_INFO, "concealing %d DC, %d AC, %d MV errors\n", dc_error, ac_error, mv_error);

    is_intra_likely= is_intra_more_likely(s);

    /* set unknown mb-type to most likely */
    for(i=0; i<s->mb_num; i++){
        const int mb_xy= s->mb_index2xy[i];
        error= s->error_status_table[mb_xy];
        if(!((error&DC_ERROR) && (error&MV_ERROR)))
            continue;

        if(is_intra_likely)
            s->current_picture.mb_type[mb_xy]= MB_TYPE_INTRA4x4;
        else
            s->current_picture.mb_type[mb_xy]= MB_TYPE_16x16 | MB_TYPE_L0;
    }

    // change inter to intra blocks if no reference frames are available
    if (!s->last_picture.data[0] && !s->next_picture.data[0])
        for(i=0; i<s->mb_num; i++){
            const int mb_xy= s->mb_index2xy[i];
            if(!IS_INTRA(s->current_picture.mb_type[mb_xy]))
                s->current_picture.mb_type[mb_xy]= MB_TYPE_INTRA4x4;
        }

    /* handle inter blocks with damaged AC */
    for(mb_y=0; mb_y<s->mb_height; mb_y++){
        for(mb_x=0; mb_x<s->mb_width; mb_x++){
            const int mb_xy= mb_x + mb_y * s->mb_stride;
            const int mb_type= s->current_picture.mb_type[mb_xy];
            int dir = !s->last_picture.data[0];
            error= s->error_status_table[mb_xy];

            if(IS_INTRA(mb_type)) continue; //intra
            if(error&MV_ERROR) continue;              //inter with damaged MV
            if(!(error&AC_ERROR)) continue;           //undamaged inter

            s->mv_dir = dir ? MV_DIR_BACKWARD : MV_DIR_FORWARD;
            s->mb_intra=0;
            s->mb_skipped=0;
            if(IS_8X8(mb_type)){
                int mb_index= mb_x*2 + mb_y*2*s->b8_stride;
                int j;
                s->mv_type = MV_TYPE_8X8;
                for(j=0; j<4; j++){
                    s->mv[0][j][0] = s->current_picture.motion_val[dir][ mb_index + (j&1) + (j>>1)*s->b8_stride ][0];
                    s->mv[0][j][1] = s->current_picture.motion_val[dir][ mb_index + (j&1) + (j>>1)*s->b8_stride ][1];
                }
            }else{
                s->mv_type = MV_TYPE_16X16;
                s->mv[0][0][0] = s->current_picture.motion_val[dir][ mb_x*2 + mb_y*2*s->b8_stride ][0];
                s->mv[0][0][1] = s->current_picture.motion_val[dir][ mb_x*2 + mb_y*2*s->b8_stride ][1];
            }

            s->dsp.clear_blocks(s->block[0]);

            s->mb_x= mb_x;
            s->mb_y= mb_y;
            decode_mb(s, 0/*FIXME h264 partitioned slices need this set*/);
        }
    }

    /* guess MVs */
    if(s->pict_type==AV_PICTURE_TYPE_B){
        for(mb_y=0; mb_y<s->mb_height; mb_y++){
            for(mb_x=0; mb_x<s->mb_width; mb_x++){
                int xy= mb_x*2 + mb_y*2*s->b8_stride;
                const int mb_xy= mb_x + mb_y * s->mb_stride;
                const int mb_type= s->current_picture.mb_type[mb_xy];
                error= s->error_status_table[mb_xy];

                if(IS_INTRA(mb_type)) continue;
                if(!(error&MV_ERROR)) continue;           //inter with undamaged MV
                if(!(error&AC_ERROR)) continue;           //undamaged inter

                s->mv_dir = MV_DIR_FORWARD|MV_DIR_BACKWARD;
                if(!s->last_picture.data[0]) s->mv_dir &= ~MV_DIR_FORWARD;
                if(!s->next_picture.data[0]) s->mv_dir &= ~MV_DIR_BACKWARD;
                s->mb_intra=0;
                s->mv_type = MV_TYPE_16X16;
                s->mb_skipped=0;

                if(s->pp_time){
                    int time_pp= s->pp_time;
                    int time_pb= s->pb_time;

<<<<<<< HEAD
                    // FIXME await_progress here
=======
                    if (s->avctx->codec_id == CODEC_ID_H264) {
                        //FIXME
                    } else {
                        ff_thread_await_progress((AVFrame *) s->next_picture_ptr,
                                                 mb_y, 0);
                    }
>>>>>>> f190f676
                    s->mv[0][0][0] = s->next_picture.motion_val[0][xy][0]*time_pb/time_pp;
                    s->mv[0][0][1] = s->next_picture.motion_val[0][xy][1]*time_pb/time_pp;
                    s->mv[1][0][0] = s->next_picture.motion_val[0][xy][0]*(time_pb - time_pp)/time_pp;
                    s->mv[1][0][1] = s->next_picture.motion_val[0][xy][1]*(time_pb - time_pp)/time_pp;
                }else{
                    s->mv[0][0][0]= 0;
                    s->mv[0][0][1]= 0;
                    s->mv[1][0][0]= 0;
                    s->mv[1][0][1]= 0;
                }

                s->dsp.clear_blocks(s->block[0]);
                s->mb_x= mb_x;
                s->mb_y= mb_y;
                decode_mb(s, 0);
            }
        }
    }else
        guess_mv(s);

    /* the filters below are not XvMC compatible, skip them */
    if(CONFIG_MPEG_XVMC_DECODER && s->avctx->xvmc_acceleration)
        goto ec_clean;
    /* fill DC for inter blocks */
    for(mb_y=0; mb_y<s->mb_height; mb_y++){
        for(mb_x=0; mb_x<s->mb_width; mb_x++){
            int dc, dcu, dcv, y, n;
            int16_t *dc_ptr;
            uint8_t *dest_y, *dest_cb, *dest_cr;
            const int mb_xy= mb_x + mb_y * s->mb_stride;
            const int mb_type= s->current_picture.mb_type[mb_xy];

            error= s->error_status_table[mb_xy];

            if(IS_INTRA(mb_type) && s->partitioned_frame) continue;
//            if(error&MV_ERROR) continue; //inter data damaged FIXME is this good?

            dest_y = s->current_picture.data[0] + mb_x*16 + mb_y*16*s->linesize;
            dest_cb= s->current_picture.data[1] + mb_x*8  + mb_y*8 *s->uvlinesize;
            dest_cr= s->current_picture.data[2] + mb_x*8  + mb_y*8 *s->uvlinesize;

            dc_ptr= &s->dc_val[0][mb_x*2 + mb_y*2*s->b8_stride];
            for(n=0; n<4; n++){
                dc=0;
                for(y=0; y<8; y++){
                    int x;
                    for(x=0; x<8; x++){
                       dc+= dest_y[x + (n&1)*8 + (y + (n>>1)*8)*s->linesize];
                    }
                }
                dc_ptr[(n&1) + (n>>1)*s->b8_stride]= (dc+4)>>3;
            }

            dcu=dcv=0;
            for(y=0; y<8; y++){
                int x;
                for(x=0; x<8; x++){
                    dcu+=dest_cb[x + y*(s->uvlinesize)];
                    dcv+=dest_cr[x + y*(s->uvlinesize)];
                }
            }
            s->dc_val[1][mb_x + mb_y*s->mb_stride]= (dcu+4)>>3;
            s->dc_val[2][mb_x + mb_y*s->mb_stride]= (dcv+4)>>3;
        }
    }
#if 1
    /* guess DC for damaged blocks */
    guess_dc(s, s->dc_val[0], s->mb_width*2, s->mb_height*2, s->b8_stride, 1);
    guess_dc(s, s->dc_val[1], s->mb_width  , s->mb_height  , s->mb_stride, 0);
    guess_dc(s, s->dc_val[2], s->mb_width  , s->mb_height  , s->mb_stride, 0);
#endif
    /* filter luma DC */
    filter181(s->dc_val[0], s->mb_width*2, s->mb_height*2, s->b8_stride);

#if 1
    /* render DC only intra */
    for(mb_y=0; mb_y<s->mb_height; mb_y++){
        for(mb_x=0; mb_x<s->mb_width; mb_x++){
            uint8_t *dest_y, *dest_cb, *dest_cr;
            const int mb_xy= mb_x + mb_y * s->mb_stride;
            const int mb_type= s->current_picture.mb_type[mb_xy];

            error= s->error_status_table[mb_xy];

            if(IS_INTER(mb_type)) continue;
            if(!(error&AC_ERROR)) continue;              //undamaged

            dest_y = s->current_picture.data[0] + mb_x*16 + mb_y*16*s->linesize;
            dest_cb= s->current_picture.data[1] + mb_x*8  + mb_y*8 *s->uvlinesize;
            dest_cr= s->current_picture.data[2] + mb_x*8  + mb_y*8 *s->uvlinesize;

            put_dc(s, dest_y, dest_cb, dest_cr, mb_x, mb_y);
        }
    }
#endif

    if(s->avctx->error_concealment&FF_EC_DEBLOCK){
        /* filter horizontal block boundaries */
        h_block_filter(s, s->current_picture.data[0], s->mb_width*2, s->mb_height*2, s->linesize  , 1);
        h_block_filter(s, s->current_picture.data[1], s->mb_width  , s->mb_height  , s->uvlinesize, 0);
        h_block_filter(s, s->current_picture.data[2], s->mb_width  , s->mb_height  , s->uvlinesize, 0);

        /* filter vertical block boundaries */
        v_block_filter(s, s->current_picture.data[0], s->mb_width*2, s->mb_height*2, s->linesize  , 1);
        v_block_filter(s, s->current_picture.data[1], s->mb_width  , s->mb_height  , s->uvlinesize, 0);
        v_block_filter(s, s->current_picture.data[2], s->mb_width  , s->mb_height  , s->uvlinesize, 0);
    }

ec_clean:
    /* clean a few tables */
    for(i=0; i<s->mb_num; i++){
        const int mb_xy= s->mb_index2xy[i];
        int error= s->error_status_table[mb_xy];

        if(s->pict_type!=AV_PICTURE_TYPE_B && (error&(DC_ERROR|MV_ERROR|AC_ERROR))){
            s->mbskip_table[mb_xy]=0;
        }
        s->mbintra_table[mb_xy]=1;
    }
}<|MERGE_RESOLUTION|>--- conflicted
+++ resolved
@@ -535,7 +535,7 @@
                     /* zero MV */
                     pred_count++;
 
-                    if (!fixed[mb_xy]) {
+                    if (!fixed[mb_xy] && 0) {
                         if (s->avctx->codec_id == CODEC_ID_H264) {
                             // FIXME
                         } else {
@@ -555,6 +555,7 @@
                     mv_predictor[pred_count][0]= prev_x;
                     mv_predictor[pred_count][1]= prev_y;
                     ref         [pred_count]   = prev_ref;
+                    pred_count++;
 
                     s->mv_dir = MV_DIR_FORWARD;
                     s->mb_intra=0;
@@ -1034,16 +1035,12 @@
                     int time_pp= s->pp_time;
                     int time_pb= s->pb_time;
 
-<<<<<<< HEAD
-                    // FIXME await_progress here
-=======
                     if (s->avctx->codec_id == CODEC_ID_H264) {
                         //FIXME
                     } else {
                         ff_thread_await_progress((AVFrame *) s->next_picture_ptr,
                                                  mb_y, 0);
                     }
->>>>>>> f190f676
                     s->mv[0][0][0] = s->next_picture.motion_val[0][xy][0]*time_pb/time_pp;
                     s->mv[0][0][1] = s->next_picture.motion_val[0][xy][1]*time_pb/time_pp;
                     s->mv[1][0][0] = s->next_picture.motion_val[0][xy][0]*(time_pb - time_pp)/time_pp;
