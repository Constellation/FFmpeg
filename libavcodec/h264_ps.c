--- conflicted
+++ resolved
@@ -241,12 +241,7 @@
         sps->num_reorder_frames= get_ue_golomb(&s->gb);
         get_ue_golomb(&s->gb); /*max_dec_frame_buffering*/
 
-<<<<<<< HEAD
-        if(get_bits_left(&s->gb) < 0){
-=======
         if (get_bits_left(&s->gb) < 0) {
-            av_log(h->s.avctx, AV_LOG_ERROR, "Overread VUI by %d bits\n", -get_bits_left(&s->gb));
->>>>>>> 632eb1bb
             sps->num_reorder_frames=0;
             sps->bitstream_restriction_flag= 0;
         }
