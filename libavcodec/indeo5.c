/*
 * Indeo Video Interactive v5 compatible decoder
 * Copyright (c) 2009 Maxim Poliakovski
 *
 * This file is part of FFmpeg.
 *
 * FFmpeg is free software; you can redistribute it and/or
 * modify it under the terms of the GNU Lesser General Public
 * License as published by the Free Software Foundation; either
 * version 2.1 of the License, or (at your option) any later version.
 *
 * FFmpeg is distributed in the hope that it will be useful,
 * but WITHOUT ANY WARRANTY; without even the implied warranty of
 * MERCHANTABILITY or FITNESS FOR A PARTICULAR PURPOSE.  See the GNU
 * Lesser General Public License for more details.
 *
 * You should have received a copy of the GNU Lesser General Public
 * License along with FFmpeg; if not, write to the Free Software
 * Foundation, Inc., 51 Franklin Street, Fifth Floor, Boston, MA 02110-1301 USA
 */

/**
 * @file
 * Indeo Video Interactive version 5 decoder
 *
 * Indeo5 data is usually transported within .avi or .mov files.
 * Known FOURCCs: 'IV50'
 */

#define BITSTREAM_READER_LE
#include "avcodec.h"
#include "get_bits.h"
#include "dsputil.h"
#include "ivi_dsp.h"
#include "ivi_common.h"
#include "indeo5data.h"

/**
 *  Indeo5 frame types.
 */
enum {
    FRAMETYPE_INTRA       = 0,
    FRAMETYPE_INTER       = 1,  ///< non-droppable P-frame
    FRAMETYPE_INTER_SCAL  = 2,  ///< droppable P-frame used in the scalability mode
    FRAMETYPE_INTER_NOREF = 3,  ///< droppable P-frame
    FRAMETYPE_NULL        = 4   ///< empty frame with no data
};

#define IVI5_PIC_SIZE_ESC       15

/**
 *  Decode Indeo5 GOP (Group of pictures) header.
 *  This header is present in key frames only.
 *  It defines parameters for all frames in a GOP.
 *
 *  @param[in,out] ctx    ptr to the decoder context
 *  @param[in]     avctx  ptr to the AVCodecContext
 *  @return         result code: 0 = OK, -1 = error
 */
static int decode_gop_header(IVI45DecContext *ctx, AVCodecContext *avctx)
{
    int             result, i, p, tile_size, pic_size_indx, mb_size, blk_size, is_scalable;
    int             quant_mat, blk_size_changed = 0;
    IVIBandDesc     *band, *band1, *band2;
    IVIPicConfig    pic_conf;

    ctx->gop_flags = get_bits(&ctx->gb, 8);

    ctx->gop_hdr_size = (ctx->gop_flags & 1) ? get_bits(&ctx->gb, 16) : 0;

    if (ctx->gop_flags & IVI5_IS_PROTECTED)
        ctx->lock_word = get_bits_long(&ctx->gb, 32);

    tile_size = (ctx->gop_flags & 0x40) ? 64 << get_bits(&ctx->gb, 2) : 0;
    if (tile_size > 256) {
        av_log(avctx, AV_LOG_ERROR, "Invalid tile size: %d\n", tile_size);
        return -1;
    }

    /* decode number of wavelet bands */
    /* num_levels * 3 + 1 */
    pic_conf.luma_bands   = get_bits(&ctx->gb, 2) * 3 + 1;
    pic_conf.chroma_bands = get_bits1(&ctx->gb)   * 3 + 1;
    is_scalable = pic_conf.luma_bands != 1 || pic_conf.chroma_bands != 1;
    if (is_scalable && (pic_conf.luma_bands != 4 || pic_conf.chroma_bands != 1)) {
        av_log(avctx, AV_LOG_ERROR, "Scalability: unsupported subdivision! Luma bands: %d, chroma bands: %d\n",
               pic_conf.luma_bands, pic_conf.chroma_bands);
        return -1;
    }

    pic_size_indx = get_bits(&ctx->gb, 4);
    if (pic_size_indx == IVI5_PIC_SIZE_ESC) {
        pic_conf.pic_height = get_bits(&ctx->gb, 13);
        pic_conf.pic_width  = get_bits(&ctx->gb, 13);
    } else {
        pic_conf.pic_height = ivi5_common_pic_sizes[pic_size_indx * 2 + 1] << 2;
        pic_conf.pic_width  = ivi5_common_pic_sizes[pic_size_indx * 2    ] << 2;
    }

    if (ctx->gop_flags & 2) {
        av_log(avctx, AV_LOG_ERROR, "YV12 picture format not supported!\n");
        return -1;
    }

    pic_conf.chroma_height = (pic_conf.pic_height + 3) >> 2;
    pic_conf.chroma_width  = (pic_conf.pic_width  + 3) >> 2;

    if (!tile_size) {
        pic_conf.tile_height = pic_conf.pic_height;
        pic_conf.tile_width  = pic_conf.pic_width;
    } else {
        pic_conf.tile_height = pic_conf.tile_width = tile_size;
    }

    /* check if picture layout was changed and reallocate buffers */
    if (ivi_pic_config_cmp(&pic_conf, &ctx->pic_conf)) {
        result = ff_ivi_init_planes(ctx->planes, &pic_conf);
        if (result) {
            av_log(avctx, AV_LOG_ERROR, "Couldn't reallocate color planes!\n");
            return -1;
        }
        ctx->pic_conf = pic_conf;
        ctx->is_scalable = is_scalable;
        blk_size_changed = 1; /* force reallocation of the internal structures */
    }

    for (p = 0; p <= 1; p++) {
        for (i = 0; i < (!p ? pic_conf.luma_bands : pic_conf.chroma_bands); i++) {
            band = &ctx->planes[p].bands[i];

            band->is_halfpel = get_bits1(&ctx->gb);

            mb_size  = get_bits1(&ctx->gb);
            blk_size = 8 >> get_bits1(&ctx->gb);
            mb_size  = blk_size << !mb_size;

            if (p==0 && blk_size==4) {
                av_log(avctx, AV_LOG_ERROR, "4x4 luma blocks are unsupported!\n");
                return AVERROR_PATCHWELCOME;
            }

            blk_size_changed = mb_size != band->mb_size || blk_size != band->blk_size;
            if (blk_size_changed) {
                band->mb_size  = mb_size;
                band->blk_size = blk_size;
            }

            if (get_bits1(&ctx->gb)) {
                av_log(avctx, AV_LOG_ERROR, "Extended transform info encountered!\n");
                return -1;
            }

            /* select transform function and scan pattern according to plane and band number */
            switch ((p << 2) + i) {
            case 0:
                band->inv_transform = ff_ivi_inverse_slant_8x8;
                band->dc_transform  = ff_ivi_dc_slant_2d;
                band->scan          = ff_zigzag_direct;
                band->transform_size= 8;
                break;

            case 1:
                band->inv_transform = ff_ivi_row_slant8;
                band->dc_transform  = ff_ivi_dc_row_slant;
                band->scan          = ff_ivi_vertical_scan_8x8;
                band->transform_size= 8;
                break;

            case 2:
                band->inv_transform = ff_ivi_col_slant8;
                band->dc_transform  = ff_ivi_dc_col_slant;
                band->scan          = ff_ivi_horizontal_scan_8x8;
                band->transform_size= 8;
                break;

            case 3:
                band->inv_transform = ff_ivi_put_pixels_8x8;
                band->dc_transform  = ff_ivi_put_dc_pixel_8x8;
                band->scan          = ff_ivi_horizontal_scan_8x8;
                band->transform_size= 8;
                break;

            case 4:
                band->inv_transform = ff_ivi_inverse_slant_4x4;
                band->dc_transform  = ff_ivi_dc_slant_2d;
                band->scan          = ff_ivi_direct_scan_4x4;
                band->transform_size= 4;
                break;
            }

            band->is_2d_trans = band->inv_transform == ff_ivi_inverse_slant_8x8 ||
                                band->inv_transform == ff_ivi_inverse_slant_4x4;

            /* select dequant matrix according to plane and band number */
            if (!p) {
                quant_mat = (pic_conf.luma_bands > 1) ? i+1 : 0;
            } else {
                quant_mat = 5;
            }

            if (band->blk_size == 8) {
                if(quant_mat >= 5){
                    av_log(avctx, AV_LOG_ERROR, "quant_mat %d too large!\n", quant_mat);
                    return -1;
                }
                band->intra_base  = &ivi5_base_quant_8x8_intra[quant_mat][0];
                band->inter_base  = &ivi5_base_quant_8x8_inter[quant_mat][0];
                band->intra_scale = &ivi5_scale_quant_8x8_intra[quant_mat][0];
                band->inter_scale = &ivi5_scale_quant_8x8_inter[quant_mat][0];
            } else {
                band->intra_base  = ivi5_base_quant_4x4_intra;
                band->inter_base  = ivi5_base_quant_4x4_inter;
                band->intra_scale = ivi5_scale_quant_4x4_intra;
                band->inter_scale = ivi5_scale_quant_4x4_inter;
            }

            if (get_bits(&ctx->gb, 2)) {
                av_log(avctx, AV_LOG_ERROR, "End marker missing!\n");
                return -1;
            }
        }
    }

    /* copy chroma parameters into the 2nd chroma plane */
    for (i = 0; i < pic_conf.chroma_bands; i++) {
        band1 = &ctx->planes[1].bands[i];
        band2 = &ctx->planes[2].bands[i];

        band2->width         = band1->width;
        band2->height        = band1->height;
        band2->mb_size       = band1->mb_size;
        band2->blk_size      = band1->blk_size;
        band2->is_halfpel    = band1->is_halfpel;
        band2->intra_base    = band1->intra_base;
        band2->inter_base    = band1->inter_base;
        band2->intra_scale   = band1->intra_scale;
        band2->inter_scale   = band1->inter_scale;
        band2->scan          = band1->scan;
        band2->inv_transform = band1->inv_transform;
        band2->dc_transform  = band1->dc_transform;
        band2->is_2d_trans   = band1->is_2d_trans;
        band2->transform_size= band1->transform_size;
    }

    /* reallocate internal structures if needed */
    if (blk_size_changed) {
        result = ff_ivi_init_tiles(ctx->planes, pic_conf.tile_width,
                                   pic_conf.tile_height);
        if (result) {
            av_log(avctx, AV_LOG_ERROR,
                   "Couldn't reallocate internal structures!\n");
            return -1;
        }
    }

    if (ctx->gop_flags & 8) {
        if (get_bits(&ctx->gb, 3)) {
            av_log(avctx, AV_LOG_ERROR, "Alignment bits are not zero!\n");
            return -1;
        }

        if (get_bits1(&ctx->gb))
            skip_bits_long(&ctx->gb, 24); /* skip transparency fill color */
    }

    align_get_bits(&ctx->gb);

    skip_bits(&ctx->gb, 23); /* FIXME: unknown meaning */

    /* skip GOP extension if any */
    if (get_bits1(&ctx->gb)) {
        do {
            i = get_bits(&ctx->gb, 16);
        } while (i & 0x8000);
    }

    align_get_bits(&ctx->gb);

    return 0;
}


/**
 *  Skip a header extension.
 *
 *  @param[in,out]  gb  the GetBit context
 */
static inline void skip_hdr_extension(GetBitContext *gb)
{
    int i, len;

    do {
        len = get_bits(gb, 8);
        for (i = 0; i < len; i++) skip_bits(gb, 8);
    } while(len);
}


/**
 *  Decode Indeo5 picture header.
 *
 *  @param[in,out]  ctx    ptr to the decoder context
 *  @param[in]      avctx  ptr to the AVCodecContext
 *  @return         result code: 0 = OK, -1 = error
 */
static int decode_pic_hdr(IVI45DecContext *ctx, AVCodecContext *avctx)
{
    if (get_bits(&ctx->gb, 5) != 0x1F) {
        av_log(avctx, AV_LOG_ERROR, "Invalid picture start code!\n");
        return -1;
    }

    ctx->prev_frame_type = ctx->frame_type;
    ctx->frame_type      = get_bits(&ctx->gb, 3);
    if (ctx->frame_type >= 5) {
        av_log(avctx, AV_LOG_ERROR, "Invalid frame type: %d \n", ctx->frame_type);
        return -1;
    }

    ctx->frame_num = get_bits(&ctx->gb, 8);

    if (ctx->frame_type == FRAMETYPE_INTRA) {
        ctx->gop_invalid = 1;
        if (decode_gop_header(ctx, avctx)) {
            av_log(avctx, AV_LOG_ERROR, "Invalid GOP header, skipping frames.\n");
            return AVERROR_INVALIDDATA;
        }
        ctx->gop_invalid = 0;
    }

    if (ctx->frame_type == FRAMETYPE_INTER_SCAL && !ctx->is_scalable) {
        av_log(avctx, AV_LOG_ERROR, "Scalable inter frame in non scaleable stream\n");
        ctx->frame_type = FRAMETYPE_INTER;
        return AVERROR_INVALIDDATA;
    }

    if (ctx->frame_type != FRAMETYPE_NULL) {
        ctx->frame_flags = get_bits(&ctx->gb, 8);

        ctx->pic_hdr_size = (ctx->frame_flags & 1) ? get_bits_long(&ctx->gb, 24) : 0;

        ctx->checksum = (ctx->frame_flags & 0x10) ? get_bits(&ctx->gb, 16) : 0;

        /* skip unknown extension if any */
        if (ctx->frame_flags & 0x20)
            skip_hdr_extension(&ctx->gb); /* XXX: untested */

        /* decode macroblock huffman codebook */
        if (ff_ivi_dec_huff_desc(&ctx->gb, ctx->frame_flags & 0x40, IVI_MB_HUFF, &ctx->mb_vlc, avctx))
            return -1;

        skip_bits(&ctx->gb, 3); /* FIXME: unknown meaning! */
    }

    align_get_bits(&ctx->gb);

    return 0;
}


/**
 *  Decode Indeo5 band header.
 *
 *  @param[in,out]  ctx    ptr to the decoder context
 *  @param[in,out]  band   ptr to the band descriptor
 *  @param[in]      avctx  ptr to the AVCodecContext
 *  @return         result code: 0 = OK, -1 = error
 */
static int decode_band_hdr(IVI45DecContext *ctx, IVIBandDesc *band,
                           AVCodecContext *avctx)
{
    int         i;
    uint8_t     band_flags;

    band_flags = get_bits(&ctx->gb, 8);

    if (band_flags & 1) {
        band->is_empty = 1;
        return 0;
    }

    band->data_size = (ctx->frame_flags & 0x80) ? get_bits_long(&ctx->gb, 24) : 0;

    band->inherit_mv     = band_flags & 2;
    band->inherit_qdelta = band_flags & 8;
    band->qdelta_present = band_flags & 4;
    if (!band->qdelta_present) band->inherit_qdelta = 1;

    /* decode rvmap probability corrections if any */
    band->num_corr = 0; /* there are no corrections */
    if (band_flags & 0x10) {
        band->num_corr = get_bits(&ctx->gb, 8); /* get number of correction pairs */
        if (band->num_corr > 61) {
            av_log(avctx, AV_LOG_ERROR, "Too many corrections: %d\n",
                   band->num_corr);
            return -1;
        }

        /* read correction pairs */
        for (i = 0; i < band->num_corr * 2; i++)
            band->corr[i] = get_bits(&ctx->gb, 8);
    }

    /* select appropriate rvmap table for this band */
    band->rvmap_sel = (band_flags & 0x40) ? get_bits(&ctx->gb, 3) : 8;

    /* decode block huffman codebook */
    if (ff_ivi_dec_huff_desc(&ctx->gb, band_flags & 0x80, IVI_BLK_HUFF, &band->blk_vlc, avctx))
        return -1;

    band->checksum_present = get_bits1(&ctx->gb);
    if (band->checksum_present)
        band->checksum = get_bits(&ctx->gb, 16);

    band->glob_quant = get_bits(&ctx->gb, 5);

    /* skip unknown extension if any */
    if (band_flags & 0x20) { /* XXX: untested */
        align_get_bits(&ctx->gb);
        skip_hdr_extension(&ctx->gb);
    }

    align_get_bits(&ctx->gb);

    return 0;
}


/**
 *  Decode info (block type, cbp, quant delta, motion vector)
 *  for all macroblocks in the current tile.
 *
 *  @param[in,out]  ctx    ptr to the decoder context
 *  @param[in,out]  band   ptr to the band descriptor
 *  @param[in,out]  tile   ptr to the tile descriptor
 *  @param[in]      avctx  ptr to the AVCodecContext
 *  @return         result code: 0 = OK, -1 = error
 */
static int decode_mb_info(IVI45DecContext *ctx, IVIBandDesc *band,
                          IVITile *tile, AVCodecContext *avctx)
{
    int         x, y, mv_x, mv_y, mv_delta, offs, mb_offset,
                mv_scale, blks_per_mb, s;
    IVIMbInfo   *mb, *ref_mb;
    int         row_offset = band->mb_size * band->pitch;

    mb     = tile->mbs;
    ref_mb = tile->ref_mbs;
    offs   = tile->ypos * band->pitch + tile->xpos;

    if (!ref_mb &&
        ((band->qdelta_present && band->inherit_qdelta) || band->inherit_mv))
        return AVERROR_INVALIDDATA;

<<<<<<< HEAD
    if( tile->num_MBs != IVI_MBs_PER_TILE(tile->width, tile->height, band->mb_size) ){
        av_log(avctx, AV_LOG_ERROR, "allocated tile size %d mismatches parameters %d\n",
=======
    if (tile->num_MBs != IVI_MBs_PER_TILE(tile->width, tile->height, band->mb_size)) {
        av_log(avctx, AV_LOG_ERROR, "Allocated tile size %d mismatches parameters %d\n",
>>>>>>> d05f72c7
               tile->num_MBs, IVI_MBs_PER_TILE(tile->width, tile->height, band->mb_size));
        return AVERROR_INVALIDDATA;
    }

    /* scale factor for motion vectors */
    mv_scale = (ctx->planes[0].bands[0].mb_size >> 3) - (band->mb_size >> 3);
    mv_x = mv_y = 0;

    for (y = tile->ypos; y < (tile->ypos + tile->height); y += band->mb_size) {
        mb_offset = offs;

        for (x = tile->xpos; x < (tile->xpos + tile->width); x += band->mb_size) {
            mb->xpos     = x;
            mb->ypos     = y;
            mb->buf_offs = mb_offset;

            if (get_bits1(&ctx->gb)) {
                if (ctx->frame_type == FRAMETYPE_INTRA) {
                    av_log(avctx, AV_LOG_ERROR, "Empty macroblock in an INTRA picture!\n");
                    return -1;
                }
                mb->type = 1; /* empty macroblocks are always INTER */
                mb->cbp  = 0; /* all blocks are empty */

                mb->q_delta = 0;
                if (!band->plane && !band->band_num && (ctx->frame_flags & 8)) {
                    mb->q_delta = get_vlc2(&ctx->gb, ctx->mb_vlc.tab->table,
                                           IVI_VLC_BITS, 1);
                    mb->q_delta = IVI_TOSIGNED(mb->q_delta);
                }

                mb->mv_x = mb->mv_y = 0; /* no motion vector coded */
                if (band->inherit_mv && ref_mb){
                    /* motion vector inheritance */
                    if (mv_scale) {
                        mb->mv_x = ivi_scale_mv(ref_mb->mv_x, mv_scale);
                        mb->mv_y = ivi_scale_mv(ref_mb->mv_y, mv_scale);
                    } else {
                        mb->mv_x = ref_mb->mv_x;
                        mb->mv_y = ref_mb->mv_y;
                    }
                }
            } else {
                if (band->inherit_mv && ref_mb) {
                    mb->type = ref_mb->type; /* copy mb_type from corresponding reference mb */
                } else if (ctx->frame_type == FRAMETYPE_INTRA) {
                    mb->type = 0; /* mb_type is always INTRA for intra-frames */
                } else {
                    mb->type = get_bits1(&ctx->gb);
                }

                blks_per_mb = band->mb_size != band->blk_size ? 4 : 1;
                mb->cbp = get_bits(&ctx->gb, blks_per_mb);

                mb->q_delta = 0;
                if (band->qdelta_present) {
                    if (band->inherit_qdelta) {
                        if (ref_mb) mb->q_delta = ref_mb->q_delta;
                    } else if (mb->cbp || (!band->plane && !band->band_num &&
                                           (ctx->frame_flags & 8))) {
                        mb->q_delta = get_vlc2(&ctx->gb, ctx->mb_vlc.tab->table,
                                               IVI_VLC_BITS, 1);
                        mb->q_delta = IVI_TOSIGNED(mb->q_delta);
                    }
                }

                if (!mb->type) {
                    mb->mv_x = mb->mv_y = 0; /* there is no motion vector in intra-macroblocks */
                } else {
                    if (band->inherit_mv && ref_mb){
                        /* motion vector inheritance */
                        if (mv_scale) {
                            mb->mv_x = ivi_scale_mv(ref_mb->mv_x, mv_scale);
                            mb->mv_y = ivi_scale_mv(ref_mb->mv_y, mv_scale);
                        } else {
                            mb->mv_x = ref_mb->mv_x;
                            mb->mv_y = ref_mb->mv_y;
                        }
                    } else {
                        /* decode motion vector deltas */
                        mv_delta = get_vlc2(&ctx->gb, ctx->mb_vlc.tab->table,
                                            IVI_VLC_BITS, 1);
                        mv_y += IVI_TOSIGNED(mv_delta);
                        mv_delta = get_vlc2(&ctx->gb, ctx->mb_vlc.tab->table,
                                            IVI_VLC_BITS, 1);
                        mv_x += IVI_TOSIGNED(mv_delta);
                        mb->mv_x = mv_x;
                        mb->mv_y = mv_y;
                    }
                }
            }

            s= band->is_halfpel;
            if (mb->type)
            if ( x +  (mb->mv_x   >>s) +                 (y+               (mb->mv_y   >>s))*band->pitch < 0 ||
                 x + ((mb->mv_x+s)>>s) + band->mb_size - 1
                   + (y+band->mb_size - 1 +((mb->mv_y+s)>>s))*band->pitch > band->bufsize - 1) {
                av_log(avctx, AV_LOG_ERROR, "motion vector %d %d outside reference\n", x*s + mb->mv_x, y*s + mb->mv_y);
                return AVERROR_INVALIDDATA;
            }

            mb++;
            if (ref_mb)
                ref_mb++;
            mb_offset += band->mb_size;
        }

        offs += row_offset;
    }

    align_get_bits(&ctx->gb);

    return 0;
}


/**
 *  Switch buffers.
 *
 *  @param[in,out] ctx  ptr to the decoder context
 */
static void switch_buffers(IVI45DecContext *ctx)
{
    switch (ctx->prev_frame_type) {
    case FRAMETYPE_INTRA:
    case FRAMETYPE_INTER:
        ctx->buf_switch ^= 1;
        ctx->dst_buf = ctx->buf_switch;
        ctx->ref_buf = ctx->buf_switch ^ 1;
        break;
    case FRAMETYPE_INTER_SCAL:
        if (!ctx->inter_scal) {
            ctx->ref2_buf   = 2;
            ctx->inter_scal = 1;
        }
        FFSWAP(int, ctx->dst_buf, ctx->ref2_buf);
        ctx->ref_buf = ctx->ref2_buf;
        break;
    case FRAMETYPE_INTER_NOREF:
        break;
    }

    switch (ctx->frame_type) {
    case FRAMETYPE_INTRA:
        ctx->buf_switch = 0;
        /* FALLTHROUGH */
    case FRAMETYPE_INTER:
        ctx->inter_scal = 0;
        ctx->dst_buf = ctx->buf_switch;
        ctx->ref_buf = ctx->buf_switch ^ 1;
        break;
    case FRAMETYPE_INTER_SCAL:
    case FRAMETYPE_INTER_NOREF:
    case FRAMETYPE_NULL:
        break;
    }
}


static int is_nonnull_frame(IVI45DecContext *ctx)
{
    return ctx->frame_type != FRAMETYPE_NULL;
}


/**
 *  Initialize Indeo5 decoder.
 */
static av_cold int decode_init(AVCodecContext *avctx)
{
    IVI45DecContext  *ctx = avctx->priv_data;
    int             result;

    ff_ivi_init_static_vlc();

    /* copy rvmap tables in our context so we can apply changes to them */
    memcpy(ctx->rvmap_tabs, ff_ivi_rvmap_tabs, sizeof(ff_ivi_rvmap_tabs));

    /* set the initial picture layout according to the basic profile:
       there is only one band per plane (no scalability), only one tile (no local decoding)
       and picture format = YVU9 */
    ctx->pic_conf.pic_width     = avctx->width;
    ctx->pic_conf.pic_height    = avctx->height;
    ctx->pic_conf.chroma_width  = (avctx->width  + 3) >> 2;
    ctx->pic_conf.chroma_height = (avctx->height + 3) >> 2;
    ctx->pic_conf.tile_width    = avctx->width;
    ctx->pic_conf.tile_height   = avctx->height;
    ctx->pic_conf.luma_bands    = ctx->pic_conf.chroma_bands = 1;

    avcodec_get_frame_defaults(&ctx->frame);

    result = ff_ivi_init_planes(ctx->planes, &ctx->pic_conf);
    if (result) {
        av_log(avctx, AV_LOG_ERROR, "Couldn't allocate color planes!\n");
        return -1;
    }

    ctx->buf_switch = 0;
    ctx->inter_scal = 0;

    ctx->decode_pic_hdr   = decode_pic_hdr;
    ctx->decode_band_hdr  = decode_band_hdr;
    ctx->decode_mb_info   = decode_mb_info;
    ctx->switch_buffers   = switch_buffers;
    ctx->is_nonnull_frame = is_nonnull_frame;

    avctx->pix_fmt = PIX_FMT_YUV410P;

    return 0;
}

AVCodec ff_indeo5_decoder = {
    .name           = "indeo5",
    .type           = AVMEDIA_TYPE_VIDEO,
    .id             = AV_CODEC_ID_INDEO5,
    .priv_data_size = sizeof(IVI45DecContext),
    .init           = decode_init,
    .close          = ff_ivi_decode_close,
    .decode         = ff_ivi_decode_frame,
    .long_name      = NULL_IF_CONFIG_SMALL("Intel Indeo Video Interactive 5"),
};<|MERGE_RESOLUTION|>--- conflicted
+++ resolved
@@ -452,13 +452,8 @@
         ((band->qdelta_present && band->inherit_qdelta) || band->inherit_mv))
         return AVERROR_INVALIDDATA;
 
-<<<<<<< HEAD
-    if( tile->num_MBs != IVI_MBs_PER_TILE(tile->width, tile->height, band->mb_size) ){
-        av_log(avctx, AV_LOG_ERROR, "allocated tile size %d mismatches parameters %d\n",
-=======
     if (tile->num_MBs != IVI_MBs_PER_TILE(tile->width, tile->height, band->mb_size)) {
         av_log(avctx, AV_LOG_ERROR, "Allocated tile size %d mismatches parameters %d\n",
->>>>>>> d05f72c7
                tile->num_MBs, IVI_MBs_PER_TILE(tile->width, tile->height, band->mb_size));
         return AVERROR_INVALIDDATA;
     }
