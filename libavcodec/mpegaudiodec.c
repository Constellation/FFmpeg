/*
 * MPEG Audio decoder
 * Copyright (c) 2001, 2002 Fabrice Bellard
 *
 * This file is part of FFmpeg.
 *
 * FFmpeg is free software; you can redistribute it and/or
 * modify it under the terms of the GNU Lesser General Public
 * License as published by the Free Software Foundation; either
 * version 2.1 of the License, or (at your option) any later version.
 *
 * FFmpeg is distributed in the hope that it will be useful,
 * but WITHOUT ANY WARRANTY; without even the implied warranty of
 * MERCHANTABILITY or FITNESS FOR A PARTICULAR PURPOSE.  See the GNU
 * Lesser General Public License for more details.
 *
 * You should have received a copy of the GNU Lesser General Public
 * License along with FFmpeg; if not, write to the Free Software
 * Foundation, Inc., 51 Franklin Street, Fifth Floor, Boston, MA 02110-1301 USA
 */

/**
 * @file
 * MPEG Audio decoder
 */

#include "libavutil/avassert.h"
#include "libavutil/channel_layout.h"
#include "libavutil/libm.h"
#include "avcodec.h"
#include "get_bits.h"
#include "internal.h"
#include "mathops.h"
#include "mpegaudiodsp.h"
#include "dsputil.h"

/*
 * TODO:
 *  - test lsf / mpeg25 extensively.
 */

#include "mpegaudio.h"
#include "mpegaudiodecheader.h"

#define BACKSTEP_SIZE 512
#define EXTRABYTES 24
#define LAST_BUF_SIZE 2 * BACKSTEP_SIZE + EXTRABYTES

/* layer 3 "granule" */
typedef struct GranuleDef {
    uint8_t scfsi;
    int part2_3_length;
    int big_values;
    int global_gain;
    int scalefac_compress;
    uint8_t block_type;
    uint8_t switch_point;
    int table_select[3];
    int subblock_gain[3];
    uint8_t scalefac_scale;
    uint8_t count1table_select;
    int region_size[3]; /* number of huffman codes in each region */
    int preflag;
    int short_start, long_end; /* long/short band indexes */
    uint8_t scale_factors[40];
    DECLARE_ALIGNED(16, INTFLOAT, sb_hybrid)[SBLIMIT * 18]; /* 576 samples */
} GranuleDef;

typedef struct MPADecodeContext {
    MPA_DECODE_HEADER
    uint8_t last_buf[LAST_BUF_SIZE];
    int last_buf_size;
    /* next header (used in free format parsing) */
    uint32_t free_format_next_header;
    GetBitContext gb;
    GetBitContext in_gb;
    DECLARE_ALIGNED(32, MPA_INT, synth_buf)[MPA_MAX_CHANNELS][512 * 2];
    int synth_buf_offset[MPA_MAX_CHANNELS];
    DECLARE_ALIGNED(32, INTFLOAT, sb_samples)[MPA_MAX_CHANNELS][36][SBLIMIT];
    INTFLOAT mdct_buf[MPA_MAX_CHANNELS][SBLIMIT * 18]; /* previous samples, for layer 3 MDCT */
    GranuleDef granules[2][2]; /* Used in Layer 3 */
    int adu_mode; ///< 0 for standard mp3, 1 for adu formatted mp3
    int dither_state;
    int err_recognition;
    AVCodecContext* avctx;
    MPADSPContext mpadsp;
    DSPContext dsp;
    AVFrame frame;
} MPADecodeContext;

#if CONFIG_FLOAT
#   define SHR(a,b)       ((a)*(1.0f/(1<<(b))))
#   define FIXR_OLD(a)    ((int)((a) * FRAC_ONE + 0.5))
#   define FIXR(x)        ((float)(x))
#   define FIXHR(x)       ((float)(x))
#   define MULH3(x, y, s) ((s)*(y)*(x))
#   define MULLx(x, y, s) ((y)*(x))
#   define RENAME(a) a ## _float
#   define OUT_FMT   AV_SAMPLE_FMT_FLT
#   define OUT_FMT_P AV_SAMPLE_FMT_FLTP
#else
#   define SHR(a,b)       ((a)>>(b))
/* WARNING: only correct for positive numbers */
#   define FIXR_OLD(a)    ((int)((a) * FRAC_ONE + 0.5))
#   define FIXR(a)        ((int)((a) * FRAC_ONE + 0.5))
#   define FIXHR(a)       ((int)((a) * (1LL<<32) + 0.5))
#   define MULH3(x, y, s) MULH((s)*(x), y)
#   define MULLx(x, y, s) MULL(x,y,s)
#   define RENAME(a)      a ## _fixed
#   define OUT_FMT   AV_SAMPLE_FMT_S16
#   define OUT_FMT_P AV_SAMPLE_FMT_S16P
#endif

/****************/

#define HEADER_SIZE 4

#include "mpegaudiodata.h"
#include "mpegaudiodectab.h"

/* vlc structure for decoding layer 3 huffman tables */
static VLC huff_vlc[16];
static VLC_TYPE huff_vlc_tables[
    0 + 128 + 128 + 128 + 130 + 128 + 154 + 166 +
  142 + 204 + 190 + 170 + 542 + 460 + 662 + 414
  ][2];
static const int huff_vlc_tables_sizes[16] = {
    0,  128,  128,  128,  130,  128,  154,  166,
  142,  204,  190,  170,  542,  460,  662,  414
};
static VLC huff_quad_vlc[2];
static VLC_TYPE  huff_quad_vlc_tables[128+16][2];
static const int huff_quad_vlc_tables_sizes[2] = { 128, 16 };
/* computed from band_size_long */
static uint16_t band_index_long[9][23];
#include "mpegaudio_tablegen.h"
/* intensity stereo coef table */
static INTFLOAT is_table[2][16];
static INTFLOAT is_table_lsf[2][2][16];
static INTFLOAT csa_table[8][4];

static int16_t division_tab3[1<<6 ];
static int16_t division_tab5[1<<8 ];
static int16_t division_tab9[1<<11];

static int16_t * const division_tabs[4] = {
    division_tab3, division_tab5, NULL, division_tab9
};

/* lower 2 bits: modulo 3, higher bits: shift */
static uint16_t scale_factor_modshift[64];
/* [i][j]:  2^(-j/3) * FRAC_ONE * 2^(i+2) / (2^(i+2) - 1) */
static int32_t scale_factor_mult[15][3];
/* mult table for layer 2 group quantization */

#define SCALE_GEN(v) \
{ FIXR_OLD(1.0 * (v)), FIXR_OLD(0.7937005259 * (v)), FIXR_OLD(0.6299605249 * (v)) }

static const int32_t scale_factor_mult2[3][3] = {
    SCALE_GEN(4.0 / 3.0), /* 3 steps */
    SCALE_GEN(4.0 / 5.0), /* 5 steps */
    SCALE_GEN(4.0 / 9.0), /* 9 steps */
};

/**
 * Convert region offsets to region sizes and truncate
 * size to big_values.
 */
static void ff_region_offset2size(GranuleDef *g)
{
    int i, k, j = 0;
    g->region_size[2] = 576 / 2;
    for (i = 0; i < 3; i++) {
        k = FFMIN(g->region_size[i], g->big_values);
        g->region_size[i] = k - j;
        j = k;
    }
}

static void ff_init_short_region(MPADecodeContext *s, GranuleDef *g)
{
    if (g->block_type == 2) {
        if (s->sample_rate_index != 8)
            g->region_size[0] = (36 / 2);
        else
            g->region_size[0] = (72 / 2);
    } else {
        if (s->sample_rate_index <= 2)
            g->region_size[0] = (36 / 2);
        else if (s->sample_rate_index != 8)
            g->region_size[0] = (54 / 2);
        else
            g->region_size[0] = (108 / 2);
    }
    g->region_size[1] = (576 / 2);
}

static void ff_init_long_region(MPADecodeContext *s, GranuleDef *g, int ra1, int ra2)
{
    int l;
    g->region_size[0] = band_index_long[s->sample_rate_index][ra1 + 1] >> 1;
    /* should not overflow */
    l = FFMIN(ra1 + ra2 + 2, 22);
    g->region_size[1] = band_index_long[s->sample_rate_index][      l] >> 1;
}

static void ff_compute_band_indexes(MPADecodeContext *s, GranuleDef *g)
{
    if (g->block_type == 2) {
        if (g->switch_point) {
            if(s->sample_rate_index == 8)
                av_log_ask_for_sample(s->avctx, "switch point in 8khz\n");
            /* if switched mode, we handle the 36 first samples as
                long blocks.  For 8000Hz, we handle the 72 first
                exponents as long blocks */
            if (s->sample_rate_index <= 2)
                g->long_end = 8;
            else
                g->long_end = 6;

            g->short_start = 3;
        } else {
            g->long_end    = 0;
            g->short_start = 0;
        }
    } else {
        g->short_start = 13;
        g->long_end    = 22;
    }
}

/* layer 1 unscaling */
/* n = number of bits of the mantissa minus 1 */
static inline int l1_unscale(int n, int mant, int scale_factor)
{
    int shift, mod;
    int64_t val;

    shift   = scale_factor_modshift[scale_factor];
    mod     = shift & 3;
    shift >>= 2;
    val     = MUL64(mant + (-1 << n) + 1, scale_factor_mult[n-1][mod]);
    shift  += n;
    /* NOTE: at this point, 1 <= shift >= 21 + 15 */
    return (int)((val + (1LL << (shift - 1))) >> shift);
}

static inline int l2_unscale_group(int steps, int mant, int scale_factor)
{
    int shift, mod, val;

    shift   = scale_factor_modshift[scale_factor];
    mod     = shift & 3;
    shift >>= 2;

    val = (mant - (steps >> 1)) * scale_factor_mult2[steps >> 2][mod];
    /* NOTE: at this point, 0 <= shift <= 21 */
    if (shift > 0)
        val = (val + (1 << (shift - 1))) >> shift;
    return val;
}

/* compute value^(4/3) * 2^(exponent/4). It normalized to FRAC_BITS */
static inline int l3_unscale(int value, int exponent)
{
    unsigned int m;
    int e;

    e  = table_4_3_exp  [4 * value + (exponent & 3)];
    m  = table_4_3_value[4 * value + (exponent & 3)];
    e -= exponent >> 2;
#ifdef DEBUG
    if(e < 1)
        av_log(NULL, AV_LOG_WARNING, "l3_unscale: e is %d\n", e);
#endif
    if (e > 31)
        return 0;
    m = (m + (1 << (e - 1))) >> e;

    return m;
}

static av_cold void decode_init_static(void)
{
    int i, j, k;
    int offset;

    /* scale factors table for layer 1/2 */
    for (i = 0; i < 64; i++) {
        int shift, mod;
        /* 1.0 (i = 3) is normalized to 2 ^ FRAC_BITS */
        shift = i / 3;
        mod   = i % 3;
        scale_factor_modshift[i] = mod | (shift << 2);
    }

    /* scale factor multiply for layer 1 */
    for (i = 0; i < 15; i++) {
        int n, norm;
        n = i + 2;
        norm = ((INT64_C(1) << n) * FRAC_ONE) / ((1 << n) - 1);
        scale_factor_mult[i][0] = MULLx(norm, FIXR(1.0          * 2.0), FRAC_BITS);
        scale_factor_mult[i][1] = MULLx(norm, FIXR(0.7937005259 * 2.0), FRAC_BITS);
        scale_factor_mult[i][2] = MULLx(norm, FIXR(0.6299605249 * 2.0), FRAC_BITS);
        av_dlog(NULL, "%d: norm=%x s=%x %x %x\n", i, norm,
                scale_factor_mult[i][0],
                scale_factor_mult[i][1],
                scale_factor_mult[i][2]);
    }

    RENAME(ff_mpa_synth_init)(RENAME(ff_mpa_synth_window));

    /* huffman decode tables */
    offset = 0;
    for (i = 1; i < 16; i++) {
        const HuffTable *h = &mpa_huff_tables[i];
        int xsize, x, y;
        uint8_t  tmp_bits [512] = { 0 };
        uint16_t tmp_codes[512] = { 0 };

        xsize = h->xsize;

        j = 0;
        for (x = 0; x < xsize; x++) {
            for (y = 0; y < xsize; y++) {
                tmp_bits [(x << 5) | y | ((x&&y)<<4)]= h->bits [j  ];
                tmp_codes[(x << 5) | y | ((x&&y)<<4)]= h->codes[j++];
            }
        }

        /* XXX: fail test */
        huff_vlc[i].table = huff_vlc_tables+offset;
        huff_vlc[i].table_allocated = huff_vlc_tables_sizes[i];
        init_vlc(&huff_vlc[i], 7, 512,
                 tmp_bits, 1, 1, tmp_codes, 2, 2,
                 INIT_VLC_USE_NEW_STATIC);
        offset += huff_vlc_tables_sizes[i];
    }
    av_assert0(offset == FF_ARRAY_ELEMS(huff_vlc_tables));

    offset = 0;
    for (i = 0; i < 2; i++) {
        huff_quad_vlc[i].table = huff_quad_vlc_tables+offset;
        huff_quad_vlc[i].table_allocated = huff_quad_vlc_tables_sizes[i];
        init_vlc(&huff_quad_vlc[i], i == 0 ? 7 : 4, 16,
                 mpa_quad_bits[i], 1, 1, mpa_quad_codes[i], 1, 1,
                 INIT_VLC_USE_NEW_STATIC);
        offset += huff_quad_vlc_tables_sizes[i];
    }
    av_assert0(offset == FF_ARRAY_ELEMS(huff_quad_vlc_tables));

    for (i = 0; i < 9; i++) {
        k = 0;
        for (j = 0; j < 22; j++) {
            band_index_long[i][j] = k;
            k += band_size_long[i][j];
        }
        band_index_long[i][22] = k;
    }

    /* compute n ^ (4/3) and store it in mantissa/exp format */

    mpegaudio_tableinit();

    for (i = 0; i < 4; i++) {
        if (ff_mpa_quant_bits[i] < 0) {
            for (j = 0; j < (1 << (-ff_mpa_quant_bits[i]+1)); j++) {
                int val1, val2, val3, steps;
                int val = j;
                steps   = ff_mpa_quant_steps[i];
                val1    = val % steps;
                val    /= steps;
                val2    = val % steps;
                val3    = val / steps;
                division_tabs[i][j] = val1 + (val2 << 4) + (val3 << 8);
            }
        }
    }


    for (i = 0; i < 7; i++) {
        float f;
        INTFLOAT v;
        if (i != 6) {
            f = tan((double)i * M_PI / 12.0);
            v = FIXR(f / (1.0 + f));
        } else {
            v = FIXR(1.0);
        }
        is_table[0][    i] = v;
        is_table[1][6 - i] = v;
    }
    /* invalid values */
    for (i = 7; i < 16; i++)
        is_table[0][i] = is_table[1][i] = 0.0;

    for (i = 0; i < 16; i++) {
        double f;
        int e, k;

        for (j = 0; j < 2; j++) {
            e = -(j + 1) * ((i + 1) >> 1);
            f = exp2(e / 4.0);
            k = i & 1;
            is_table_lsf[j][k ^ 1][i] = FIXR(f);
            is_table_lsf[j][k    ][i] = FIXR(1.0);
            av_dlog(NULL, "is_table_lsf %d %d: %f %f\n",
                    i, j, (float) is_table_lsf[j][0][i],
                    (float) is_table_lsf[j][1][i]);
        }
    }

    for (i = 0; i < 8; i++) {
        float ci, cs, ca;
        ci = ci_table[i];
        cs = 1.0 / sqrt(1.0 + ci * ci);
        ca = cs * ci;
#if !CONFIG_FLOAT
        csa_table[i][0] = FIXHR(cs/4);
        csa_table[i][1] = FIXHR(ca/4);
        csa_table[i][2] = FIXHR(ca/4) + FIXHR(cs/4);
        csa_table[i][3] = FIXHR(ca/4) - FIXHR(cs/4);
#else
        csa_table[i][0] = cs;
        csa_table[i][1] = ca;
        csa_table[i][2] = ca + cs;
        csa_table[i][3] = ca - cs;
#endif
    }
}

static av_cold int decode_init(AVCodecContext * avctx)
{
    static int initialized_tables = 0;
    MPADecodeContext *s = avctx->priv_data;

    if (!initialized_tables) {
        decode_init_static();
        initialized_tables = 1;
    }

    s->avctx = avctx;

    ff_mpadsp_init(&s->mpadsp);
    ff_dsputil_init(&s->dsp, avctx);

    if (avctx->request_sample_fmt == OUT_FMT &&
        avctx->codec_id != AV_CODEC_ID_MP3ON4)
        avctx->sample_fmt = OUT_FMT;
    else
        avctx->sample_fmt = OUT_FMT_P;
    s->err_recognition = avctx->err_recognition;

    if (avctx->codec_id == AV_CODEC_ID_MP3ADU)
        s->adu_mode = 1;

    avcodec_get_frame_defaults(&s->frame);
    avctx->coded_frame = &s->frame;

    return 0;
}

#define C3 FIXHR(0.86602540378443864676/2)
#define C4 FIXHR(0.70710678118654752439/2) //0.5 / cos(pi*(9)/36)
#define C5 FIXHR(0.51763809020504152469/2) //0.5 / cos(pi*(5)/36)
#define C6 FIXHR(1.93185165257813657349/4) //0.5 / cos(pi*(15)/36)

/* 12 points IMDCT. We compute it "by hand" by factorizing obvious
   cases. */
static void imdct12(INTFLOAT *out, INTFLOAT *in)
{
    INTFLOAT in0, in1, in2, in3, in4, in5, t1, t2;

    in0  = in[0*3];
    in1  = in[1*3] + in[0*3];
    in2  = in[2*3] + in[1*3];
    in3  = in[3*3] + in[2*3];
    in4  = in[4*3] + in[3*3];
    in5  = in[5*3] + in[4*3];
    in5 += in3;
    in3 += in1;

    in2  = MULH3(in2, C3, 2);
    in3  = MULH3(in3, C3, 4);

    t1   = in0 - in4;
    t2   = MULH3(in1 - in5, C4, 2);

    out[ 7] =
    out[10] = t1 + t2;
    out[ 1] =
    out[ 4] = t1 - t2;

    in0    += SHR(in4, 1);
    in4     = in0 + in2;
    in5    += 2*in1;
    in1     = MULH3(in5 + in3, C5, 1);
    out[ 8] =
    out[ 9] = in4 + in1;
    out[ 2] =
    out[ 3] = in4 - in1;

    in0    -= in2;
    in5     = MULH3(in5 - in3, C6, 2);
    out[ 0] =
    out[ 5] = in0 - in5;
    out[ 6] =
    out[11] = in0 + in5;
}

/* return the number of decoded frames */
static int mp_decode_layer1(MPADecodeContext *s)
{
    int bound, i, v, n, ch, j, mant;
    uint8_t allocation[MPA_MAX_CHANNELS][SBLIMIT];
    uint8_t scale_factors[MPA_MAX_CHANNELS][SBLIMIT];

    if (s->mode == MPA_JSTEREO)
        bound = (s->mode_ext + 1) * 4;
    else
        bound = SBLIMIT;

    /* allocation bits */
    for (i = 0; i < bound; i++) {
        for (ch = 0; ch < s->nb_channels; ch++) {
            allocation[ch][i] = get_bits(&s->gb, 4);
        }
    }
    for (i = bound; i < SBLIMIT; i++)
        allocation[0][i] = get_bits(&s->gb, 4);

    /* scale factors */
    for (i = 0; i < bound; i++) {
        for (ch = 0; ch < s->nb_channels; ch++) {
            if (allocation[ch][i])
                scale_factors[ch][i] = get_bits(&s->gb, 6);
        }
    }
    for (i = bound; i < SBLIMIT; i++) {
        if (allocation[0][i]) {
            scale_factors[0][i] = get_bits(&s->gb, 6);
            scale_factors[1][i] = get_bits(&s->gb, 6);
        }
    }

    /* compute samples */
    for (j = 0; j < 12; j++) {
        for (i = 0; i < bound; i++) {
            for (ch = 0; ch < s->nb_channels; ch++) {
                n = allocation[ch][i];
                if (n) {
                    mant = get_bits(&s->gb, n + 1);
                    v = l1_unscale(n, mant, scale_factors[ch][i]);
                } else {
                    v = 0;
                }
                s->sb_samples[ch][j][i] = v;
            }
        }
        for (i = bound; i < SBLIMIT; i++) {
            n = allocation[0][i];
            if (n) {
                mant = get_bits(&s->gb, n + 1);
                v = l1_unscale(n, mant, scale_factors[0][i]);
                s->sb_samples[0][j][i] = v;
                v = l1_unscale(n, mant, scale_factors[1][i]);
                s->sb_samples[1][j][i] = v;
            } else {
                s->sb_samples[0][j][i] = 0;
                s->sb_samples[1][j][i] = 0;
            }
        }
    }
    return 12;
}

static int mp_decode_layer2(MPADecodeContext *s)
{
    int sblimit; /* number of used subbands */
    const unsigned char *alloc_table;
    int table, bit_alloc_bits, i, j, ch, bound, v;
    unsigned char bit_alloc[MPA_MAX_CHANNELS][SBLIMIT];
    unsigned char scale_code[MPA_MAX_CHANNELS][SBLIMIT];
    unsigned char scale_factors[MPA_MAX_CHANNELS][SBLIMIT][3], *sf;
    int scale, qindex, bits, steps, k, l, m, b;

    /* select decoding table */
    table = ff_mpa_l2_select_table(s->bit_rate / 1000, s->nb_channels,
                                   s->sample_rate, s->lsf);
    sblimit     = ff_mpa_sblimit_table[table];
    alloc_table = ff_mpa_alloc_tables[table];

    if (s->mode == MPA_JSTEREO)
        bound = (s->mode_ext + 1) * 4;
    else
        bound = sblimit;

    av_dlog(s->avctx, "bound=%d sblimit=%d\n", bound, sblimit);

    /* sanity check */
    if (bound > sblimit)
        bound = sblimit;

    /* parse bit allocation */
    j = 0;
    for (i = 0; i < bound; i++) {
        bit_alloc_bits = alloc_table[j];
        for (ch = 0; ch < s->nb_channels; ch++)
            bit_alloc[ch][i] = get_bits(&s->gb, bit_alloc_bits);
        j += 1 << bit_alloc_bits;
    }
    for (i = bound; i < sblimit; i++) {
        bit_alloc_bits = alloc_table[j];
        v = get_bits(&s->gb, bit_alloc_bits);
        bit_alloc[0][i] = v;
        bit_alloc[1][i] = v;
        j += 1 << bit_alloc_bits;
    }

    /* scale codes */
    for (i = 0; i < sblimit; i++) {
        for (ch = 0; ch < s->nb_channels; ch++) {
            if (bit_alloc[ch][i])
                scale_code[ch][i] = get_bits(&s->gb, 2);
        }
    }

    /* scale factors */
    for (i = 0; i < sblimit; i++) {
        for (ch = 0; ch < s->nb_channels; ch++) {
            if (bit_alloc[ch][i]) {
                sf = scale_factors[ch][i];
                switch (scale_code[ch][i]) {
                default:
                case 0:
                    sf[0] = get_bits(&s->gb, 6);
                    sf[1] = get_bits(&s->gb, 6);
                    sf[2] = get_bits(&s->gb, 6);
                    break;
                case 2:
                    sf[0] = get_bits(&s->gb, 6);
                    sf[1] = sf[0];
                    sf[2] = sf[0];
                    break;
                case 1:
                    sf[0] = get_bits(&s->gb, 6);
                    sf[2] = get_bits(&s->gb, 6);
                    sf[1] = sf[0];
                    break;
                case 3:
                    sf[0] = get_bits(&s->gb, 6);
                    sf[2] = get_bits(&s->gb, 6);
                    sf[1] = sf[2];
                    break;
                }
            }
        }
    }

    /* samples */
    for (k = 0; k < 3; k++) {
        for (l = 0; l < 12; l += 3) {
            j = 0;
            for (i = 0; i < bound; i++) {
                bit_alloc_bits = alloc_table[j];
                for (ch = 0; ch < s->nb_channels; ch++) {
                    b = bit_alloc[ch][i];
                    if (b) {
                        scale = scale_factors[ch][i][k];
                        qindex = alloc_table[j+b];
                        bits = ff_mpa_quant_bits[qindex];
                        if (bits < 0) {
                            int v2;
                            /* 3 values at the same time */
                            v = get_bits(&s->gb, -bits);
                            v2 = division_tabs[qindex][v];
                            steps  = ff_mpa_quant_steps[qindex];

                            s->sb_samples[ch][k * 12 + l + 0][i] =
                                l2_unscale_group(steps,  v2       & 15, scale);
                            s->sb_samples[ch][k * 12 + l + 1][i] =
                                l2_unscale_group(steps, (v2 >> 4) & 15, scale);
                            s->sb_samples[ch][k * 12 + l + 2][i] =
                                l2_unscale_group(steps,  v2 >> 8      , scale);
                        } else {
                            for (m = 0; m < 3; m++) {
                                v = get_bits(&s->gb, bits);
                                v = l1_unscale(bits - 1, v, scale);
                                s->sb_samples[ch][k * 12 + l + m][i] = v;
                            }
                        }
                    } else {
                        s->sb_samples[ch][k * 12 + l + 0][i] = 0;
                        s->sb_samples[ch][k * 12 + l + 1][i] = 0;
                        s->sb_samples[ch][k * 12 + l + 2][i] = 0;
                    }
                }
                /* next subband in alloc table */
                j += 1 << bit_alloc_bits;
            }
            /* XXX: find a way to avoid this duplication of code */
            for (i = bound; i < sblimit; i++) {
                bit_alloc_bits = alloc_table[j];
                b = bit_alloc[0][i];
                if (b) {
                    int mant, scale0, scale1;
                    scale0 = scale_factors[0][i][k];
                    scale1 = scale_factors[1][i][k];
                    qindex = alloc_table[j+b];
                    bits = ff_mpa_quant_bits[qindex];
                    if (bits < 0) {
                        /* 3 values at the same time */
                        v = get_bits(&s->gb, -bits);
                        steps = ff_mpa_quant_steps[qindex];
                        mant = v % steps;
                        v = v / steps;
                        s->sb_samples[0][k * 12 + l + 0][i] =
                            l2_unscale_group(steps, mant, scale0);
                        s->sb_samples[1][k * 12 + l + 0][i] =
                            l2_unscale_group(steps, mant, scale1);
                        mant = v % steps;
                        v = v / steps;
                        s->sb_samples[0][k * 12 + l + 1][i] =
                            l2_unscale_group(steps, mant, scale0);
                        s->sb_samples[1][k * 12 + l + 1][i] =
                            l2_unscale_group(steps, mant, scale1);
                        s->sb_samples[0][k * 12 + l + 2][i] =
                            l2_unscale_group(steps, v, scale0);
                        s->sb_samples[1][k * 12 + l + 2][i] =
                            l2_unscale_group(steps, v, scale1);
                    } else {
                        for (m = 0; m < 3; m++) {
                            mant = get_bits(&s->gb, bits);
                            s->sb_samples[0][k * 12 + l + m][i] =
                                l1_unscale(bits - 1, mant, scale0);
                            s->sb_samples[1][k * 12 + l + m][i] =
                                l1_unscale(bits - 1, mant, scale1);
                        }
                    }
                } else {
                    s->sb_samples[0][k * 12 + l + 0][i] = 0;
                    s->sb_samples[0][k * 12 + l + 1][i] = 0;
                    s->sb_samples[0][k * 12 + l + 2][i] = 0;
                    s->sb_samples[1][k * 12 + l + 0][i] = 0;
                    s->sb_samples[1][k * 12 + l + 1][i] = 0;
                    s->sb_samples[1][k * 12 + l + 2][i] = 0;
                }
                /* next subband in alloc table */
                j += 1 << bit_alloc_bits;
            }
            /* fill remaining samples to zero */
            for (i = sblimit; i < SBLIMIT; i++) {
                for (ch = 0; ch < s->nb_channels; ch++) {
                    s->sb_samples[ch][k * 12 + l + 0][i] = 0;
                    s->sb_samples[ch][k * 12 + l + 1][i] = 0;
                    s->sb_samples[ch][k * 12 + l + 2][i] = 0;
                }
            }
        }
    }
    return 3 * 12;
}

#define SPLIT(dst,sf,n)             \
    if (n == 3) {                   \
        int m = (sf * 171) >> 9;    \
        dst   = sf - 3 * m;         \
        sf    = m;                  \
    } else if (n == 4) {            \
        dst  = sf & 3;              \
        sf >>= 2;                   \
    } else if (n == 5) {            \
        int m = (sf * 205) >> 10;   \
        dst   = sf - 5 * m;         \
        sf    = m;                  \
    } else if (n == 6) {            \
        int m = (sf * 171) >> 10;   \
        dst   = sf - 6 * m;         \
        sf    = m;                  \
    } else {                        \
        dst = 0;                    \
    }

static av_always_inline void lsf_sf_expand(int *slen, int sf, int n1, int n2,
                                           int n3)
{
    SPLIT(slen[3], sf, n3)
    SPLIT(slen[2], sf, n2)
    SPLIT(slen[1], sf, n1)
    slen[0] = sf;
}

static void exponents_from_scale_factors(MPADecodeContext *s, GranuleDef *g,
                                         int16_t *exponents)
{
    const uint8_t *bstab, *pretab;
    int len, i, j, k, l, v0, shift, gain, gains[3];
    int16_t *exp_ptr;

    exp_ptr = exponents;
    gain    = g->global_gain - 210;
    shift   = g->scalefac_scale + 1;

    bstab  = band_size_long[s->sample_rate_index];
    pretab = mpa_pretab[g->preflag];
    for (i = 0; i < g->long_end; i++) {
        v0 = gain - ((g->scale_factors[i] + pretab[i]) << shift) + 400;
        len = bstab[i];
        for (j = len; j > 0; j--)
            *exp_ptr++ = v0;
    }

    if (g->short_start < 13) {
        bstab    = band_size_short[s->sample_rate_index];
        gains[0] = gain - (g->subblock_gain[0] << 3);
        gains[1] = gain - (g->subblock_gain[1] << 3);
        gains[2] = gain - (g->subblock_gain[2] << 3);
        k        = g->long_end;
        for (i = g->short_start; i < 13; i++) {
            len = bstab[i];
            for (l = 0; l < 3; l++) {
                v0 = gains[l] - (g->scale_factors[k++] << shift) + 400;
                for (j = len; j > 0; j--)
                    *exp_ptr++ = v0;
            }
        }
    }
}

/* handle n = 0 too */
static inline int get_bitsz(GetBitContext *s, int n)
{
    return n ? get_bits(s, n) : 0;
}


static void switch_buffer(MPADecodeContext *s, int *pos, int *end_pos,
                          int *end_pos2)
{
    if (s->in_gb.buffer && *pos >= s->gb.size_in_bits) {
        s->gb           = s->in_gb;
        s->in_gb.buffer = NULL;
        av_assert2((get_bits_count(&s->gb) & 7) == 0);
        skip_bits_long(&s->gb, *pos - *end_pos);
        *end_pos2 =
        *end_pos  = *end_pos2 + get_bits_count(&s->gb) - *pos;
        *pos      = get_bits_count(&s->gb);
    }
}

/* Following is a optimized code for
            INTFLOAT v = *src
            if(get_bits1(&s->gb))
                v = -v;
            *dst = v;
*/
#if CONFIG_FLOAT
#define READ_FLIP_SIGN(dst,src)                     \
    v = AV_RN32A(src) ^ (get_bits1(&s->gb) << 31);  \
    AV_WN32A(dst, v);
#else
#define READ_FLIP_SIGN(dst,src)     \
    v      = -get_bits1(&s->gb);    \
    *(dst) = (*(src) ^ v) - v;
#endif

static int huffman_decode(MPADecodeContext *s, GranuleDef *g,
                          int16_t *exponents, int end_pos2)
{
    int s_index;
    int i;
    int last_pos, bits_left;
    VLC *vlc;
    int end_pos = FFMIN(end_pos2, s->gb.size_in_bits);

    /* low frequencies (called big values) */
    s_index = 0;
    for (i = 0; i < 3; i++) {
        int j, k, l, linbits;
        j = g->region_size[i];
        if (j == 0)
            continue;
        /* select vlc table */
        k       = g->table_select[i];
        l       = mpa_huff_data[k][0];
        linbits = mpa_huff_data[k][1];
        vlc     = &huff_vlc[l];

        if (!l) {
            memset(&g->sb_hybrid[s_index], 0, sizeof(*g->sb_hybrid) * 2 * j);
            s_index += 2 * j;
            continue;
        }

        /* read huffcode and compute each couple */
        for (; j > 0; j--) {
            int exponent, x, y;
            int v;
            int pos = get_bits_count(&s->gb);

            if (pos >= end_pos){
                switch_buffer(s, &pos, &end_pos, &end_pos2);
                if (pos >= end_pos)
                    break;
            }
            y = get_vlc2(&s->gb, vlc->table, 7, 3);

            if (!y) {
                g->sb_hybrid[s_index  ] =
                g->sb_hybrid[s_index+1] = 0;
                s_index += 2;
                continue;
            }

            exponent= exponents[s_index];

            av_dlog(s->avctx, "region=%d n=%d x=%d y=%d exp=%d\n",
                    i, g->region_size[i] - j, x, y, exponent);
            if (y & 16) {
                x = y >> 5;
                y = y & 0x0f;
                if (x < 15) {
                    READ_FLIP_SIGN(g->sb_hybrid + s_index, RENAME(expval_table)[exponent] + x)
                } else {
                    x += get_bitsz(&s->gb, linbits);
                    v  = l3_unscale(x, exponent);
                    if (get_bits1(&s->gb))
                        v = -v;
                    g->sb_hybrid[s_index] = v;
                }
                if (y < 15) {
                    READ_FLIP_SIGN(g->sb_hybrid + s_index + 1, RENAME(expval_table)[exponent] + y)
                } else {
                    y += get_bitsz(&s->gb, linbits);
                    v  = l3_unscale(y, exponent);
                    if (get_bits1(&s->gb))
                        v = -v;
                    g->sb_hybrid[s_index+1] = v;
                }
            } else {
                x = y >> 5;
                y = y & 0x0f;
                x += y;
                if (x < 15) {
                    READ_FLIP_SIGN(g->sb_hybrid + s_index + !!y, RENAME(expval_table)[exponent] + x)
                } else {
                    x += get_bitsz(&s->gb, linbits);
                    v  = l3_unscale(x, exponent);
                    if (get_bits1(&s->gb))
                        v = -v;
                    g->sb_hybrid[s_index+!!y] = v;
                }
                g->sb_hybrid[s_index + !y] = 0;
            }
            s_index += 2;
        }
    }

    /* high frequencies */
    vlc = &huff_quad_vlc[g->count1table_select];
    last_pos = 0;
    while (s_index <= 572) {
        int pos, code;
        pos = get_bits_count(&s->gb);
        if (pos >= end_pos) {
            if (pos > end_pos2 && last_pos) {
                /* some encoders generate an incorrect size for this
                   part. We must go back into the data */
                s_index -= 4;
                skip_bits_long(&s->gb, last_pos - pos);
                av_log(s->avctx, AV_LOG_INFO, "overread, skip %d enddists: %d %d\n", last_pos - pos, end_pos-pos, end_pos2-pos);
                if(s->err_recognition & (AV_EF_BITSTREAM|AV_EF_COMPLIANT))
                    s_index=0;
                break;
            }
            switch_buffer(s, &pos, &end_pos, &end_pos2);
            if (pos >= end_pos)
                break;
        }
        last_pos = pos;

        code = get_vlc2(&s->gb, vlc->table, vlc->bits, 1);
        av_dlog(s->avctx, "t=%d code=%d\n", g->count1table_select, code);
        g->sb_hybrid[s_index+0] =
        g->sb_hybrid[s_index+1] =
        g->sb_hybrid[s_index+2] =
        g->sb_hybrid[s_index+3] = 0;
        while (code) {
            static const int idxtab[16] = { 3,3,2,2,1,1,1,1,0,0,0,0,0,0,0,0 };
            int v;
            int pos = s_index + idxtab[code];
            code   ^= 8 >> idxtab[code];
            READ_FLIP_SIGN(g->sb_hybrid + pos, RENAME(exp_table)+exponents[pos])
        }
        s_index += 4;
    }
    /* skip extension bits */
    bits_left = end_pos2 - get_bits_count(&s->gb);
    if (bits_left < 0 && (s->err_recognition & (AV_EF_BUFFER|AV_EF_COMPLIANT))) {
        av_log(s->avctx, AV_LOG_ERROR, "bits_left=%d\n", bits_left);
        s_index=0;
    } else if (bits_left > 0 && (s->err_recognition & (AV_EF_BUFFER|AV_EF_AGGRESSIVE))) {
        av_log(s->avctx, AV_LOG_ERROR, "bits_left=%d\n", bits_left);
        s_index = 0;
    }
    memset(&g->sb_hybrid[s_index], 0, sizeof(*g->sb_hybrid) * (576 - s_index));
    skip_bits_long(&s->gb, bits_left);

    i = get_bits_count(&s->gb);
    switch_buffer(s, &i, &end_pos, &end_pos2);

    return 0;
}

/* Reorder short blocks from bitstream order to interleaved order. It
   would be faster to do it in parsing, but the code would be far more
   complicated */
static void reorder_block(MPADecodeContext *s, GranuleDef *g)
{
    int i, j, len;
    INTFLOAT *ptr, *dst, *ptr1;
    INTFLOAT tmp[576];

    if (g->block_type != 2)
        return;

    if (g->switch_point) {
        if (s->sample_rate_index != 8)
            ptr = g->sb_hybrid + 36;
        else
            ptr = g->sb_hybrid + 72;
    } else {
        ptr = g->sb_hybrid;
    }

    for (i = g->short_start; i < 13; i++) {
        len  = band_size_short[s->sample_rate_index][i];
        ptr1 = ptr;
        dst  = tmp;
        for (j = len; j > 0; j--) {
            *dst++ = ptr[0*len];
            *dst++ = ptr[1*len];
            *dst++ = ptr[2*len];
            ptr++;
        }
        ptr += 2 * len;
        memcpy(ptr1, tmp, len * 3 * sizeof(*ptr1));
    }
}

#define ISQRT2 FIXR(0.70710678118654752440)

static void compute_stereo(MPADecodeContext *s, GranuleDef *g0, GranuleDef *g1)
{
    int i, j, k, l;
    int sf_max, sf, len, non_zero_found;
    INTFLOAT (*is_tab)[16], *tab0, *tab1, tmp0, tmp1, v1, v2;
    int non_zero_found_short[3];

    /* intensity stereo */
    if (s->mode_ext & MODE_EXT_I_STEREO) {
        if (!s->lsf) {
            is_tab = is_table;
            sf_max = 7;
        } else {
            is_tab = is_table_lsf[g1->scalefac_compress & 1];
            sf_max = 16;
        }

        tab0 = g0->sb_hybrid + 576;
        tab1 = g1->sb_hybrid + 576;

        non_zero_found_short[0] = 0;
        non_zero_found_short[1] = 0;
        non_zero_found_short[2] = 0;
        k = (13 - g1->short_start) * 3 + g1->long_end - 3;
        for (i = 12; i >= g1->short_start; i--) {
            /* for last band, use previous scale factor */
            if (i != 11)
                k -= 3;
            len = band_size_short[s->sample_rate_index][i];
            for (l = 2; l >= 0; l--) {
                tab0 -= len;
                tab1 -= len;
                if (!non_zero_found_short[l]) {
                    /* test if non zero band. if so, stop doing i-stereo */
                    for (j = 0; j < len; j++) {
                        if (tab1[j] != 0) {
                            non_zero_found_short[l] = 1;
                            goto found1;
                        }
                    }
                    sf = g1->scale_factors[k + l];
                    if (sf >= sf_max)
                        goto found1;

                    v1 = is_tab[0][sf];
                    v2 = is_tab[1][sf];
                    for (j = 0; j < len; j++) {
                        tmp0    = tab0[j];
                        tab0[j] = MULLx(tmp0, v1, FRAC_BITS);
                        tab1[j] = MULLx(tmp0, v2, FRAC_BITS);
                    }
                } else {
found1:
                    if (s->mode_ext & MODE_EXT_MS_STEREO) {
                        /* lower part of the spectrum : do ms stereo
                           if enabled */
                        for (j = 0; j < len; j++) {
                            tmp0    = tab0[j];
                            tmp1    = tab1[j];
                            tab0[j] = MULLx(tmp0 + tmp1, ISQRT2, FRAC_BITS);
                            tab1[j] = MULLx(tmp0 - tmp1, ISQRT2, FRAC_BITS);
                        }
                    }
                }
            }
        }

        non_zero_found = non_zero_found_short[0] |
                         non_zero_found_short[1] |
                         non_zero_found_short[2];

        for (i = g1->long_end - 1;i >= 0;i--) {
            len   = band_size_long[s->sample_rate_index][i];
            tab0 -= len;
            tab1 -= len;
            /* test if non zero band. if so, stop doing i-stereo */
            if (!non_zero_found) {
                for (j = 0; j < len; j++) {
                    if (tab1[j] != 0) {
                        non_zero_found = 1;
                        goto found2;
                    }
                }
                /* for last band, use previous scale factor */
                k  = (i == 21) ? 20 : i;
                sf = g1->scale_factors[k];
                if (sf >= sf_max)
                    goto found2;
                v1 = is_tab[0][sf];
                v2 = is_tab[1][sf];
                for (j = 0; j < len; j++) {
                    tmp0    = tab0[j];
                    tab0[j] = MULLx(tmp0, v1, FRAC_BITS);
                    tab1[j] = MULLx(tmp0, v2, FRAC_BITS);
                }
            } else {
found2:
                if (s->mode_ext & MODE_EXT_MS_STEREO) {
                    /* lower part of the spectrum : do ms stereo
                       if enabled */
                    for (j = 0; j < len; j++) {
                        tmp0    = tab0[j];
                        tmp1    = tab1[j];
                        tab0[j] = MULLx(tmp0 + tmp1, ISQRT2, FRAC_BITS);
                        tab1[j] = MULLx(tmp0 - tmp1, ISQRT2, FRAC_BITS);
                    }
                }
            }
        }
    } else if (s->mode_ext & MODE_EXT_MS_STEREO) {
        /* ms stereo ONLY */
        /* NOTE: the 1/sqrt(2) normalization factor is included in the
           global gain */
#if CONFIG_FLOAT
       s-> dsp.butterflies_float(g0->sb_hybrid, g1->sb_hybrid, 576);
#else
        tab0 = g0->sb_hybrid;
        tab1 = g1->sb_hybrid;
        for (i = 0; i < 576; i++) {
            tmp0    = tab0[i];
            tmp1    = tab1[i];
            tab0[i] = tmp0 + tmp1;
            tab1[i] = tmp0 - tmp1;
        }
#endif
    }
}

#if CONFIG_FLOAT
#if HAVE_MIPSFPU
#   include "mips/compute_antialias_float.h"
#endif /* HAVE_MIPSFPU */
#else
#if HAVE_MIPSDSPR1
#   include "mips/compute_antialias_fixed.h"
#endif /* HAVE_MIPSDSPR1 */
#endif /* CONFIG_FLOAT */

#ifndef compute_antialias
#if CONFIG_FLOAT
#define AA(j) do {                                                      \
        float tmp0 = ptr[-1-j];                                         \
        float tmp1 = ptr[   j];                                         \
        ptr[-1-j] = tmp0 * csa_table[j][0] - tmp1 * csa_table[j][1];    \
        ptr[   j] = tmp0 * csa_table[j][1] + tmp1 * csa_table[j][0];    \
    } while (0)
#else
#define AA(j) do {                                              \
        int tmp0 = ptr[-1-j];                                   \
        int tmp1 = ptr[   j];                                   \
        int tmp2 = MULH(tmp0 + tmp1, csa_table[j][0]);          \
        ptr[-1-j] = 4 * (tmp2 - MULH(tmp1, csa_table[j][2]));   \
        ptr[   j] = 4 * (tmp2 + MULH(tmp0, csa_table[j][3]));   \
    } while (0)
#endif

static void compute_antialias(MPADecodeContext *s, GranuleDef *g)
{
    INTFLOAT *ptr;
    int n, i;

    /* we antialias only "long" bands */
    if (g->block_type == 2) {
        if (!g->switch_point)
            return;
        /* XXX: check this for 8000Hz case */
        n = 1;
    } else {
        n = SBLIMIT - 1;
    }

    ptr = g->sb_hybrid + 18;
    for (i = n; i > 0; i--) {
        AA(0);
        AA(1);
        AA(2);
        AA(3);
        AA(4);
        AA(5);
        AA(6);
        AA(7);

        ptr += 18;
    }
}
#endif /* compute_antialias */

static void compute_imdct(MPADecodeContext *s, GranuleDef *g,
                          INTFLOAT *sb_samples, INTFLOAT *mdct_buf)
{
    INTFLOAT *win, *out_ptr, *ptr, *buf, *ptr1;
    INTFLOAT out2[12];
    int i, j, mdct_long_end, sblimit;

    /* find last non zero block */
    ptr  = g->sb_hybrid + 576;
    ptr1 = g->sb_hybrid + 2 * 18;
    while (ptr >= ptr1) {
        int32_t *p;
        ptr -= 6;
        p    = (int32_t*)ptr;
        if (p[0] | p[1] | p[2] | p[3] | p[4] | p[5])
            break;
    }
    sblimit = ((ptr - g->sb_hybrid) / 18) + 1;

    if (g->block_type == 2) {
        /* XXX: check for 8000 Hz */
        if (g->switch_point)
            mdct_long_end = 2;
        else
            mdct_long_end = 0;
    } else {
        mdct_long_end = sblimit;
    }

    s->mpadsp.RENAME(imdct36_blocks)(sb_samples, mdct_buf, g->sb_hybrid,
                                     mdct_long_end, g->switch_point,
                                     g->block_type);

    buf = mdct_buf + 4*18*(mdct_long_end >> 2) + (mdct_long_end & 3);
    ptr = g->sb_hybrid + 18 * mdct_long_end;

    for (j = mdct_long_end; j < sblimit; j++) {
        /* select frequency inversion */
        win     = RENAME(ff_mdct_win)[2 + (4  & -(j & 1))];
        out_ptr = sb_samples + j;

        for (i = 0; i < 6; i++) {
            *out_ptr = buf[4*i];
            out_ptr += SBLIMIT;
        }
        imdct12(out2, ptr + 0);
        for (i = 0; i < 6; i++) {
            *out_ptr     = MULH3(out2[i    ], win[i    ], 1) + buf[4*(i + 6*1)];
            buf[4*(i + 6*2)] = MULH3(out2[i + 6], win[i + 6], 1);
            out_ptr += SBLIMIT;
        }
        imdct12(out2, ptr + 1);
        for (i = 0; i < 6; i++) {
            *out_ptr     = MULH3(out2[i    ], win[i    ], 1) + buf[4*(i + 6*2)];
            buf[4*(i + 6*0)] = MULH3(out2[i + 6], win[i + 6], 1);
            out_ptr += SBLIMIT;
        }
        imdct12(out2, ptr + 2);
        for (i = 0; i < 6; i++) {
            buf[4*(i + 6*0)] = MULH3(out2[i    ], win[i    ], 1) + buf[4*(i + 6*0)];
            buf[4*(i + 6*1)] = MULH3(out2[i + 6], win[i + 6], 1);
            buf[4*(i + 6*2)] = 0;
        }
        ptr += 18;
        buf += (j&3) != 3 ? 1 : (4*18-3);
    }
    /* zero bands */
    for (j = sblimit; j < SBLIMIT; j++) {
        /* overlap */
        out_ptr = sb_samples + j;
        for (i = 0; i < 18; i++) {
            *out_ptr = buf[4*i];
            buf[4*i]   = 0;
            out_ptr += SBLIMIT;
        }
        buf += (j&3) != 3 ? 1 : (4*18-3);
    }
}

/* main layer3 decoding function */
static int mp_decode_layer3(MPADecodeContext *s)
{
    int nb_granules, main_data_begin;
    int gr, ch, blocksplit_flag, i, j, k, n, bits_pos;
    GranuleDef *g;
    int16_t exponents[576]; //FIXME try INTFLOAT

    /* read side info */
    if (s->lsf) {
        main_data_begin = get_bits(&s->gb, 8);
        skip_bits(&s->gb, s->nb_channels);
        nb_granules = 1;
    } else {
        main_data_begin = get_bits(&s->gb, 9);
        if (s->nb_channels == 2)
            skip_bits(&s->gb, 3);
        else
            skip_bits(&s->gb, 5);
        nb_granules = 2;
        for (ch = 0; ch < s->nb_channels; ch++) {
            s->granules[ch][0].scfsi = 0;/* all scale factors are transmitted */
            s->granules[ch][1].scfsi = get_bits(&s->gb, 4);
        }
    }

    for (gr = 0; gr < nb_granules; gr++) {
        for (ch = 0; ch < s->nb_channels; ch++) {
            av_dlog(s->avctx, "gr=%d ch=%d: side_info\n", gr, ch);
            g = &s->granules[ch][gr];
            g->part2_3_length = get_bits(&s->gb, 12);
            g->big_values     = get_bits(&s->gb,  9);
            if (g->big_values > 288) {
                av_log(s->avctx, AV_LOG_ERROR, "big_values too big\n");
                return AVERROR_INVALIDDATA;
            }

            g->global_gain = get_bits(&s->gb, 8);
            /* if MS stereo only is selected, we precompute the
               1/sqrt(2) renormalization factor */
            if ((s->mode_ext & (MODE_EXT_MS_STEREO | MODE_EXT_I_STEREO)) ==
                MODE_EXT_MS_STEREO)
                g->global_gain -= 2;
            if (s->lsf)
                g->scalefac_compress = get_bits(&s->gb, 9);
            else
                g->scalefac_compress = get_bits(&s->gb, 4);
            blocksplit_flag = get_bits1(&s->gb);
            if (blocksplit_flag) {
                g->block_type = get_bits(&s->gb, 2);
                if (g->block_type == 0) {
                    av_log(s->avctx, AV_LOG_ERROR, "invalid block type\n");
                    return AVERROR_INVALIDDATA;
                }
                g->switch_point = get_bits1(&s->gb);
                for (i = 0; i < 2; i++)
                    g->table_select[i] = get_bits(&s->gb, 5);
                for (i = 0; i < 3; i++)
                    g->subblock_gain[i] = get_bits(&s->gb, 3);
                ff_init_short_region(s, g);
            } else {
                int region_address1, region_address2;
                g->block_type = 0;
                g->switch_point = 0;
                for (i = 0; i < 3; i++)
                    g->table_select[i] = get_bits(&s->gb, 5);
                /* compute huffman coded region sizes */
                region_address1 = get_bits(&s->gb, 4);
                region_address2 = get_bits(&s->gb, 3);
                av_dlog(s->avctx, "region1=%d region2=%d\n",
                        region_address1, region_address2);
                ff_init_long_region(s, g, region_address1, region_address2);
            }
            ff_region_offset2size(g);
            ff_compute_band_indexes(s, g);

            g->preflag = 0;
            if (!s->lsf)
                g->preflag = get_bits1(&s->gb);
            g->scalefac_scale     = get_bits1(&s->gb);
            g->count1table_select = get_bits1(&s->gb);
            av_dlog(s->avctx, "block_type=%d switch_point=%d\n",
                    g->block_type, g->switch_point);
        }
    }

    if (!s->adu_mode) {
        int skip;
        const uint8_t *ptr = s->gb.buffer + (get_bits_count(&s->gb)>>3);
        int extrasize = av_clip(get_bits_left(&s->gb) >> 3, 0, EXTRABYTES);
        av_assert1((get_bits_count(&s->gb) & 7) == 0);
        /* now we get bits from the main_data_begin offset */
        av_dlog(s->avctx, "seekback:%d, lastbuf:%d\n",
                main_data_begin, s->last_buf_size);

        memcpy(s->last_buf + s->last_buf_size, ptr, extrasize);
        s->in_gb = s->gb;
        init_get_bits(&s->gb, s->last_buf, s->last_buf_size*8);
#if !UNCHECKED_BITSTREAM_READER
        s->gb.size_in_bits_plus8 += FFMAX(extrasize, LAST_BUF_SIZE - s->last_buf_size) * 8;
#endif
        s->last_buf_size <<= 3;
        for (gr = 0; gr < nb_granules && (s->last_buf_size >> 3) < main_data_begin; gr++) {
            for (ch = 0; ch < s->nb_channels; ch++) {
                g = &s->granules[ch][gr];
                s->last_buf_size += g->part2_3_length;
                memset(g->sb_hybrid, 0, sizeof(g->sb_hybrid));
                compute_imdct(s, g, &s->sb_samples[ch][18 * gr][0], s->mdct_buf[ch]);
            }
        }
        skip = s->last_buf_size - 8 * main_data_begin;
        if (skip >= s->gb.size_in_bits && s->in_gb.buffer) {
            skip_bits_long(&s->in_gb, skip - s->gb.size_in_bits);
            s->gb           = s->in_gb;
            s->in_gb.buffer = NULL;
        } else {
            skip_bits_long(&s->gb, skip);
        }
    } else {
        gr = 0;
    }

    for (; gr < nb_granules; gr++) {
        for (ch = 0; ch < s->nb_channels; ch++) {
            g = &s->granules[ch][gr];
            bits_pos = get_bits_count(&s->gb);

            if (!s->lsf) {
                uint8_t *sc;
                int slen, slen1, slen2;

                /* MPEG1 scale factors */
                slen1 = slen_table[0][g->scalefac_compress];
                slen2 = slen_table[1][g->scalefac_compress];
                av_dlog(s->avctx, "slen1=%d slen2=%d\n", slen1, slen2);
                if (g->block_type == 2) {
                    n = g->switch_point ? 17 : 18;
                    j = 0;
                    if (slen1) {
                        for (i = 0; i < n; i++)
                            g->scale_factors[j++] = get_bits(&s->gb, slen1);
                    } else {
                        for (i = 0; i < n; i++)
                            g->scale_factors[j++] = 0;
                    }
                    if (slen2) {
                        for (i = 0; i < 18; i++)
                            g->scale_factors[j++] = get_bits(&s->gb, slen2);
                        for (i = 0; i < 3; i++)
                            g->scale_factors[j++] = 0;
                    } else {
                        for (i = 0; i < 21; i++)
                            g->scale_factors[j++] = 0;
                    }
                } else {
                    sc = s->granules[ch][0].scale_factors;
                    j = 0;
                    for (k = 0; k < 4; k++) {
                        n = k == 0 ? 6 : 5;
                        if ((g->scfsi & (0x8 >> k)) == 0) {
                            slen = (k < 2) ? slen1 : slen2;
                            if (slen) {
                                for (i = 0; i < n; i++)
                                    g->scale_factors[j++] = get_bits(&s->gb, slen);
                            } else {
                                for (i = 0; i < n; i++)
                                    g->scale_factors[j++] = 0;
                            }
                        } else {
                            /* simply copy from last granule */
                            for (i = 0; i < n; i++) {
                                g->scale_factors[j] = sc[j];
                                j++;
                            }
                        }
                    }
                    g->scale_factors[j++] = 0;
                }
            } else {
                int tindex, tindex2, slen[4], sl, sf;

                /* LSF scale factors */
                if (g->block_type == 2)
                    tindex = g->switch_point ? 2 : 1;
                else
                    tindex = 0;

                sf = g->scalefac_compress;
                if ((s->mode_ext & MODE_EXT_I_STEREO) && ch == 1) {
                    /* intensity stereo case */
                    sf >>= 1;
                    if (sf < 180) {
                        lsf_sf_expand(slen, sf, 6, 6, 0);
                        tindex2 = 3;
                    } else if (sf < 244) {
                        lsf_sf_expand(slen, sf - 180, 4, 4, 0);
                        tindex2 = 4;
                    } else {
                        lsf_sf_expand(slen, sf - 244, 3, 0, 0);
                        tindex2 = 5;
                    }
                } else {
                    /* normal case */
                    if (sf < 400) {
                        lsf_sf_expand(slen, sf, 5, 4, 4);
                        tindex2 = 0;
                    } else if (sf < 500) {
                        lsf_sf_expand(slen, sf - 400, 5, 4, 0);
                        tindex2 = 1;
                    } else {
                        lsf_sf_expand(slen, sf - 500, 3, 0, 0);
                        tindex2 = 2;
                        g->preflag = 1;
                    }
                }

                j = 0;
                for (k = 0; k < 4; k++) {
                    n  = lsf_nsf_table[tindex2][tindex][k];
                    sl = slen[k];
                    if (sl) {
                        for (i = 0; i < n; i++)
                            g->scale_factors[j++] = get_bits(&s->gb, sl);
                    } else {
                        for (i = 0; i < n; i++)
                            g->scale_factors[j++] = 0;
                    }
                }
                /* XXX: should compute exact size */
                for (; j < 40; j++)
                    g->scale_factors[j] = 0;
            }

            exponents_from_scale_factors(s, g, exponents);

            /* read Huffman coded residue */
            huffman_decode(s, g, exponents, bits_pos + g->part2_3_length);
        } /* ch */

        if (s->mode == MPA_JSTEREO)
            compute_stereo(s, &s->granules[0][gr], &s->granules[1][gr]);

        for (ch = 0; ch < s->nb_channels; ch++) {
            g = &s->granules[ch][gr];

            reorder_block(s, g);
            compute_antialias(s, g);
            compute_imdct(s, g, &s->sb_samples[ch][18 * gr][0], s->mdct_buf[ch]);
        }
    } /* gr */
    if (get_bits_count(&s->gb) < 0)
        skip_bits_long(&s->gb, -get_bits_count(&s->gb));
    return nb_granules * 18;
}

static int mp_decode_frame(MPADecodeContext *s, OUT_INT **samples,
                           const uint8_t *buf, int buf_size)
{
    int i, nb_frames, ch, ret;
    OUT_INT *samples_ptr;

    init_get_bits(&s->gb, buf + HEADER_SIZE, (buf_size - HEADER_SIZE) * 8);

    /* skip error protection field */
    if (s->error_protection)
        skip_bits(&s->gb, 16);

    switch(s->layer) {
    case 1:
        s->avctx->frame_size = 384;
        nb_frames = mp_decode_layer1(s);
        break;
    case 2:
        s->avctx->frame_size = 1152;
        nb_frames = mp_decode_layer2(s);
        break;
    case 3:
        s->avctx->frame_size = s->lsf ? 576 : 1152;
    default:
        nb_frames = mp_decode_layer3(s);

        s->last_buf_size=0;
        if (s->in_gb.buffer) {
            align_get_bits(&s->gb);
            i = get_bits_left(&s->gb)>>3;
            if (i >= 0 && i <= BACKSTEP_SIZE) {
                memmove(s->last_buf, s->gb.buffer + (get_bits_count(&s->gb)>>3), i);
                s->last_buf_size=i;
            } else
                av_log(s->avctx, AV_LOG_ERROR, "invalid old backstep %d\n", i);
            s->gb           = s->in_gb;
            s->in_gb.buffer = NULL;
        }

        align_get_bits(&s->gb);
        av_assert1((get_bits_count(&s->gb) & 7) == 0);
        i = get_bits_left(&s->gb) >> 3;

        if (i < 0 || i > BACKSTEP_SIZE || nb_frames < 0) {
            if (i < 0)
                av_log(s->avctx, AV_LOG_ERROR, "invalid new backstep %d\n", i);
            i = FFMIN(BACKSTEP_SIZE, buf_size - HEADER_SIZE);
        }
        av_assert1(i <= buf_size - HEADER_SIZE && i >= 0);
        memcpy(s->last_buf + s->last_buf_size, s->gb.buffer + buf_size - HEADER_SIZE - i, i);
        s->last_buf_size += i;
    }

    if(nb_frames < 0)
        return nb_frames;

    /* get output buffer */
    if (!samples) {
        s->frame.nb_samples = s->avctx->frame_size;
        if ((ret = ff_get_buffer(s->avctx, &s->frame)) < 0) {
            av_log(s->avctx, AV_LOG_ERROR, "get_buffer() failed\n");
            return ret;
        }
        samples = (OUT_INT **)s->frame.extended_data;
    }

    /* apply the synthesis filter */
    for (ch = 0; ch < s->nb_channels; ch++) {
        int sample_stride;
        if (s->avctx->sample_fmt == OUT_FMT_P) {
            samples_ptr   = samples[ch];
            sample_stride = 1;
        } else {
            samples_ptr   = samples[0] + ch;
            sample_stride = s->nb_channels;
        }
        for (i = 0; i < nb_frames; i++) {
            RENAME(ff_mpa_synth_filter)(&s->mpadsp, s->synth_buf[ch],
                                        &(s->synth_buf_offset[ch]),
                                        RENAME(ff_mpa_synth_window),
                                        &s->dither_state, samples_ptr,
                                        sample_stride, s->sb_samples[ch][i]);
            samples_ptr += 32 * sample_stride;
        }
    }

    return nb_frames * 32 * sizeof(OUT_INT) * s->nb_channels;
}

static int decode_frame(AVCodecContext * avctx, void *data, int *got_frame_ptr,
                        AVPacket *avpkt)
{
    const uint8_t *buf  = avpkt->data;
    int buf_size        = avpkt->size;
    MPADecodeContext *s = avctx->priv_data;
    uint32_t header;
    int ret;

    while(buf_size && !*buf){
        buf++;
        buf_size--;
    }

    if (buf_size < HEADER_SIZE)
        return AVERROR_INVALIDDATA;

    header = AV_RB32(buf);
    if (header>>8 == AV_RB32("TAG")>>8) {
        av_log(avctx, AV_LOG_DEBUG, "discarding ID3 tag\n");
        return buf_size;
    }
    if (ff_mpa_check_header(header) < 0) {
        av_log(avctx, AV_LOG_ERROR, "Header missing\n");
        return AVERROR_INVALIDDATA;
    }

    if (avpriv_mpegaudio_decode_header((MPADecodeHeader *)s, header) == 1) {
        /* free format: prepare to compute frame size */
        s->frame_size = -1;
        return AVERROR_INVALIDDATA;
    }
    /* update codec info */
    avctx->channels       = s->nb_channels;
    avctx->channel_layout = s->nb_channels == 1 ? AV_CH_LAYOUT_MONO : AV_CH_LAYOUT_STEREO;
    if (!avctx->bit_rate)
        avctx->bit_rate = s->bit_rate;

    if (s->frame_size <= 0 || s->frame_size > buf_size) {
        av_log(avctx, AV_LOG_ERROR, "incomplete frame\n");
        return AVERROR_INVALIDDATA;
    } else if (s->frame_size < buf_size) {
        av_log(avctx, AV_LOG_DEBUG, "incorrect frame size - multiple frames in buffer?\n");
        buf_size= s->frame_size;
    }

    ret = mp_decode_frame(s, NULL, buf, buf_size);
    if (ret >= 0) {
        *got_frame_ptr   = 1;
        *(AVFrame *)data = s->frame;
        avctx->sample_rate = s->sample_rate;
        //FIXME maybe move the other codec info stuff from above here too
    } else {
        av_log(avctx, AV_LOG_ERROR, "Error while decoding MPEG audio frame.\n");
        /* Only return an error if the bad frame makes up the whole packet or
         * the error is related to buffer management.
         * If there is more data in the packet, just consume the bad frame
         * instead of returning an error, which would discard the whole
         * packet. */
        *got_frame_ptr = 0;
        if (buf_size == avpkt->size || ret != AVERROR_INVALIDDATA)
            return ret;
    }
    s->frame_size = 0;
    return buf_size;
}

static void mp_flush(MPADecodeContext *ctx)
{
    memset(ctx->synth_buf, 0, sizeof(ctx->synth_buf));
    ctx->last_buf_size = 0;
}

static void flush(AVCodecContext *avctx)
{
    mp_flush(avctx->priv_data);
}

#if CONFIG_MP3ADU_DECODER || CONFIG_MP3ADUFLOAT_DECODER
static int decode_frame_adu(AVCodecContext *avctx, void *data,
                            int *got_frame_ptr, AVPacket *avpkt)
{
    const uint8_t *buf  = avpkt->data;
    int buf_size        = avpkt->size;
    MPADecodeContext *s = avctx->priv_data;
    uint32_t header;
    int len, ret;
    int av_unused out_size;

    len = buf_size;

    // Discard too short frames
    if (buf_size < HEADER_SIZE) {
        av_log(avctx, AV_LOG_ERROR, "Packet is too small\n");
        return AVERROR_INVALIDDATA;
    }


    if (len > MPA_MAX_CODED_FRAME_SIZE)
        len = MPA_MAX_CODED_FRAME_SIZE;

    // Get header and restore sync word
    header = AV_RB32(buf) | 0xffe00000;

    if (ff_mpa_check_header(header) < 0) { // Bad header, discard frame
        av_log(avctx, AV_LOG_ERROR, "Invalid frame header\n");
        return AVERROR_INVALIDDATA;
    }

    avpriv_mpegaudio_decode_header((MPADecodeHeader *)s, header);
    /* update codec info */
    avctx->sample_rate = s->sample_rate;
    avctx->channels    = s->nb_channels;
    if (!avctx->bit_rate)
        avctx->bit_rate = s->bit_rate;

    s->frame_size = len;

    ret = mp_decode_frame(s, NULL, buf, buf_size);
    if (ret < 0) {
        av_log(avctx, AV_LOG_ERROR, "Error while decoding MPEG audio frame.\n");
        return ret;
    }

    *got_frame_ptr   = 1;
    *(AVFrame *)data = s->frame;

    return buf_size;
}
#endif /* CONFIG_MP3ADU_DECODER || CONFIG_MP3ADUFLOAT_DECODER */

#if CONFIG_MP3ON4_DECODER || CONFIG_MP3ON4FLOAT_DECODER

/**
 * Context for MP3On4 decoder
 */
typedef struct MP3On4DecodeContext {
    AVFrame *frame;
    int frames;                     ///< number of mp3 frames per block (number of mp3 decoder instances)
    int syncword;                   ///< syncword patch
    const uint8_t *coff;            ///< channel offsets in output buffer
    MPADecodeContext *mp3decctx[5]; ///< MPADecodeContext for every decoder instance
} MP3On4DecodeContext;

#include "mpeg4audio.h"

/* Next 3 arrays are indexed by channel config number (passed via codecdata) */

/* number of mp3 decoder instances */
static const uint8_t mp3Frames[8] = { 0, 1, 1, 2, 3, 3, 4, 5 };

/* offsets into output buffer, assume output order is FL FR C LFE BL BR SL SR */
static const uint8_t chan_offset[8][5] = {
    { 0             },
    { 0             },  // C
    { 0             },  // FLR
    { 2, 0          },  // C FLR
    { 2, 0, 3       },  // C FLR BS
    { 2, 0, 3       },  // C FLR BLRS
    { 2, 0, 4, 3    },  // C FLR BLRS LFE
    { 2, 0, 6, 4, 3 },  // C FLR BLRS BLR LFE
};

/* mp3on4 channel layouts */
static const int16_t chan_layout[8] = {
    0,
    AV_CH_LAYOUT_MONO,
    AV_CH_LAYOUT_STEREO,
    AV_CH_LAYOUT_SURROUND,
    AV_CH_LAYOUT_4POINT0,
    AV_CH_LAYOUT_5POINT0,
    AV_CH_LAYOUT_5POINT1,
    AV_CH_LAYOUT_7POINT1
};

static av_cold int decode_close_mp3on4(AVCodecContext * avctx)
{
    MP3On4DecodeContext *s = avctx->priv_data;
    int i;

    for (i = 0; i < s->frames; i++)
        av_free(s->mp3decctx[i]);

    return 0;
}


static int decode_init_mp3on4(AVCodecContext * avctx)
{
    MP3On4DecodeContext *s = avctx->priv_data;
    MPEG4AudioConfig cfg;
    int i;

    if ((avctx->extradata_size < 2) || (avctx->extradata == NULL)) {
        av_log(avctx, AV_LOG_ERROR, "Codec extradata missing or too short.\n");
        return AVERROR_INVALIDDATA;
    }

    avpriv_mpeg4audio_get_config(&cfg, avctx->extradata,
                                 avctx->extradata_size * 8, 1);
    if (!cfg.chan_config || cfg.chan_config > 7) {
        av_log(avctx, AV_LOG_ERROR, "Invalid channel config number.\n");
        return AVERROR_INVALIDDATA;
    }
    s->frames             = mp3Frames[cfg.chan_config];
    s->coff               = chan_offset[cfg.chan_config];
    avctx->channels       = ff_mpeg4audio_channels[cfg.chan_config];
    avctx->channel_layout = chan_layout[cfg.chan_config];

    if (cfg.sample_rate < 16000)
        s->syncword = 0xffe00000;
    else
        s->syncword = 0xfff00000;

    /* Init the first mp3 decoder in standard way, so that all tables get builded
     * We replace avctx->priv_data with the context of the first decoder so that
     * decode_init() does not have to be changed.
     * Other decoders will be initialized here copying data from the first context
     */
    // Allocate zeroed memory for the first decoder context
    s->mp3decctx[0] = av_mallocz(sizeof(MPADecodeContext));
    if (!s->mp3decctx[0])
        goto alloc_fail;
    // Put decoder context in place to make init_decode() happy
    avctx->priv_data = s->mp3decctx[0];
    decode_init(avctx);
    s->frame = avctx->coded_frame;
    // Restore mp3on4 context pointer
    avctx->priv_data = s;
    s->mp3decctx[0]->adu_mode = 1; // Set adu mode

    /* Create a separate codec/context for each frame (first is already ok).
     * Each frame is 1 or 2 channels - up to 5 frames allowed
     */
    for (i = 1; i < s->frames; i++) {
        s->mp3decctx[i] = av_mallocz(sizeof(MPADecodeContext));
        if (!s->mp3decctx[i])
            goto alloc_fail;
        s->mp3decctx[i]->adu_mode = 1;
        s->mp3decctx[i]->avctx = avctx;
        s->mp3decctx[i]->mpadsp = s->mp3decctx[0]->mpadsp;
    }

    return 0;
alloc_fail:
    decode_close_mp3on4(avctx);
    return AVERROR(ENOMEM);
}


static void flush_mp3on4(AVCodecContext *avctx)
{
    int i;
    MP3On4DecodeContext *s = avctx->priv_data;

    for (i = 0; i < s->frames; i++)
        mp_flush(s->mp3decctx[i]);
}


static int decode_frame_mp3on4(AVCodecContext *avctx, void *data,
                               int *got_frame_ptr, AVPacket *avpkt)
{
    const uint8_t *buf     = avpkt->data;
    int buf_size           = avpkt->size;
    MP3On4DecodeContext *s = avctx->priv_data;
    MPADecodeContext *m;
    int fsize, len = buf_size, out_size = 0;
    uint32_t header;
    OUT_INT **out_samples;
    OUT_INT *outptr[2];
    int fr, ch, ret;

    /* get output buffer */
    s->frame->nb_samples = MPA_FRAME_SIZE;
    if ((ret = ff_get_buffer(avctx, s->frame)) < 0) {
        av_log(avctx, AV_LOG_ERROR, "get_buffer() failed\n");
        return ret;
    }
    out_samples = (OUT_INT **)s->frame->extended_data;

    // Discard too short frames
    if (buf_size < HEADER_SIZE)
        return AVERROR_INVALIDDATA;

    avctx->bit_rate = 0;

    ch = 0;
    for (fr = 0; fr < s->frames; fr++) {
        fsize = AV_RB16(buf) >> 4;
        fsize = FFMIN3(fsize, len, MPA_MAX_CODED_FRAME_SIZE);
        m     = s->mp3decctx[fr];
        av_assert1(m);

        if (fsize < HEADER_SIZE) {
            av_log(avctx, AV_LOG_ERROR, "Frame size smaller than header size\n");
            return AVERROR_INVALIDDATA;
        }
        header = (AV_RB32(buf) & 0x000fffff) | s->syncword; // patch header

        if (ff_mpa_check_header(header) < 0) // Bad header, discard block
            break;

        avpriv_mpegaudio_decode_header((MPADecodeHeader *)m, header);

<<<<<<< HEAD
        if (ch + m->nb_channels > avctx->channels || s->coff[fr] + m->nb_channels > avctx->channels) {
=======
        if (ch + m->nb_channels > avctx->channels ||
            s->coff[fr] + m->nb_channels > avctx->channels) {
>>>>>>> ce1dacb4
            av_log(avctx, AV_LOG_ERROR, "frame channel count exceeds codec "
                                        "channel count\n");
            return AVERROR_INVALIDDATA;
        }
        ch += m->nb_channels;

        outptr[0] = out_samples[s->coff[fr]];
        if (m->nb_channels > 1)
            outptr[1] = out_samples[s->coff[fr] + 1];

        if ((ret = mp_decode_frame(m, outptr, buf, fsize)) < 0)
            return ret;

        out_size += ret;
        buf      += fsize;
        len      -= fsize;

        avctx->bit_rate += m->bit_rate;
    }

    /* update codec info */
    avctx->sample_rate = s->mp3decctx[0]->sample_rate;

    s->frame->nb_samples = out_size / (avctx->channels * sizeof(OUT_INT));
    *got_frame_ptr   = 1;
    *(AVFrame *)data = *s->frame;

    return buf_size;
}
#endif /* CONFIG_MP3ON4_DECODER || CONFIG_MP3ON4FLOAT_DECODER */

#if !CONFIG_FLOAT
#if CONFIG_MP1_DECODER
AVCodec ff_mp1_decoder = {
    .name           = "mp1",
    .type           = AVMEDIA_TYPE_AUDIO,
    .id             = AV_CODEC_ID_MP1,
    .priv_data_size = sizeof(MPADecodeContext),
    .init           = decode_init,
    .decode         = decode_frame,
    .capabilities   = CODEC_CAP_DR1,
    .flush          = flush,
    .long_name      = NULL_IF_CONFIG_SMALL("MP1 (MPEG audio layer 1)"),
    .sample_fmts    = (const enum AVSampleFormat[]) { AV_SAMPLE_FMT_S16P,
                                                      AV_SAMPLE_FMT_S16,
                                                      AV_SAMPLE_FMT_NONE },
};
#endif
#if CONFIG_MP2_DECODER
AVCodec ff_mp2_decoder = {
    .name           = "mp2",
    .type           = AVMEDIA_TYPE_AUDIO,
    .id             = AV_CODEC_ID_MP2,
    .priv_data_size = sizeof(MPADecodeContext),
    .init           = decode_init,
    .decode         = decode_frame,
    .capabilities   = CODEC_CAP_DR1,
    .flush          = flush,
    .long_name      = NULL_IF_CONFIG_SMALL("MP2 (MPEG audio layer 2)"),
    .sample_fmts    = (const enum AVSampleFormat[]) { AV_SAMPLE_FMT_S16P,
                                                      AV_SAMPLE_FMT_S16,
                                                      AV_SAMPLE_FMT_NONE },
};
#endif
#if CONFIG_MP3_DECODER
AVCodec ff_mp3_decoder = {
    .name           = "mp3",
    .type           = AVMEDIA_TYPE_AUDIO,
    .id             = AV_CODEC_ID_MP3,
    .priv_data_size = sizeof(MPADecodeContext),
    .init           = decode_init,
    .decode         = decode_frame,
    .capabilities   = CODEC_CAP_DR1,
    .flush          = flush,
    .long_name      = NULL_IF_CONFIG_SMALL("MP3 (MPEG audio layer 3)"),
    .sample_fmts    = (const enum AVSampleFormat[]) { AV_SAMPLE_FMT_S16P,
                                                      AV_SAMPLE_FMT_S16,
                                                      AV_SAMPLE_FMT_NONE },
};
#endif
#if CONFIG_MP3ADU_DECODER
AVCodec ff_mp3adu_decoder = {
    .name           = "mp3adu",
    .type           = AVMEDIA_TYPE_AUDIO,
    .id             = AV_CODEC_ID_MP3ADU,
    .priv_data_size = sizeof(MPADecodeContext),
    .init           = decode_init,
    .decode         = decode_frame_adu,
    .capabilities   = CODEC_CAP_DR1,
    .flush          = flush,
    .long_name      = NULL_IF_CONFIG_SMALL("ADU (Application Data Unit) MP3 (MPEG audio layer 3)"),
    .sample_fmts    = (const enum AVSampleFormat[]) { AV_SAMPLE_FMT_S16P,
                                                      AV_SAMPLE_FMT_S16,
                                                      AV_SAMPLE_FMT_NONE },
};
#endif
#if CONFIG_MP3ON4_DECODER
AVCodec ff_mp3on4_decoder = {
    .name           = "mp3on4",
    .type           = AVMEDIA_TYPE_AUDIO,
    .id             = AV_CODEC_ID_MP3ON4,
    .priv_data_size = sizeof(MP3On4DecodeContext),
    .init           = decode_init_mp3on4,
    .close          = decode_close_mp3on4,
    .decode         = decode_frame_mp3on4,
    .capabilities   = CODEC_CAP_DR1,
    .flush          = flush_mp3on4,
    .long_name      = NULL_IF_CONFIG_SMALL("MP3onMP4"),
    .sample_fmts    = (const enum AVSampleFormat[]) { AV_SAMPLE_FMT_S16P,
                                                      AV_SAMPLE_FMT_NONE },
};
#endif
#endif<|MERGE_RESOLUTION|>--- conflicted
+++ resolved
@@ -1965,12 +1965,8 @@
 
         avpriv_mpegaudio_decode_header((MPADecodeHeader *)m, header);
 
-<<<<<<< HEAD
-        if (ch + m->nb_channels > avctx->channels || s->coff[fr] + m->nb_channels > avctx->channels) {
-=======
         if (ch + m->nb_channels > avctx->channels ||
             s->coff[fr] + m->nb_channels > avctx->channels) {
->>>>>>> ce1dacb4
             av_log(avctx, AV_LOG_ERROR, "frame channel count exceeds codec "
                                         "channel count\n");
             return AVERROR_INVALIDDATA;
