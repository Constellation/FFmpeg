/*
 * utils for libavcodec
 * Copyright (c) 2001 Fabrice Bellard
 * Copyright (c) 2002-2004 Michael Niedermayer <michaelni@gmx.at>
 *
 * This file is part of FFmpeg.
 *
 * FFmpeg is free software; you can redistribute it and/or
 * modify it under the terms of the GNU Lesser General Public
 * License as published by the Free Software Foundation; either
 * version 2.1 of the License, or (at your option) any later version.
 *
 * FFmpeg is distributed in the hope that it will be useful,
 * but WITHOUT ANY WARRANTY; without even the implied warranty of
 * MERCHANTABILITY or FITNESS FOR A PARTICULAR PURPOSE.  See the GNU
 * Lesser General Public License for more details.
 *
 * You should have received a copy of the GNU Lesser General Public
 * License along with FFmpeg; if not, write to the Free Software
 * Foundation, Inc., 51 Franklin Street, Fifth Floor, Boston, MA 02110-1301 USA
 */

/**
 * @file
 * utils.
 */

#include "libavutil/avassert.h"
#include "libavutil/avstring.h"
#include "libavutil/crc.h"
#include "libavutil/mathematics.h"
#include "libavutil/pixdesc.h"
#include "libavutil/audioconvert.h"
#include "libavutil/imgutils.h"
#include "libavutil/samplefmt.h"
#include "libavutil/dict.h"
#include "libavutil/avassert.h"
#include "avcodec.h"
#include "dsputil.h"
#include "libavutil/opt.h"
#include "imgconvert.h"
#include "thread.h"
#include "audioconvert.h"
#include "internal.h"
#include "bytestream.h"
#include <stdlib.h>
#include <stdarg.h>
#include <limits.h>
#include <float.h>

static int volatile entangled_thread_counter=0;
static int (*ff_lockmgr_cb)(void **mutex, enum AVLockOp op);
static void *codec_mutex;
static void *avformat_mutex;

void *av_fast_realloc(void *ptr, unsigned int *size, size_t min_size)
{
    if(min_size < *size)
        return ptr;

    min_size= FFMAX(17*min_size/16 + 32, min_size);

    ptr= av_realloc(ptr, min_size);
    if(!ptr) //we could set this to the unmodified min_size but this is safer if the user lost the ptr and uses NULL now
        min_size= 0;

    *size= min_size;

    return ptr;
}

static inline int ff_fast_malloc(void *ptr, unsigned int *size, size_t min_size, int zero_realloc)
{
    void **p = ptr;
    if (min_size < *size)
        return 0;
    min_size= FFMAX(17*min_size/16 + 32, min_size);
    av_free(*p);
    *p = zero_realloc ? av_mallocz(min_size) : av_malloc(min_size);
    if (!*p) min_size = 0;
    *size= min_size;
    return 1;
}

void av_fast_malloc(void *ptr, unsigned int *size, size_t min_size)
{
    ff_fast_malloc(ptr, size, min_size, 0);
}

void av_fast_padded_malloc(void *ptr, unsigned int *size, size_t min_size)
{
    uint8_t **p = ptr;
    if (min_size > SIZE_MAX - FF_INPUT_BUFFER_PADDING_SIZE) {
        av_freep(p);
        *size = 0;
        return;
    }
    if (!ff_fast_malloc(p, size, min_size + FF_INPUT_BUFFER_PADDING_SIZE, 1))
        memset(*p + min_size, 0, FF_INPUT_BUFFER_PADDING_SIZE);
}

/* encoder management */
static AVCodec *first_avcodec = NULL;

AVCodec *av_codec_next(AVCodec *c){
    if(c) return c->next;
    else  return first_avcodec;
}

static void avcodec_init(void)
{
    static int initialized = 0;

    if (initialized != 0)
        return;
    initialized = 1;

    ff_dsputil_static_init();
}

int av_codec_is_encoder(AVCodec *codec)
{
    return codec && (codec->encode || codec->encode2);
}

int av_codec_is_decoder(AVCodec *codec)
{
    return codec && codec->decode;
}

void avcodec_register(AVCodec *codec)
{
    AVCodec **p;
    avcodec_init();
    p = &first_avcodec;
    while (*p != NULL) p = &(*p)->next;
    *p = codec;
    codec->next = NULL;

    if (codec->init_static_data)
        codec->init_static_data(codec);
}

unsigned avcodec_get_edge_width(void)
{
    return EDGE_WIDTH;
}

void avcodec_set_dimensions(AVCodecContext *s, int width, int height){
    s->coded_width = width;
    s->coded_height= height;
    s->width = -((-width )>>s->lowres);
    s->height= -((-height)>>s->lowres);
}

#define INTERNAL_BUFFER_SIZE (32+1)

void avcodec_align_dimensions2(AVCodecContext *s, int *width, int *height,
                               int linesize_align[AV_NUM_DATA_POINTERS])
{
    int i;
    int w_align= 1;
    int h_align= 1;

    switch(s->pix_fmt){
    case PIX_FMT_YUV420P:
    case PIX_FMT_YUYV422:
    case PIX_FMT_UYVY422:
    case PIX_FMT_YUV422P:
    case PIX_FMT_YUV440P:
    case PIX_FMT_YUV444P:
    case PIX_FMT_GBRP:
    case PIX_FMT_GRAY8:
    case PIX_FMT_GRAY16BE:
    case PIX_FMT_GRAY16LE:
    case PIX_FMT_YUVJ420P:
    case PIX_FMT_YUVJ422P:
    case PIX_FMT_YUVJ440P:
    case PIX_FMT_YUVJ444P:
    case PIX_FMT_YUVA420P:
    case PIX_FMT_YUVA444P:
    case PIX_FMT_YUV420P9LE:
    case PIX_FMT_YUV420P9BE:
    case PIX_FMT_YUV420P10LE:
    case PIX_FMT_YUV420P10BE:
    case PIX_FMT_YUV422P9LE:
    case PIX_FMT_YUV422P9BE:
    case PIX_FMT_YUV422P10LE:
    case PIX_FMT_YUV422P10BE:
    case PIX_FMT_YUV444P9LE:
    case PIX_FMT_YUV444P9BE:
    case PIX_FMT_YUV444P10LE:
    case PIX_FMT_YUV444P10BE:
    case PIX_FMT_GBRP9LE:
    case PIX_FMT_GBRP9BE:
    case PIX_FMT_GBRP10LE:
    case PIX_FMT_GBRP10BE:
        w_align = 16; //FIXME assume 16 pixel per macroblock
        h_align = 16 * 2; // interlaced needs 2 macroblocks height
        break;
    case PIX_FMT_YUV411P:
    case PIX_FMT_UYYVYY411:
        w_align=32;
        h_align=8;
        break;
    case PIX_FMT_YUV410P:
        if(s->codec_id == CODEC_ID_SVQ1){
            w_align=64;
            h_align=64;
        }
    case PIX_FMT_RGB555:
        if(s->codec_id == CODEC_ID_RPZA){
            w_align=4;
            h_align=4;
        }
    case PIX_FMT_PAL8:
    case PIX_FMT_BGR8:
    case PIX_FMT_RGB8:
        if(s->codec_id == CODEC_ID_SMC){
            w_align=4;
            h_align=4;
        }
        break;
    case PIX_FMT_BGR24:
        if((s->codec_id == CODEC_ID_MSZH) || (s->codec_id == CODEC_ID_ZLIB)){
            w_align=4;
            h_align=4;
        }
        break;
    default:
        w_align= 1;
        h_align= 1;
        break;
    }

    if(s->codec_id == CODEC_ID_IFF_ILBM || s->codec_id == CODEC_ID_IFF_BYTERUN1){
        w_align= FFMAX(w_align, 8);
    }

    *width = FFALIGN(*width , w_align);
    *height= FFALIGN(*height, h_align);
    if(s->codec_id == CODEC_ID_H264 || s->lowres)
        *height+=2; // some of the optimized chroma MC reads one line too much
                    // which is also done in mpeg decoders with lowres > 0

    for (i = 0; i < 4; i++)
        linesize_align[i] = STRIDE_ALIGN;
}

void avcodec_align_dimensions(AVCodecContext *s, int *width, int *height){
    int chroma_shift = av_pix_fmt_descriptors[s->pix_fmt].log2_chroma_w;
    int linesize_align[AV_NUM_DATA_POINTERS];
    int align;
    avcodec_align_dimensions2(s, width, height, linesize_align);
    align = FFMAX(linesize_align[0], linesize_align[3]);
    linesize_align[1] <<= chroma_shift;
    linesize_align[2] <<= chroma_shift;
    align = FFMAX3(align, linesize_align[1], linesize_align[2]);
    *width=FFALIGN(*width, align);
}

void ff_init_buffer_info(AVCodecContext *s, AVFrame *pic)
{
    if (s->pkt) {
        pic->pkt_pts = s->pkt->pts;
        pic->pkt_pos = s->pkt->pos;
    } else {
        pic->pkt_pts = AV_NOPTS_VALUE;
        pic->pkt_pos = -1;
    }
    pic->reordered_opaque= s->reordered_opaque;
    pic->sample_aspect_ratio = s->sample_aspect_ratio;
    pic->width               = s->width;
    pic->height              = s->height;
    pic->format              = s->pix_fmt;
}

int avcodec_fill_audio_frame(AVFrame *frame, int nb_channels,
                             enum AVSampleFormat sample_fmt, const uint8_t *buf,
                             int buf_size, int align)
{
    int ch, planar, needed_size, ret = 0;

    needed_size = av_samples_get_buffer_size(NULL, nb_channels,
                                             frame->nb_samples, sample_fmt,
                                             align);
    if (buf_size < needed_size)
        return AVERROR(EINVAL);

    planar = av_sample_fmt_is_planar(sample_fmt);
    if (planar && nb_channels > AV_NUM_DATA_POINTERS) {
        if (!(frame->extended_data = av_mallocz(nb_channels *
                                                sizeof(*frame->extended_data))))
            return AVERROR(ENOMEM);
    } else {
        frame->extended_data = frame->data;
    }

    if ((ret = av_samples_fill_arrays(frame->extended_data, &frame->linesize[0],
                                      (uint8_t *)(intptr_t)buf, nb_channels, frame->nb_samples,
                                      sample_fmt, align)) < 0) {
        if (frame->extended_data != frame->data)
            av_freep(&frame->extended_data);
        return ret;
    }
    if (frame->extended_data != frame->data) {
        for (ch = 0; ch < AV_NUM_DATA_POINTERS; ch++)
            frame->data[ch] = frame->extended_data[ch];
    }

    return ret;
}

static int audio_get_buffer(AVCodecContext *avctx, AVFrame *frame)
{
    AVCodecInternal *avci = avctx->internal;
    InternalBuffer *buf;
    int buf_size, ret;

    buf_size = av_samples_get_buffer_size(NULL, avctx->channels,
                                          frame->nb_samples, avctx->sample_fmt,
                                          0);
    if (buf_size < 0)
        return AVERROR(EINVAL);

    /* allocate InternalBuffer if needed */
    if (!avci->buffer) {
        avci->buffer = av_mallocz(sizeof(InternalBuffer));
        if (!avci->buffer)
            return AVERROR(ENOMEM);
    }
    buf = avci->buffer;

    /* if there is a previously-used internal buffer, check its size and
       channel count to see if we can reuse it */
    if (buf->extended_data) {
        /* if current buffer is too small, free it */
        if (buf->extended_data[0] && buf_size > buf->audio_data_size) {
            av_free(buf->extended_data[0]);
            if (buf->extended_data != buf->data)
                av_freep(&buf->extended_data);
            buf->extended_data = NULL;
            buf->data[0] = NULL;
        }
        /* if number of channels has changed, reset and/or free extended data
           pointers but leave data buffer in buf->data[0] for reuse */
        if (buf->nb_channels != avctx->channels) {
            if (buf->extended_data != buf->data)
                av_free(buf->extended_data);
            buf->extended_data = NULL;
        }
    }

    /* if there is no previous buffer or the previous buffer cannot be used
       as-is, allocate a new buffer and/or rearrange the channel pointers */
    if (!buf->extended_data) {
        if (!buf->data[0]) {
            if (!(buf->data[0] = av_mallocz(buf_size)))
                return AVERROR(ENOMEM);
            buf->audio_data_size = buf_size;
        }
        if ((ret = avcodec_fill_audio_frame(frame, avctx->channels,
                                            avctx->sample_fmt, buf->data[0],
                                            buf->audio_data_size, 0)))
            return ret;

        if (frame->extended_data == frame->data)
            buf->extended_data = buf->data;
        else
            buf->extended_data = frame->extended_data;
        memcpy(buf->data, frame->data, sizeof(frame->data));
        buf->linesize[0] = frame->linesize[0];
        buf->nb_channels = avctx->channels;
    } else {
        /* copy InternalBuffer info to the AVFrame */
        frame->extended_data = buf->extended_data;
        frame->linesize[0]   = buf->linesize[0];
        memcpy(frame->data, buf->data, sizeof(frame->data));
    }

    frame->type          = FF_BUFFER_TYPE_INTERNAL;

    if (avctx->pkt) {
        frame->pkt_pts = avctx->pkt->pts;
        frame->pkt_pos = avctx->pkt->pos;
    } else {
        frame->pkt_pts = AV_NOPTS_VALUE;
        frame->pkt_pos = -1;
    }

    frame->reordered_opaque = avctx->reordered_opaque;

    if (avctx->debug & FF_DEBUG_BUFFERS)
        av_log(avctx, AV_LOG_DEBUG, "default_get_buffer called on frame %p, "
               "internal audio buffer used\n", frame);

    return 0;
}

static int video_get_buffer(AVCodecContext *s, AVFrame *pic)
{
    int i;
    int w= s->width;
    int h= s->height;
    InternalBuffer *buf;
    AVCodecInternal *avci = s->internal;

    if(pic->data[0]!=NULL) {
        av_log(s, AV_LOG_ERROR, "pic->data[0]!=NULL in avcodec_default_get_buffer\n");
        return -1;
    }
    if(avci->buffer_count >= INTERNAL_BUFFER_SIZE) {
        av_log(s, AV_LOG_ERROR, "buffer_count overflow (missing release_buffer?)\n");
        return -1;
    }

    if(av_image_check_size(w, h, 0, s) || s->pix_fmt<0)
        return -1;

    if (!avci->buffer) {
        avci->buffer = av_mallocz((INTERNAL_BUFFER_SIZE+1) *
                                  sizeof(InternalBuffer));
    }

    buf = &avci->buffer[avci->buffer_count];

    if(buf->base[0] && (buf->width != w || buf->height != h || buf->pix_fmt != s->pix_fmt)){
        for (i = 0; i < AV_NUM_DATA_POINTERS; i++) {
            av_freep(&buf->base[i]);
            buf->data[i]= NULL;
        }
    }

    if (!buf->base[0]) {
        int h_chroma_shift, v_chroma_shift;
        int size[4] = {0};
        int tmpsize;
        int unaligned;
        AVPicture picture;
        int stride_align[AV_NUM_DATA_POINTERS];
        const int pixel_size = av_pix_fmt_descriptors[s->pix_fmt].comp[0].step_minus1+1;

        avcodec_get_chroma_sub_sample(s->pix_fmt, &h_chroma_shift, &v_chroma_shift);

        avcodec_align_dimensions2(s, &w, &h, stride_align);

        if(!(s->flags&CODEC_FLAG_EMU_EDGE)){
            w+= EDGE_WIDTH*2;
            h+= EDGE_WIDTH*2;
        }

        do {
            // NOTE: do not align linesizes individually, this breaks e.g. assumptions
            // that linesize[0] == 2*linesize[1] in the MPEG-encoder for 4:2:2
            av_image_fill_linesizes(picture.linesize, s->pix_fmt, w);
            // increase alignment of w for next try (rhs gives the lowest bit set in w)
            w += w & ~(w-1);

            unaligned = 0;
            for (i=0; i<4; i++){
                unaligned |= picture.linesize[i] % stride_align[i];
            }
        } while (unaligned);

        tmpsize = av_image_fill_pointers(picture.data, s->pix_fmt, h, NULL, picture.linesize);
        if (tmpsize < 0)
            return -1;

        for (i=0; i<3 && picture.data[i+1]; i++)
            size[i] = picture.data[i+1] - picture.data[i];
        size[i] = tmpsize - (picture.data[i] - picture.data[0]);

        memset(buf->base, 0, sizeof(buf->base));
        memset(buf->data, 0, sizeof(buf->data));

        for(i=0; i<4 && size[i]; i++){
            const int h_shift= i==0 ? 0 : h_chroma_shift;
            const int v_shift= i==0 ? 0 : v_chroma_shift;

            buf->linesize[i]= picture.linesize[i];

            buf->base[i]= av_malloc(size[i]+16); //FIXME 16
            if(buf->base[i]==NULL) return -1;
            memset(buf->base[i], 128, size[i]);

            // no edge if EDGE EMU or not planar YUV
            if((s->flags&CODEC_FLAG_EMU_EDGE) || !size[2])
                buf->data[i] = buf->base[i];
            else
                buf->data[i] = buf->base[i] + FFALIGN((buf->linesize[i]*EDGE_WIDTH>>v_shift) + (pixel_size*EDGE_WIDTH>>h_shift), stride_align[i]);
        }
        for (; i < AV_NUM_DATA_POINTERS; i++) {
            buf->base[i] = buf->data[i] = NULL;
            buf->linesize[i] = 0;
        }
        if(size[1] && !size[2])
            ff_set_systematic_pal2((uint32_t*)buf->data[1], s->pix_fmt);
        buf->width  = s->width;
        buf->height = s->height;
        buf->pix_fmt= s->pix_fmt;
    }
    pic->type= FF_BUFFER_TYPE_INTERNAL;

    for (i = 0; i < AV_NUM_DATA_POINTERS; i++) {
        pic->base[i]= buf->base[i];
        pic->data[i]= buf->data[i];
        pic->linesize[i]= buf->linesize[i];
    }
    pic->extended_data = pic->data;
    avci->buffer_count++;
    pic->width  = buf->width;
    pic->height = buf->height;
    pic->format = buf->pix_fmt;
    pic->sample_aspect_ratio = s->sample_aspect_ratio;

    if (s->pkt) {
        pic->pkt_pts = s->pkt->pts;
        pic->pkt_pos = s->pkt->pos;
    } else {
        pic->pkt_pts = AV_NOPTS_VALUE;
        pic->pkt_pos = -1;
    }
    pic->reordered_opaque= s->reordered_opaque;
    pic->sample_aspect_ratio = s->sample_aspect_ratio;
    pic->width               = s->width;
    pic->height              = s->height;
    pic->format              = s->pix_fmt;

    if(s->debug&FF_DEBUG_BUFFERS)
        av_log(s, AV_LOG_DEBUG, "default_get_buffer called on pic %p, %d "
               "buffers used\n", pic, avci->buffer_count);

    return 0;
}

int avcodec_default_get_buffer(AVCodecContext *avctx, AVFrame *frame)
{
    switch (avctx->codec_type) {
    case AVMEDIA_TYPE_VIDEO:
        return video_get_buffer(avctx, frame);
    case AVMEDIA_TYPE_AUDIO:
        return audio_get_buffer(avctx, frame);
    default:
        return -1;
    }
}

void avcodec_default_release_buffer(AVCodecContext *s, AVFrame *pic){
    int i;
    InternalBuffer *buf, *last;
    AVCodecInternal *avci = s->internal;

    assert(s->codec_type == AVMEDIA_TYPE_VIDEO);

    assert(pic->type==FF_BUFFER_TYPE_INTERNAL);
    assert(avci->buffer_count);

    if (avci->buffer) {
        buf = NULL; /* avoids warning */
        for (i = 0; i < avci->buffer_count; i++) { //just 3-5 checks so is not worth to optimize
            buf = &avci->buffer[i];
            if (buf->data[0] == pic->data[0])
                break;
        }
        assert(i < avci->buffer_count);
        avci->buffer_count--;
        last = &avci->buffer[avci->buffer_count];

        if (buf != last)
            FFSWAP(InternalBuffer, *buf, *last);
    }

    for (i = 0; i < AV_NUM_DATA_POINTERS; i++) {
        pic->data[i]=NULL;
//        pic->base[i]=NULL;
    }
//printf("R%X\n", pic->opaque);

    if(s->debug&FF_DEBUG_BUFFERS)
        av_log(s, AV_LOG_DEBUG, "default_release_buffer called on pic %p, %d "
               "buffers used\n", pic, avci->buffer_count);
}

int avcodec_default_reget_buffer(AVCodecContext *s, AVFrame *pic){
    AVFrame temp_pic;
    int i;

    assert(s->codec_type == AVMEDIA_TYPE_VIDEO);

    if (pic->data[0] && (pic->width != s->width || pic->height != s->height || pic->format != s->pix_fmt)) {
        av_log(s, AV_LOG_WARNING, "Picture changed from size:%dx%d fmt:%s to size:%dx%d fmt:%s in reget buffer()\n",
               pic->width, pic->height, av_get_pix_fmt_name(pic->format), s->width, s->height, av_get_pix_fmt_name(s->pix_fmt));
        s->release_buffer(s, pic);
    }

    ff_init_buffer_info(s, pic);

    /* If no picture return a new buffer */
    if(pic->data[0] == NULL) {
        /* We will copy from buffer, so must be readable */
        pic->buffer_hints |= FF_BUFFER_HINTS_READABLE;
        return s->get_buffer(s, pic);
    }

    assert(s->pix_fmt == pic->format);

    /* If internal buffer type return the same buffer */
    if(pic->type == FF_BUFFER_TYPE_INTERNAL) {
        return 0;
    }

    /*
     * Not internal type and reget_buffer not overridden, emulate cr buffer
     */
    temp_pic = *pic;
    for(i = 0; i < AV_NUM_DATA_POINTERS; i++)
        pic->data[i] = pic->base[i] = NULL;
    pic->opaque = NULL;
    /* Allocate new frame */
    if (s->get_buffer(s, pic))
        return -1;
    /* Copy image data from old buffer to new buffer */
    av_picture_copy((AVPicture*)pic, (AVPicture*)&temp_pic, s->pix_fmt, s->width,
             s->height);
    s->release_buffer(s, &temp_pic); // Release old frame
    return 0;
}

int avcodec_default_execute(AVCodecContext *c, int (*func)(AVCodecContext *c2, void *arg2),void *arg, int *ret, int count, int size){
    int i;

    for(i=0; i<count; i++){
        int r= func(c, (char*)arg + i*size);
        if(ret) ret[i]= r;
    }
    return 0;
}

int avcodec_default_execute2(AVCodecContext *c, int (*func)(AVCodecContext *c2, void *arg2, int jobnr, int threadnr),void *arg, int *ret, int count){
    int i;

    for(i=0; i<count; i++){
        int r= func(c, arg, i, 0);
        if(ret) ret[i]= r;
    }
    return 0;
}

enum PixelFormat avcodec_default_get_format(struct AVCodecContext *s, const enum PixelFormat *fmt){
    while (*fmt != PIX_FMT_NONE && ff_is_hwaccel_pix_fmt(*fmt))
        ++fmt;
    return fmt[0];
}

void avcodec_get_frame_defaults(AVFrame *pic){
    memset(pic, 0, sizeof(AVFrame));

    pic->pts = pic->pkt_dts = pic->pkt_pts = pic->best_effort_timestamp = AV_NOPTS_VALUE;
    pic->pkt_pos = -1;
    pic->key_frame= 1;
    pic->sample_aspect_ratio = (AVRational){0, 1};
    pic->format = -1;           /* unknown */
}

AVFrame *avcodec_alloc_frame(void){
    AVFrame *pic= av_malloc(sizeof(AVFrame));

    if(pic==NULL) return NULL;

    avcodec_get_frame_defaults(pic);

    return pic;
}

static void avcodec_get_subtitle_defaults(AVSubtitle *sub)
{
    memset(sub, 0, sizeof(*sub));
    sub->pts = AV_NOPTS_VALUE;
}

static int get_bit_rate(AVCodecContext *ctx)
{
    int bit_rate;
    int bits_per_sample;

    switch(ctx->codec_type) {
    case AVMEDIA_TYPE_VIDEO:
    case AVMEDIA_TYPE_DATA:
    case AVMEDIA_TYPE_SUBTITLE:
    case AVMEDIA_TYPE_ATTACHMENT:
        bit_rate = ctx->bit_rate;
        break;
    case AVMEDIA_TYPE_AUDIO:
        bits_per_sample = av_get_bits_per_sample(ctx->codec_id);
        bit_rate = bits_per_sample ? ctx->sample_rate * ctx->channels * bits_per_sample : ctx->bit_rate;
        break;
    default:
        bit_rate = 0;
        break;
    }
    return bit_rate;
}

#if FF_API_AVCODEC_OPEN
int attribute_align_arg avcodec_open(AVCodecContext *avctx, AVCodec *codec)
{
    return avcodec_open2(avctx, codec, NULL);
}
#endif

int attribute_align_arg avcodec_open2(AVCodecContext *avctx, AVCodec *codec, AVDictionary **options)
{
    int ret = 0;
    AVDictionary *tmp = NULL;

    if (avcodec_is_open(avctx))
        return 0;

    if ((!codec && !avctx->codec)) {
        av_log(avctx, AV_LOG_ERROR, "No codec provided to avcodec_open2().\n");
        return AVERROR(EINVAL);
    }
    if ((codec && avctx->codec && codec != avctx->codec)) {
        av_log(avctx, AV_LOG_ERROR, "This AVCodecContext was allocated for %s, "
               "but %s passed to avcodec_open2().\n", avctx->codec->name, codec->name);
        return AVERROR(EINVAL);
    }
    if (!codec)
        codec = avctx->codec;

    if (avctx->extradata_size < 0 || avctx->extradata_size >= FF_MAX_EXTRADATA_SIZE)
        return AVERROR(EINVAL);

    if (options)
        av_dict_copy(&tmp, *options, 0);

    /* If there is a user-supplied mutex locking routine, call it. */
    if (ff_lockmgr_cb) {
        if ((*ff_lockmgr_cb)(&codec_mutex, AV_LOCK_OBTAIN))
            return -1;
    }

    entangled_thread_counter++;
    if(entangled_thread_counter != 1){
        av_log(avctx, AV_LOG_ERROR, "insufficient thread locking around avcodec_open/close()\n");
        ret = -1;
        goto end;
    }

    avctx->internal = av_mallocz(sizeof(AVCodecInternal));
    if (!avctx->internal) {
        ret = AVERROR(ENOMEM);
        goto end;
    }

    if (codec->priv_data_size > 0) {
      if(!avctx->priv_data){
        avctx->priv_data = av_mallocz(codec->priv_data_size);
        if (!avctx->priv_data) {
            ret = AVERROR(ENOMEM);
            goto end;
        }
        if (codec->priv_class) {
            *(const AVClass**)avctx->priv_data= codec->priv_class;
            av_opt_set_defaults(avctx->priv_data);
        }
      }
      if (codec->priv_class && (ret = av_opt_set_dict(avctx->priv_data, &tmp)) < 0)
          goto free_and_end;
    } else {
        avctx->priv_data = NULL;
    }
    if ((ret = av_opt_set_dict(avctx, &tmp)) < 0)
        goto free_and_end;

    if (codec->capabilities & CODEC_CAP_EXPERIMENTAL)
        if (avctx->strict_std_compliance > FF_COMPLIANCE_EXPERIMENTAL) {
            av_log(avctx, AV_LOG_ERROR, "Codec is experimental but experimental codecs are not enabled, see -strict -2\n");
            ret = -1;
            goto free_and_end;
        }

    //We only call avcodec_set_dimensions() for non h264 codecs so as not to overwrite previously setup dimensions
    if(!( avctx->coded_width && avctx->coded_height && avctx->width && avctx->height && avctx->codec_id == CODEC_ID_H264)){
    if(avctx->coded_width && avctx->coded_height)
        avcodec_set_dimensions(avctx, avctx->coded_width, avctx->coded_height);
    else if(avctx->width && avctx->height)
        avcodec_set_dimensions(avctx, avctx->width, avctx->height);
    }

    if ((avctx->coded_width || avctx->coded_height || avctx->width || avctx->height)
        && (  av_image_check_size(avctx->coded_width, avctx->coded_height, 0, avctx) < 0
           || av_image_check_size(avctx->width,       avctx->height,       0, avctx) < 0)) {
        av_log(avctx, AV_LOG_WARNING, "ignoring invalid width/height values\n");
        avcodec_set_dimensions(avctx, 0, 0);
    }

    /* if the decoder init function was already called previously,
       free the already allocated subtitle_header before overwriting it */
    if (av_codec_is_decoder(codec))
        av_freep(&avctx->subtitle_header);

#define SANE_NB_CHANNELS 128U
    if (avctx->channels > SANE_NB_CHANNELS) {
        ret = AVERROR(EINVAL);
        goto free_and_end;
    }

    avctx->codec = codec;
    if ((avctx->codec_type == AVMEDIA_TYPE_UNKNOWN || avctx->codec_type == codec->type) &&
        avctx->codec_id == CODEC_ID_NONE) {
        avctx->codec_type = codec->type;
        avctx->codec_id   = codec->id;
    }
    if (avctx->codec_id != codec->id || (avctx->codec_type != codec->type
                           && avctx->codec_type != AVMEDIA_TYPE_ATTACHMENT)) {
        av_log(avctx, AV_LOG_ERROR, "codec type or id mismatches\n");
        ret = AVERROR(EINVAL);
        goto free_and_end;
    }
    avctx->frame_number = 0;

    if (avctx->codec_type == AVMEDIA_TYPE_AUDIO &&
        (!avctx->time_base.num || !avctx->time_base.den)) {
        avctx->time_base.num = 1;
        avctx->time_base.den = avctx->sample_rate;
    }

    if (!HAVE_THREADS)
        av_log(avctx, AV_LOG_WARNING, "Warning: not compiled with thread support, using thread emulation\n");

    if (HAVE_THREADS && !avctx->thread_opaque) {
        ret = ff_thread_init(avctx);
        if (ret < 0) {
            goto free_and_end;
        }
    }
    if (!HAVE_THREADS && !(codec->capabilities & CODEC_CAP_AUTO_THREADS))
        avctx->thread_count = 1;

    if (avctx->codec->max_lowres < avctx->lowres || avctx->lowres < 0) {
        av_log(avctx, AV_LOG_ERROR, "The maximum value for lowres supported by the decoder is %d\n",
               avctx->codec->max_lowres);
        ret = AVERROR(EINVAL);
        goto free_and_end;
    }
    if (av_codec_is_encoder(avctx->codec)) {
        int i;
        if (avctx->codec->sample_fmts) {
            for (i = 0; avctx->codec->sample_fmts[i] != AV_SAMPLE_FMT_NONE; i++)
                if (avctx->sample_fmt == avctx->codec->sample_fmts[i])
                    break;
            if (avctx->codec->sample_fmts[i] == AV_SAMPLE_FMT_NONE) {
                av_log(avctx, AV_LOG_ERROR, "Specified sample_fmt is not supported.\n");
                ret = AVERROR(EINVAL);
                goto free_and_end;
            }
        }
        if (avctx->codec->pix_fmts) {
            for (i = 0; avctx->codec->pix_fmts[i] != PIX_FMT_NONE; i++)
                if (avctx->pix_fmt == avctx->codec->pix_fmts[i])
                    break;
            if (avctx->codec->pix_fmts[i] == PIX_FMT_NONE) {
                av_log(avctx, AV_LOG_ERROR, "Specified pix_fmt is not supported\n");
                ret = AVERROR(EINVAL);
                goto free_and_end;
            }
        }
        if (avctx->codec->supported_samplerates) {
            for (i = 0; avctx->codec->supported_samplerates[i] != 0; i++)
                if (avctx->sample_rate == avctx->codec->supported_samplerates[i])
                    break;
            if (avctx->codec->supported_samplerates[i] == 0) {
                av_log(avctx, AV_LOG_ERROR, "Specified sample_rate is not supported\n");
                ret = AVERROR(EINVAL);
                goto free_and_end;
            }
        }
        if (avctx->codec->channel_layouts) {
            if (!avctx->channel_layout) {
                av_log(avctx, AV_LOG_WARNING, "channel_layout not specified\n");
            } else {
                for (i = 0; avctx->codec->channel_layouts[i] != 0; i++)
                    if (avctx->channel_layout == avctx->codec->channel_layouts[i])
                        break;
                if (avctx->codec->channel_layouts[i] == 0) {
                    av_log(avctx, AV_LOG_ERROR, "Specified channel_layout is not supported\n");
                    ret = AVERROR(EINVAL);
                    goto free_and_end;
                }
            }
        }
        if (avctx->channel_layout && avctx->channels) {
            if (av_get_channel_layout_nb_channels(avctx->channel_layout) != avctx->channels) {
                av_log(avctx, AV_LOG_ERROR, "channel layout does not match number of channels\n");
                ret = AVERROR(EINVAL);
                goto free_and_end;
            }
        } else if (avctx->channel_layout) {
            avctx->channels = av_get_channel_layout_nb_channels(avctx->channel_layout);
        }
    }

    avctx->pts_correction_num_faulty_pts =
    avctx->pts_correction_num_faulty_dts = 0;
    avctx->pts_correction_last_pts =
    avctx->pts_correction_last_dts = INT64_MIN;

    if(avctx->codec->init && !(avctx->active_thread_type&FF_THREAD_FRAME)){
        ret = avctx->codec->init(avctx);
        if (ret < 0) {
            goto free_and_end;
        }
    }

<<<<<<< HEAD
    if (av_codec_is_decoder(avctx->codec) && !avctx->bit_rate)
        avctx->bit_rate = get_bit_rate(avctx);

    ret=0;
=======
    if (av_codec_is_decoder(avctx->codec)) {
        /* validate channel layout from the decoder */
        if (avctx->channel_layout &&
            av_get_channel_layout_nb_channels(avctx->channel_layout) != avctx->channels) {
            av_log(avctx, AV_LOG_WARNING, "channel layout does not match number of channels\n");
            avctx->channel_layout = 0;
        }
    }
>>>>>>> 679a973e
end:
    entangled_thread_counter--;

    /* Release any user-supplied mutex. */
    if (ff_lockmgr_cb) {
        (*ff_lockmgr_cb)(&codec_mutex, AV_LOCK_RELEASE);
    }
    if (options) {
        av_dict_free(options);
        *options = tmp;
    }

    return ret;
free_and_end:
    av_dict_free(&tmp);
    av_freep(&avctx->priv_data);
    av_freep(&avctx->internal);
    avctx->codec= NULL;
    goto end;
}

int ff_alloc_packet2(AVCodecContext *avctx, AVPacket *avpkt, int size)
{
    if (size < 0 || avpkt->size < 0 || size > INT_MAX - FF_INPUT_BUFFER_PADDING_SIZE) {
        av_log(avctx, AV_LOG_ERROR, "Size %d invalid\n", size);
        return AVERROR(EINVAL);
    }

    av_assert0(!avpkt->data || avpkt->data != avctx->internal->byte_buffer);
    if (!avpkt->data || avpkt->size < size) {
        av_fast_padded_malloc(&avctx->internal->byte_buffer, &avctx->internal->byte_buffer_size, size);
        avpkt->data = avctx->internal->byte_buffer;
        avpkt->size = avctx->internal->byte_buffer_size;
        avpkt->destruct = NULL;
    }

    if (avpkt->data) {
        void *destruct = avpkt->destruct;

        if (avpkt->size < size) {
            av_log(avctx, AV_LOG_ERROR, "User packet is too small (%d < %d)\n", avpkt->size, size);
            return AVERROR(EINVAL);
        }

        av_init_packet(avpkt);
        avpkt->destruct = destruct;
        avpkt->size = size;
        return 0;
    } else {
        int ret = av_new_packet(avpkt, size);
        if (ret < 0)
            av_log(avctx, AV_LOG_ERROR, "Failed to allocate packet of size %d\n", size);
        return ret;
    }
}

int ff_alloc_packet(AVPacket *avpkt, int size)
{
    return ff_alloc_packet2(NULL, avpkt, size);
}

int attribute_align_arg avcodec_encode_audio2(AVCodecContext *avctx,
                                              AVPacket *avpkt,
                                              const AVFrame *frame,
                                              int *got_packet_ptr)
{
    int ret;
    AVPacket user_pkt = *avpkt;
    int nb_samples;
    int needs_realloc = !user_pkt.data;

    *got_packet_ptr = 0;

    if (!(avctx->codec->capabilities & CODEC_CAP_DELAY) && !frame) {
        av_free_packet(avpkt);
        av_init_packet(avpkt);
        avpkt->size = 0;
        return 0;
    }

    /* check for valid frame size */
    if (frame) {
        nb_samples = frame->nb_samples;
        if (avctx->codec->capabilities & CODEC_CAP_SMALL_LAST_FRAME) {
            if (nb_samples > avctx->frame_size)
                return AVERROR(EINVAL);
        } else if (!(avctx->codec->capabilities & CODEC_CAP_VARIABLE_FRAME_SIZE)) {
            if (nb_samples != avctx->frame_size)
                return AVERROR(EINVAL);
        }
    } else {
        nb_samples = avctx->frame_size;
    }

    if (avctx->codec->encode2) {
        ret = avctx->codec->encode2(avctx, avpkt, frame, got_packet_ptr);
        if (!ret && *got_packet_ptr) {
            if (!(avctx->codec->capabilities & CODEC_CAP_DELAY)) {
                if (avpkt->pts == AV_NOPTS_VALUE)
                    avpkt->pts = frame->pts;
                if (!avpkt->duration)
                    avpkt->duration = ff_samples_to_time_base(avctx,
                                                              frame->nb_samples);
            }
            avpkt->dts = avpkt->pts;
        } else {
            avpkt->size = 0;
        }
    } else {
        /* for compatibility with encoders not supporting encode2(), we need to
           allocate a packet buffer if the user has not provided one or check
           the size otherwise */
        int fs_tmp   = 0;
        int buf_size = avpkt->size;
        if (!user_pkt.data) {
            if (avctx->codec->capabilities & CODEC_CAP_VARIABLE_FRAME_SIZE) {
                av_assert0(av_get_bits_per_sample(avctx->codec_id) != 0);
                if (!frame)
                    return AVERROR(EINVAL);
                buf_size = nb_samples * avctx->channels *
                           av_get_bits_per_sample(avctx->codec_id) / 8;
            } else {
                /* this is a guess as to the required size.
                   if an encoder needs more than this, it should probably
                   implement encode2() */
                buf_size = 2 * avctx->frame_size * avctx->channels *
                           av_get_bytes_per_sample(avctx->sample_fmt);
                buf_size += 2*FF_MIN_BUFFER_SIZE;
            }
        }
        if ((ret = ff_alloc_packet2(avctx, avpkt, buf_size)))
            return ret;

        /* Encoders using AVCodec.encode() that support
           CODEC_CAP_SMALL_LAST_FRAME require avctx->frame_size to be set to
           the smaller size when encoding the last frame.
           This code can be removed once all encoders supporting
           CODEC_CAP_SMALL_LAST_FRAME use encode2() */
        if ((avctx->codec->capabilities & CODEC_CAP_SMALL_LAST_FRAME) &&
            nb_samples < avctx->frame_size) {
            fs_tmp = avctx->frame_size;
            avctx->frame_size = nb_samples;
        }

        /* encode the frame */
        ret = avctx->codec->encode(avctx, avpkt->data, avpkt->size,
                                   frame ? frame->data[0] : NULL);
        if (ret >= 0) {
            if (!ret) {
                /* no output. if the packet data was allocated by libavcodec,
                   free it */
                if (!user_pkt.data && avpkt->data != avctx->internal->byte_buffer)
                    av_freep(&avpkt->data);
            } else {
                if (avctx->coded_frame)
                    avpkt->pts = avpkt->dts = avctx->coded_frame->pts;
                /* Set duration for final small packet. This can be removed
                   once all encoders supporting CODEC_CAP_SMALL_LAST_FRAME use
                   encode2() */
                if (fs_tmp) {
                    avpkt->duration = ff_samples_to_time_base(avctx,
                                                              avctx->frame_size);
                }
            }
            avpkt->size = ret;
            *got_packet_ptr = (ret > 0);
            ret = 0;
        }

        if (fs_tmp)
            avctx->frame_size = fs_tmp;
    }
    if (avpkt->data && avpkt->data == avctx->internal->byte_buffer) {
        needs_realloc = 0;
        if (user_pkt.data) {
            if (user_pkt.size >= avpkt->size) {
                memcpy(user_pkt.data, avpkt->data, avpkt->size);
            } else {
                av_log(avctx, AV_LOG_ERROR, "Provided packet is too small, needs to be %d\n", avpkt->size);
                avpkt->size = user_pkt.size;
                ret = -1;
            }
            avpkt->data     = user_pkt.data;
            avpkt->destruct = user_pkt.destruct;
        } else {
            if (av_dup_packet(avpkt) < 0) {
                ret = AVERROR(ENOMEM);
            }
        }
    }

    if (!ret) {
        if (needs_realloc && avpkt->data) {
            uint8_t *new_data = av_realloc(avpkt->data, avpkt->size + FF_INPUT_BUFFER_PADDING_SIZE);
            if (new_data)
                avpkt->data = new_data;
        }

        avctx->frame_number++;
    }

    if (ret < 0 || !*got_packet_ptr)
        av_free_packet(avpkt);

    /* NOTE: if we add any audio encoders which output non-keyframe packets,
             this needs to be moved to the encoders, but for now we can do it
             here to simplify things */
    avpkt->flags |= AV_PKT_FLAG_KEY;

    return ret;
}

#if FF_API_OLD_DECODE_AUDIO
int attribute_align_arg avcodec_encode_audio(AVCodecContext *avctx,
                                             uint8_t *buf, int buf_size,
                                             const short *samples)
{
    AVPacket pkt;
    AVFrame frame0;
    AVFrame *frame;
    int ret, samples_size, got_packet;

    av_init_packet(&pkt);
    pkt.data = buf;
    pkt.size = buf_size;

    if (samples) {
        frame = &frame0;
        avcodec_get_frame_defaults(frame);

        if (avctx->frame_size) {
            frame->nb_samples = avctx->frame_size;
        } else {
            /* if frame_size is not set, the number of samples must be
               calculated from the buffer size */
            int64_t nb_samples;
            if (!av_get_bits_per_sample(avctx->codec_id)) {
                av_log(avctx, AV_LOG_ERROR, "avcodec_encode_audio() does not "
                       "support this codec\n");
                return AVERROR(EINVAL);
            }
            nb_samples = (int64_t)buf_size * 8 /
                         (av_get_bits_per_sample(avctx->codec_id) *
                         avctx->channels);
            if (nb_samples >= INT_MAX)
                return AVERROR(EINVAL);
            frame->nb_samples = nb_samples;
        }

        /* it is assumed that the samples buffer is large enough based on the
           relevant parameters */
        samples_size = av_samples_get_buffer_size(NULL, avctx->channels,
                                                  frame->nb_samples,
                                                  avctx->sample_fmt, 1);
        if ((ret = avcodec_fill_audio_frame(frame, avctx->channels,
                                            avctx->sample_fmt,
                                            (const uint8_t *)samples, samples_size, 1)))
            return ret;

        /* fabricate frame pts from sample count.
           this is needed because the avcodec_encode_audio() API does not have
           a way for the user to provide pts */
        if(avctx->sample_rate && avctx->time_base.num)
            frame->pts = ff_samples_to_time_base(avctx,
                                                avctx->internal->sample_count);
        else
            frame->pts = AV_NOPTS_VALUE;
        avctx->internal->sample_count += frame->nb_samples;
    } else {
        frame = NULL;
    }

    got_packet = 0;
    ret = avcodec_encode_audio2(avctx, &pkt, frame, &got_packet);
    if (!ret && got_packet && avctx->coded_frame) {
        avctx->coded_frame->pts       = pkt.pts;
        avctx->coded_frame->key_frame = !!(pkt.flags & AV_PKT_FLAG_KEY);
    }
    /* free any side data since we cannot return it */
    ff_packet_free_side_data(&pkt);

    if (frame && frame->extended_data != frame->data)
        av_freep(&frame->extended_data);

    return ret ? ret : pkt.size;
}
#endif

#if FF_API_OLD_ENCODE_VIDEO
int attribute_align_arg avcodec_encode_video(AVCodecContext *avctx, uint8_t *buf, int buf_size,
                         const AVFrame *pict)
{
    AVPacket pkt;
    int ret, got_packet = 0;

    if(buf_size < FF_MIN_BUFFER_SIZE){
        av_log(avctx, AV_LOG_ERROR, "buffer smaller than minimum size\n");
        return -1;
    }

    av_init_packet(&pkt);
    pkt.data = buf;
    pkt.size = buf_size;

    ret = avcodec_encode_video2(avctx, &pkt, pict, &got_packet);
    if (!ret && got_packet && avctx->coded_frame) {
        avctx->coded_frame->pts       = pkt.pts;
        avctx->coded_frame->key_frame = !!(pkt.flags & AV_PKT_FLAG_KEY);
    }

    /* free any side data since we cannot return it */
    if (pkt.side_data_elems > 0) {
        int i;
        for (i = 0; i < pkt.side_data_elems; i++)
            av_free(pkt.side_data[i].data);
        av_freep(&pkt.side_data);
        pkt.side_data_elems = 0;
    }

    return ret ? ret : pkt.size;
}
#endif

int attribute_align_arg avcodec_encode_video2(AVCodecContext *avctx,
                                              AVPacket *avpkt,
                                              const AVFrame *frame,
                                              int *got_packet_ptr)
{
    int ret;
    AVPacket user_pkt = *avpkt;
    int needs_realloc = !user_pkt.data;

    *got_packet_ptr = 0;

    if (!(avctx->codec->capabilities & CODEC_CAP_DELAY) && !frame) {
        av_free_packet(avpkt);
        av_init_packet(avpkt);
        avpkt->size     = 0;
        return 0;
    }

    if (av_image_check_size(avctx->width, avctx->height, 0, avctx))
        return AVERROR(EINVAL);

    av_assert0(avctx->codec->encode2);

    ret = avctx->codec->encode2(avctx, avpkt, frame, got_packet_ptr);
    av_assert0(ret <= 0);

    if (avpkt->data && avpkt->data == avctx->internal->byte_buffer) {
        needs_realloc = 0;
        if (user_pkt.data) {
            if (user_pkt.size >= avpkt->size) {
                memcpy(user_pkt.data, avpkt->data, avpkt->size);
            } else {
                av_log(avctx, AV_LOG_ERROR, "Provided packet is too small, needs to be %d\n", avpkt->size);
                avpkt->size = user_pkt.size;
                ret = -1;
            }
            avpkt->data     = user_pkt.data;
            avpkt->destruct = user_pkt.destruct;
        } else {
            if (av_dup_packet(avpkt) < 0) {
                ret = AVERROR(ENOMEM);
            }
        }
    }

    if (!ret) {
        if (!*got_packet_ptr)
            avpkt->size = 0;
        else if (!(avctx->codec->capabilities & CODEC_CAP_DELAY))
            avpkt->pts = avpkt->dts = frame->pts;

        if (needs_realloc && avpkt->data &&
            avpkt->destruct == av_destruct_packet) {
            uint8_t *new_data = av_realloc(avpkt->data, avpkt->size + FF_INPUT_BUFFER_PADDING_SIZE);
            if (new_data)
                avpkt->data = new_data;
        }

        avctx->frame_number++;
    }

    if (ret < 0 || !*got_packet_ptr)
        av_free_packet(avpkt);

    emms_c();
    return ret;
}

int avcodec_encode_subtitle(AVCodecContext *avctx, uint8_t *buf, int buf_size,
                            const AVSubtitle *sub)
{
    int ret;
    if(sub->start_display_time) {
        av_log(avctx, AV_LOG_ERROR, "start_display_time must be 0.\n");
        return -1;
    }

    ret = avctx->codec->encode(avctx, buf, buf_size, (void *)(intptr_t)sub);
    avctx->frame_number++;
    return ret;
}

/**
 * Attempt to guess proper monotonic timestamps for decoded video frames
 * which might have incorrect times. Input timestamps may wrap around, in
 * which case the output will as well.
 *
 * @param pts the pts field of the decoded AVPacket, as passed through
 * AVFrame.pkt_pts
 * @param dts the dts field of the decoded AVPacket
 * @return one of the input values, may be AV_NOPTS_VALUE
 */
static int64_t guess_correct_pts(AVCodecContext *ctx,
                                 int64_t reordered_pts, int64_t dts)
{
    int64_t pts = AV_NOPTS_VALUE;

    if (dts != AV_NOPTS_VALUE) {
        ctx->pts_correction_num_faulty_dts += dts <= ctx->pts_correction_last_dts;
        ctx->pts_correction_last_dts = dts;
    }
    if (reordered_pts != AV_NOPTS_VALUE) {
        ctx->pts_correction_num_faulty_pts += reordered_pts <= ctx->pts_correction_last_pts;
        ctx->pts_correction_last_pts = reordered_pts;
    }
    if ((ctx->pts_correction_num_faulty_pts<=ctx->pts_correction_num_faulty_dts || dts == AV_NOPTS_VALUE)
       && reordered_pts != AV_NOPTS_VALUE)
        pts = reordered_pts;
    else
        pts = dts;

    return pts;
}

static void apply_param_change(AVCodecContext *avctx, AVPacket *avpkt)
{
    int size = 0;
    const uint8_t *data;
    uint32_t flags;

    if (!(avctx->codec->capabilities & CODEC_CAP_PARAM_CHANGE))
        return;

    data = av_packet_get_side_data(avpkt, AV_PKT_DATA_PARAM_CHANGE, &size);
    if (!data || size < 4)
        return;
    flags = bytestream_get_le32(&data);
    size -= 4;
    if (size < 4) /* Required for any of the changes */
        return;
    if (flags & AV_SIDE_DATA_PARAM_CHANGE_CHANNEL_COUNT) {
        avctx->channels = bytestream_get_le32(&data);
        size -= 4;
    }
    if (flags & AV_SIDE_DATA_PARAM_CHANGE_CHANNEL_LAYOUT) {
        if (size < 8)
            return;
        avctx->channel_layout = bytestream_get_le64(&data);
        size -= 8;
    }
    if (size < 4)
        return;
    if (flags & AV_SIDE_DATA_PARAM_CHANGE_SAMPLE_RATE) {
        avctx->sample_rate = bytestream_get_le32(&data);
        size -= 4;
    }
    if (flags & AV_SIDE_DATA_PARAM_CHANGE_DIMENSIONS) {
        if (size < 8)
            return;
        avctx->width  = bytestream_get_le32(&data);
        avctx->height = bytestream_get_le32(&data);
        avcodec_set_dimensions(avctx, avctx->width, avctx->height);
        size -= 8;
    }
}

int attribute_align_arg avcodec_decode_video2(AVCodecContext *avctx, AVFrame *picture,
                         int *got_picture_ptr,
                         const AVPacket *avpkt)
{
    int ret;
    // copy to ensure we do not change avpkt
    AVPacket tmp = *avpkt;

    if (avctx->codec->type != AVMEDIA_TYPE_VIDEO) {
        av_log(avctx, AV_LOG_ERROR, "Invalid media type for video\n");
        return AVERROR(EINVAL);
    }

    *got_picture_ptr= 0;
    if((avctx->coded_width||avctx->coded_height) && av_image_check_size(avctx->coded_width, avctx->coded_height, 0, avctx))
        return -1;

    if((avctx->codec->capabilities & CODEC_CAP_DELAY) || avpkt->size || (avctx->active_thread_type&FF_THREAD_FRAME)){
        int did_split = av_packet_split_side_data(&tmp);
        apply_param_change(avctx, &tmp);
        avctx->pkt = &tmp;
        if (HAVE_THREADS && avctx->active_thread_type&FF_THREAD_FRAME)
             ret = ff_thread_decode_frame(avctx, picture, got_picture_ptr,
                                          &tmp);
        else {
            ret = avctx->codec->decode(avctx, picture, got_picture_ptr,
                              &tmp);
            picture->pkt_dts= avpkt->dts;

            if(!avctx->has_b_frames){
            picture->pkt_pos= avpkt->pos;
            }
            //FIXME these should be under if(!avctx->has_b_frames)
            if (!picture->sample_aspect_ratio.num)
                picture->sample_aspect_ratio = avctx->sample_aspect_ratio;
            if (!picture->width)
                picture->width = avctx->width;
            if (!picture->height)
                picture->height = avctx->height;
            if (picture->format == PIX_FMT_NONE)
                picture->format = avctx->pix_fmt;
        }

        emms_c(); //needed to avoid an emms_c() call before every return;

        avctx->pkt = NULL;
        if (did_split)
            ff_packet_free_side_data(&tmp);

        if (*got_picture_ptr){
            avctx->frame_number++;
            picture->best_effort_timestamp = guess_correct_pts(avctx,
                                                            picture->pkt_pts,
                                                            picture->pkt_dts);
        }
    }else
        ret= 0;

    return ret;
}

#if FF_API_OLD_DECODE_AUDIO
int attribute_align_arg avcodec_decode_audio3(AVCodecContext *avctx, int16_t *samples,
                         int *frame_size_ptr,
                         AVPacket *avpkt)
{
    AVFrame frame;
    int ret, got_frame = 0;

    if (avctx->get_buffer != avcodec_default_get_buffer) {
        av_log(avctx, AV_LOG_ERROR, "Custom get_buffer() for use with"
               "avcodec_decode_audio3() detected. Overriding with avcodec_default_get_buffer\n");
        av_log(avctx, AV_LOG_ERROR, "Please port your application to "
               "avcodec_decode_audio4()\n");
        avctx->get_buffer = avcodec_default_get_buffer;
        avctx->release_buffer = avcodec_default_release_buffer;
    }

    ret = avcodec_decode_audio4(avctx, &frame, &got_frame, avpkt);

    if (ret >= 0 && got_frame) {
        int ch, plane_size;
        int planar = av_sample_fmt_is_planar(avctx->sample_fmt);
        int data_size = av_samples_get_buffer_size(&plane_size, avctx->channels,
                                                   frame.nb_samples,
                                                   avctx->sample_fmt, 1);
        if (*frame_size_ptr < data_size) {
            av_log(avctx, AV_LOG_ERROR, "output buffer size is too small for "
                   "the current frame (%d < %d)\n", *frame_size_ptr, data_size);
            return AVERROR(EINVAL);
        }

        memcpy(samples, frame.extended_data[0], plane_size);

        if (planar && avctx->channels > 1) {
            uint8_t *out = ((uint8_t *)samples) + plane_size;
            for (ch = 1; ch < avctx->channels; ch++) {
                memcpy(out, frame.extended_data[ch], plane_size);
                out += plane_size;
            }
        }
        *frame_size_ptr = data_size;
    } else {
        *frame_size_ptr = 0;
    }
    return ret;
}
#endif

int attribute_align_arg avcodec_decode_audio4(AVCodecContext *avctx,
                                              AVFrame *frame,
                                              int *got_frame_ptr,
                                              const AVPacket *avpkt)
{
    int ret = 0;

    *got_frame_ptr = 0;

    if (!avpkt->data && avpkt->size) {
        av_log(avctx, AV_LOG_ERROR, "invalid packet: NULL data, size != 0\n");
        return AVERROR(EINVAL);
    }
    if (avctx->codec->type != AVMEDIA_TYPE_AUDIO) {
        av_log(avctx, AV_LOG_ERROR, "Invalid media type for audio\n");
        return AVERROR(EINVAL);
    }

    if ((avctx->codec->capabilities & CODEC_CAP_DELAY) || avpkt->size) {
        // copy to ensure we do not change avpkt
        AVPacket tmp = *avpkt;
        int did_split = av_packet_split_side_data(&tmp);
        apply_param_change(avctx, &tmp);

        avctx->pkt = &tmp;
        ret = avctx->codec->decode(avctx, frame, got_frame_ptr, &tmp);
        if (ret >= 0 && *got_frame_ptr) {
            avctx->frame_number++;
            frame->pkt_dts = avpkt->dts;
            if (frame->format == AV_SAMPLE_FMT_NONE)
                frame->format = avctx->sample_fmt;
        }

        avctx->pkt = NULL;
        if (did_split)
            ff_packet_free_side_data(&tmp);
    }
    return ret;
}

int avcodec_decode_subtitle2(AVCodecContext *avctx, AVSubtitle *sub,
                            int *got_sub_ptr,
                            AVPacket *avpkt)
{
    int ret;

    if (avctx->codec->type != AVMEDIA_TYPE_SUBTITLE) {
        av_log(avctx, AV_LOG_ERROR, "Invalid media type for subtitles\n");
        return AVERROR(EINVAL);
    }

    avctx->pkt = avpkt;
    *got_sub_ptr = 0;
    avcodec_get_subtitle_defaults(sub);
    ret = avctx->codec->decode(avctx, sub, got_sub_ptr, avpkt);
    if (*got_sub_ptr)
        avctx->frame_number++;
    return ret;
}

void avsubtitle_free(AVSubtitle *sub)
{
    int i;

    for (i = 0; i < sub->num_rects; i++)
    {
        av_freep(&sub->rects[i]->pict.data[0]);
        av_freep(&sub->rects[i]->pict.data[1]);
        av_freep(&sub->rects[i]->pict.data[2]);
        av_freep(&sub->rects[i]->pict.data[3]);
        av_freep(&sub->rects[i]->text);
        av_freep(&sub->rects[i]->ass);
        av_freep(&sub->rects[i]);
    }

    av_freep(&sub->rects);

    memset(sub, 0, sizeof(AVSubtitle));
}

av_cold int avcodec_close(AVCodecContext *avctx)
{
    /* If there is a user-supplied mutex locking routine, call it. */
    if (ff_lockmgr_cb) {
        if ((*ff_lockmgr_cb)(&codec_mutex, AV_LOCK_OBTAIN))
            return -1;
    }

    entangled_thread_counter++;
    if(entangled_thread_counter != 1){
        av_log(avctx, AV_LOG_ERROR, "insufficient thread locking around avcodec_open/close()\n");
        entangled_thread_counter--;
        return -1;
    }

    if (avcodec_is_open(avctx)) {
        if (HAVE_THREADS && avctx->thread_opaque)
            ff_thread_free(avctx);
        if (avctx->codec && avctx->codec->close)
            avctx->codec->close(avctx);
        avcodec_default_free_buffers(avctx);
        avctx->coded_frame = NULL;
        avctx->internal->byte_buffer_size = 0;
        av_freep(&avctx->internal->byte_buffer);
        av_freep(&avctx->internal);
    }

    if (avctx->priv_data && avctx->codec && avctx->codec->priv_class)
        av_opt_free(avctx->priv_data);
    av_opt_free(avctx);
    av_freep(&avctx->priv_data);
    if (av_codec_is_encoder(avctx->codec))
        av_freep(&avctx->extradata);
    avctx->codec = NULL;
    avctx->active_thread_type = 0;
    entangled_thread_counter--;

    /* Release any user-supplied mutex. */
    if (ff_lockmgr_cb) {
        (*ff_lockmgr_cb)(&codec_mutex, AV_LOCK_RELEASE);
    }
    return 0;
}

static enum CodecID remap_deprecated_codec_id(enum CodecID id)
{
    switch(id){
        //This is for future deprecatec codec ids, its empty since
        //last major bump but will fill up again over time, please dont remove it
//         case CODEC_ID_UTVIDEO_DEPRECATED: return CODEC_ID_UTVIDEO;
        default                         : return id;
    }
}

AVCodec *avcodec_find_encoder(enum CodecID id)
{
    AVCodec *p, *experimental=NULL;
    p = first_avcodec;
    id= remap_deprecated_codec_id(id);
    while (p) {
        if (av_codec_is_encoder(p) && p->id == id) {
            if (p->capabilities & CODEC_CAP_EXPERIMENTAL && !experimental) {
                experimental = p;
            } else
                return p;
        }
        p = p->next;
    }
    return experimental;
}

AVCodec *avcodec_find_encoder_by_name(const char *name)
{
    AVCodec *p;
    if (!name)
        return NULL;
    p = first_avcodec;
    while (p) {
        if (av_codec_is_encoder(p) && strcmp(name,p->name) == 0)
            return p;
        p = p->next;
    }
    return NULL;
}

AVCodec *avcodec_find_decoder(enum CodecID id)
{
    AVCodec *p, *experimental=NULL;
    p = first_avcodec;
    id= remap_deprecated_codec_id(id);
    while (p) {
        if (av_codec_is_decoder(p) && p->id == id) {
            if (p->capabilities & CODEC_CAP_EXPERIMENTAL && !experimental) {
                experimental = p;
            } else
                return p;
        }
        p = p->next;
    }
    return experimental;
}

AVCodec *avcodec_find_decoder_by_name(const char *name)
{
    AVCodec *p;
    if (!name)
        return NULL;
    p = first_avcodec;
    while (p) {
        if (av_codec_is_decoder(p) && strcmp(name,p->name) == 0)
            return p;
        p = p->next;
    }
    return NULL;
}

const char *avcodec_get_name(enum CodecID id)
{
    AVCodec *codec;

#if !CONFIG_SMALL
    switch (id) {
#include "libavcodec/codec_names.h"
    }
    av_log(NULL, AV_LOG_WARNING, "Codec 0x%x is not in the full list.\n", id);
#endif
    codec = avcodec_find_decoder(id);
    if (codec)
        return codec->name;
    codec = avcodec_find_encoder(id);
    if (codec)
        return codec->name;
    return "unknown_codec";
}

size_t av_get_codec_tag_string(char *buf, size_t buf_size, unsigned int codec_tag)
{
    int i, len, ret = 0;

    for (i = 0; i < 4; i++) {
        len = snprintf(buf, buf_size,
                       isprint(codec_tag&0xFF) ? "%c" : "[%d]", codec_tag&0xFF);
        buf      += len;
        buf_size  = buf_size > len ? buf_size - len : 0;
        ret      += len;
        codec_tag>>=8;
    }
    return ret;
}

void avcodec_string(char *buf, int buf_size, AVCodecContext *enc, int encode)
{
    const char *codec_type;
    const char *codec_name;
    const char *profile = NULL;
    AVCodec *p;
    int bitrate;
    AVRational display_aspect_ratio;

    if (!buf || buf_size <= 0)
        return;
    codec_type = av_get_media_type_string(enc->codec_type);
    codec_name = avcodec_get_name(enc->codec_id);
    if (enc->profile != FF_PROFILE_UNKNOWN) {
        p = encode ? avcodec_find_encoder(enc->codec_id) :
                     avcodec_find_decoder(enc->codec_id);
        if (p)
            profile = av_get_profile_name(p, enc->profile);
    }

    snprintf(buf, buf_size, "%s: %s%s", codec_type ? codec_type : "unknown",
             codec_name, enc->mb_decision ? " (hq)" : "");
    buf[0] ^= 'a' ^ 'A'; /* first letter in uppercase */
    if (profile)
        snprintf(buf + strlen(buf), buf_size - strlen(buf), " (%s)", profile);
    if (enc->codec_tag) {
        char tag_buf[32];
        av_get_codec_tag_string(tag_buf, sizeof(tag_buf), enc->codec_tag);
        snprintf(buf + strlen(buf), buf_size - strlen(buf),
                 " (%s / 0x%04X)", tag_buf, enc->codec_tag);
    }
    switch(enc->codec_type) {
    case AVMEDIA_TYPE_VIDEO:
        if (enc->pix_fmt != PIX_FMT_NONE) {
            snprintf(buf + strlen(buf), buf_size - strlen(buf),
                     ", %s",
                     av_get_pix_fmt_name(enc->pix_fmt));
        }
        if (enc->width) {
            snprintf(buf + strlen(buf), buf_size - strlen(buf),
                     ", %dx%d",
                     enc->width, enc->height);
            if (enc->sample_aspect_ratio.num) {
                av_reduce(&display_aspect_ratio.num, &display_aspect_ratio.den,
                          enc->width*enc->sample_aspect_ratio.num,
                          enc->height*enc->sample_aspect_ratio.den,
                          1024*1024);
                snprintf(buf + strlen(buf), buf_size - strlen(buf),
                         " [SAR %d:%d DAR %d:%d]",
                         enc->sample_aspect_ratio.num, enc->sample_aspect_ratio.den,
                         display_aspect_ratio.num, display_aspect_ratio.den);
            }
            if(av_log_get_level() >= AV_LOG_DEBUG){
                int g= av_gcd(enc->time_base.num, enc->time_base.den);
                snprintf(buf + strlen(buf), buf_size - strlen(buf),
                     ", %d/%d",
                     enc->time_base.num/g, enc->time_base.den/g);
            }
        }
        if (encode) {
            snprintf(buf + strlen(buf), buf_size - strlen(buf),
                     ", q=%d-%d", enc->qmin, enc->qmax);
        }
        break;
    case AVMEDIA_TYPE_AUDIO:
        if (enc->sample_rate) {
            snprintf(buf + strlen(buf), buf_size - strlen(buf),
                     ", %d Hz", enc->sample_rate);
        }
        av_strlcat(buf, ", ", buf_size);
        av_get_channel_layout_string(buf + strlen(buf), buf_size - strlen(buf), enc->channels, enc->channel_layout);
        if (enc->sample_fmt != AV_SAMPLE_FMT_NONE) {
            snprintf(buf + strlen(buf), buf_size - strlen(buf),
                     ", %s", av_get_sample_fmt_name(enc->sample_fmt));
        }
        break;
    default:
        return;
    }
    if (encode) {
        if (enc->flags & CODEC_FLAG_PASS1)
            snprintf(buf + strlen(buf), buf_size - strlen(buf),
                     ", pass 1");
        if (enc->flags & CODEC_FLAG_PASS2)
            snprintf(buf + strlen(buf), buf_size - strlen(buf),
                     ", pass 2");
    }
    bitrate = get_bit_rate(enc);
    if (bitrate != 0) {
        snprintf(buf + strlen(buf), buf_size - strlen(buf),
                 ", %d kb/s", bitrate / 1000);
    }
}

const char *av_get_profile_name(const AVCodec *codec, int profile)
{
    const AVProfile *p;
    if (profile == FF_PROFILE_UNKNOWN || !codec->profiles)
        return NULL;

    for (p = codec->profiles; p->profile != FF_PROFILE_UNKNOWN; p++)
        if (p->profile == profile)
            return p->name;

    return NULL;
}

unsigned avcodec_version( void )
{
//    av_assert0(CODEC_ID_V410==164);
    av_assert0(CODEC_ID_PCM_S8_PLANAR==65563);
    av_assert0(CODEC_ID_ADPCM_G722==69660);
//     av_assert0(CODEC_ID_BMV_AUDIO==86071);
    av_assert0(CODEC_ID_SRT==94216);
    av_assert0(LIBAVCODEC_VERSION_MICRO >= 100);

  return LIBAVCODEC_VERSION_INT;
}

const char *avcodec_configuration(void)
{
    return FFMPEG_CONFIGURATION;
}

const char *avcodec_license(void)
{
#define LICENSE_PREFIX "libavcodec license: "
    return LICENSE_PREFIX FFMPEG_LICENSE + sizeof(LICENSE_PREFIX) - 1;
}

void avcodec_flush_buffers(AVCodecContext *avctx)
{
    if(HAVE_THREADS && avctx->active_thread_type&FF_THREAD_FRAME)
        ff_thread_flush(avctx);
    else if(avctx->codec->flush)
        avctx->codec->flush(avctx);
}

static void video_free_buffers(AVCodecContext *s)
{
    AVCodecInternal *avci = s->internal;
    int i, j;

    if (!avci->buffer)
        return;

    if (avci->buffer_count)
        av_log(s, AV_LOG_WARNING, "Found %i unreleased buffers!\n",
               avci->buffer_count);
    for(i=0; i<INTERNAL_BUFFER_SIZE; i++){
        InternalBuffer *buf = &avci->buffer[i];
        for(j=0; j<4; j++){
            av_freep(&buf->base[j]);
            buf->data[j]= NULL;
        }
    }
    av_freep(&avci->buffer);

    avci->buffer_count=0;
}

static void audio_free_buffers(AVCodecContext *avctx)
{
    AVCodecInternal *avci = avctx->internal;
    InternalBuffer *buf;

    if (!avci->buffer)
        return;
    buf = avci->buffer;

    if (buf->extended_data) {
        av_free(buf->extended_data[0]);
        if (buf->extended_data != buf->data)
            av_freep(&buf->extended_data);
    }
    av_freep(&avci->buffer);
}

void avcodec_default_free_buffers(AVCodecContext *avctx)
{
    switch (avctx->codec_type) {
    case AVMEDIA_TYPE_VIDEO:
        video_free_buffers(avctx);
        break;
    case AVMEDIA_TYPE_AUDIO:
        audio_free_buffers(avctx);
        break;
    default:
        break;
    }
}

int av_get_exact_bits_per_sample(enum CodecID codec_id)
{
    switch(codec_id){
    case CODEC_ID_ADPCM_CT:
    case CODEC_ID_ADPCM_IMA_APC:
    case CODEC_ID_ADPCM_IMA_EA_SEAD:
    case CODEC_ID_ADPCM_IMA_WS:
    case CODEC_ID_ADPCM_G722:
    case CODEC_ID_ADPCM_YAMAHA:
        return 4;
    case CODEC_ID_PCM_ALAW:
    case CODEC_ID_PCM_MULAW:
    case CODEC_ID_PCM_S8:
    case CODEC_ID_PCM_U8:
    case CODEC_ID_PCM_ZORK:
        return 8;
    case CODEC_ID_PCM_S16BE:
    case CODEC_ID_PCM_S16LE:
    case CODEC_ID_PCM_S16LE_PLANAR:
    case CODEC_ID_PCM_U16BE:
    case CODEC_ID_PCM_U16LE:
        return 16;
    case CODEC_ID_PCM_S24DAUD:
    case CODEC_ID_PCM_S24BE:
    case CODEC_ID_PCM_S24LE:
    case CODEC_ID_PCM_U24BE:
    case CODEC_ID_PCM_U24LE:
        return 24;
    case CODEC_ID_PCM_S32BE:
    case CODEC_ID_PCM_S32LE:
    case CODEC_ID_PCM_U32BE:
    case CODEC_ID_PCM_U32LE:
    case CODEC_ID_PCM_F32BE:
    case CODEC_ID_PCM_F32LE:
        return 32;
    case CODEC_ID_PCM_F64BE:
    case CODEC_ID_PCM_F64LE:
        return 64;
    default:
        return 0;
    }
}

enum CodecID av_get_pcm_codec(enum AVSampleFormat fmt, int be)
{
    static const enum CodecID map[AV_SAMPLE_FMT_NB][2] = {
        [AV_SAMPLE_FMT_U8  ] = { CODEC_ID_PCM_U8,    CODEC_ID_PCM_U8    },
        [AV_SAMPLE_FMT_S16 ] = { CODEC_ID_PCM_S16LE, CODEC_ID_PCM_S16BE },
        [AV_SAMPLE_FMT_S32 ] = { CODEC_ID_PCM_S32LE, CODEC_ID_PCM_S32BE },
        [AV_SAMPLE_FMT_FLT ] = { CODEC_ID_PCM_F32LE, CODEC_ID_PCM_F32BE },
        [AV_SAMPLE_FMT_DBL ] = { CODEC_ID_PCM_F64LE, CODEC_ID_PCM_F64BE },
        [AV_SAMPLE_FMT_U8P ] = { CODEC_ID_PCM_U8,    CODEC_ID_PCM_U8    },
        [AV_SAMPLE_FMT_S16P] = { CODEC_ID_PCM_S16LE, CODEC_ID_PCM_S16BE },
        [AV_SAMPLE_FMT_S32P] = { CODEC_ID_PCM_S32LE, CODEC_ID_PCM_S32BE },
        [AV_SAMPLE_FMT_FLTP] = { CODEC_ID_PCM_F32LE, CODEC_ID_PCM_F32BE },
        [AV_SAMPLE_FMT_DBLP] = { CODEC_ID_PCM_F64LE, CODEC_ID_PCM_F64BE },
    };
    if (fmt < 0 || fmt >= AV_SAMPLE_FMT_NB)
        return CODEC_ID_NONE;
    if (be < 0 || be > 1)
        be = AV_NE(1, 0);
    return map[fmt][be];
}

int av_get_bits_per_sample(enum CodecID codec_id)
{
    switch (codec_id) {
    case CODEC_ID_ADPCM_SBPRO_2:
        return 2;
    case CODEC_ID_ADPCM_SBPRO_3:
        return 3;
    case CODEC_ID_ADPCM_SBPRO_4:
    case CODEC_ID_ADPCM_IMA_WAV:
    case CODEC_ID_ADPCM_IMA_QT:
    case CODEC_ID_ADPCM_SWF:
    case CODEC_ID_ADPCM_MS:
        return 4;
    default:
        return av_get_exact_bits_per_sample(codec_id);
    }
}

int av_get_audio_frame_duration(AVCodecContext *avctx, int frame_bytes)
{
    int id, sr, ch, ba, tag, bps;

    id  = avctx->codec_id;
    sr  = avctx->sample_rate;
    ch  = avctx->channels;
    ba  = avctx->block_align;
    tag = avctx->codec_tag;
    bps = av_get_exact_bits_per_sample(avctx->codec_id);

    /* codecs with an exact constant bits per sample */
    if (bps > 0 && ch > 0 && frame_bytes > 0)
        return (frame_bytes * 8) / (bps * ch);
    bps = avctx->bits_per_coded_sample;

    /* codecs with a fixed packet duration */
    switch (id) {
    case CODEC_ID_ADPCM_ADX:    return   32;
    case CODEC_ID_ADPCM_IMA_QT: return   64;
    case CODEC_ID_ADPCM_EA_XAS: return  128;
    case CODEC_ID_AMR_NB:
    case CODEC_ID_GSM:
    case CODEC_ID_QCELP:
    case CODEC_ID_RA_144:
    case CODEC_ID_RA_288:       return  160;
    case CODEC_ID_IMC:          return  256;
    case CODEC_ID_AMR_WB:
    case CODEC_ID_GSM_MS:       return  320;
    case CODEC_ID_MP1:          return  384;
    case CODEC_ID_ATRAC1:       return  512;
    case CODEC_ID_ATRAC3:       return 1024;
    case CODEC_ID_MP2:
    case CODEC_ID_MUSEPACK7:    return 1152;
    case CODEC_ID_AC3:          return 1536;
    }

    if (sr > 0) {
        /* calc from sample rate */
        if (id == CODEC_ID_TTA)
            return 256 * sr / 245;

        if (ch > 0) {
            /* calc from sample rate and channels */
            if (id == CODEC_ID_BINKAUDIO_DCT)
                return (480 << (sr / 22050)) / ch;
        }
    }

    if (ba > 0) {
        /* calc from block_align */
        if (id == CODEC_ID_SIPR) {
            switch (ba) {
            case 20: return 160;
            case 19: return 144;
            case 29: return 288;
            case 37: return 480;
            }
        }
    }

    if (frame_bytes > 0) {
        /* calc from frame_bytes only */
        if (id == CODEC_ID_TRUESPEECH)
            return 240 * (frame_bytes / 32);
        if (id == CODEC_ID_NELLYMOSER)
            return 256 * (frame_bytes / 64);

        if (bps > 0) {
            /* calc from frame_bytes and bits_per_coded_sample */
            if (id == CODEC_ID_ADPCM_G726)
                return frame_bytes * 8 / bps;
        }

        if (ch > 0) {
            /* calc from frame_bytes and channels */
            switch (id) {
            case CODEC_ID_ADPCM_4XM:
            case CODEC_ID_ADPCM_IMA_ISS:
                return (frame_bytes - 4 * ch) * 2 / ch;
            case CODEC_ID_ADPCM_IMA_SMJPEG:
                return (frame_bytes - 4) * 2 / ch;
            case CODEC_ID_ADPCM_IMA_AMV:
                return (frame_bytes - 8) * 2 / ch;
            case CODEC_ID_ADPCM_XA:
                return (frame_bytes / 128) * 224 / ch;
            case CODEC_ID_INTERPLAY_DPCM:
                return (frame_bytes - 6 - ch) / ch;
            case CODEC_ID_ROQ_DPCM:
                return (frame_bytes - 8) / ch;
            case CODEC_ID_XAN_DPCM:
                return (frame_bytes - 2 * ch) / ch;
            case CODEC_ID_MACE3:
                return 3 * frame_bytes / ch;
            case CODEC_ID_MACE6:
                return 6 * frame_bytes / ch;
            case CODEC_ID_PCM_LXF:
                return 2 * (frame_bytes / (5 * ch));
            }

            if (tag) {
                /* calc from frame_bytes, channels, and codec_tag */
                if (id == CODEC_ID_SOL_DPCM) {
                    if (tag == 3)
                        return frame_bytes / ch;
                    else
                        return frame_bytes * 2 / ch;
                }
            }

            if (ba > 0) {
                /* calc from frame_bytes, channels, and block_align */
                int blocks = frame_bytes / ba;
                switch (avctx->codec_id) {
                case CODEC_ID_ADPCM_IMA_WAV:
                    return blocks * (1 + (ba - 4 * ch) / (4 * ch) * 8);
                case CODEC_ID_ADPCM_IMA_DK3:
                    return blocks * (((ba - 16) * 2 / 3 * 4) / ch);
                case CODEC_ID_ADPCM_IMA_DK4:
                    return blocks * (1 + (ba - 4 * ch) * 2 / ch);
                case CODEC_ID_ADPCM_MS:
                    return blocks * (2 + (ba - 7 * ch) * 2 / ch);
                }
            }

            if (bps > 0) {
                /* calc from frame_bytes, channels, and bits_per_coded_sample */
                switch (avctx->codec_id) {
                case CODEC_ID_PCM_DVD:
                    return 2 * (frame_bytes / ((bps * 2 / 8) * ch));
                case CODEC_ID_PCM_BLURAY:
                    return frame_bytes / ((FFALIGN(ch, 2) * bps) / 8);
                case CODEC_ID_S302M:
                    return 2 * (frame_bytes / ((bps + 4) / 4)) / ch;
                }
            }
        }
    }

    return 0;
}

#if !HAVE_THREADS
int ff_thread_init(AVCodecContext *s){
    return -1;
}
#endif

unsigned int av_xiphlacing(unsigned char *s, unsigned int v)
{
    unsigned int n = 0;

    while(v >= 0xff) {
        *s++ = 0xff;
        v -= 0xff;
        n++;
    }
    *s = v;
    n++;
    return n;
}

int ff_match_2uint16(const uint16_t (*tab)[2], int size, int a, int b){
    int i;
    for(i=0; i<size && !(tab[i][0]==a && tab[i][1]==b); i++);
    return i;
}

void av_log_missing_feature(void *avc, const char *feature, int want_sample)
{
    av_log(avc, AV_LOG_WARNING, "%s not implemented. Update your FFmpeg "
            "version to the newest one from Git. If the problem still "
            "occurs, it means that your file has a feature which has not "
            "been implemented.\n", feature);
    if(want_sample)
        av_log_ask_for_sample(avc, NULL);
}

void av_log_ask_for_sample(void *avc, const char *msg, ...)
{
    va_list argument_list;

    va_start(argument_list, msg);

    if (msg)
        av_vlog(avc, AV_LOG_WARNING, msg, argument_list);
    av_log(avc, AV_LOG_WARNING, "If you want to help, upload a sample "
            "of this file to ftp://upload.ffmpeg.org/MPlayer/incoming/ "
            "and contact the ffmpeg-devel mailing list.\n");

    va_end(argument_list);
}

static AVHWAccel *first_hwaccel = NULL;

void av_register_hwaccel(AVHWAccel *hwaccel)
{
    AVHWAccel **p = &first_hwaccel;
    while (*p)
        p = &(*p)->next;
    *p = hwaccel;
    hwaccel->next = NULL;
}

AVHWAccel *av_hwaccel_next(AVHWAccel *hwaccel)
{
    return hwaccel ? hwaccel->next : first_hwaccel;
}

AVHWAccel *ff_find_hwaccel(enum CodecID codec_id, enum PixelFormat pix_fmt)
{
    AVHWAccel *hwaccel=NULL;

    while((hwaccel= av_hwaccel_next(hwaccel))){
        if (   hwaccel->id      == codec_id
            && hwaccel->pix_fmt == pix_fmt)
            return hwaccel;
    }
    return NULL;
}

int av_lockmgr_register(int (*cb)(void **mutex, enum AVLockOp op))
{
    if (ff_lockmgr_cb) {
        if (ff_lockmgr_cb(&codec_mutex, AV_LOCK_DESTROY))
            return -1;
        if (ff_lockmgr_cb(&avformat_mutex, AV_LOCK_DESTROY))
            return -1;
    }

    ff_lockmgr_cb = cb;

    if (ff_lockmgr_cb) {
        if (ff_lockmgr_cb(&codec_mutex, AV_LOCK_CREATE))
            return -1;
        if (ff_lockmgr_cb(&avformat_mutex, AV_LOCK_CREATE))
            return -1;
    }
    return 0;
}

int avpriv_lock_avformat(void)
{
    if (ff_lockmgr_cb) {
        if ((*ff_lockmgr_cb)(&avformat_mutex, AV_LOCK_OBTAIN))
            return -1;
    }
    return 0;
}

int avpriv_unlock_avformat(void)
{
    if (ff_lockmgr_cb) {
        if ((*ff_lockmgr_cb)(&avformat_mutex, AV_LOCK_RELEASE))
            return -1;
    }
    return 0;
}

unsigned int avpriv_toupper4(unsigned int x)
{
    return     toupper( x     &0xFF)
            + (toupper((x>>8 )&0xFF)<<8 )
            + (toupper((x>>16)&0xFF)<<16)
            + (toupper((x>>24)&0xFF)<<24);
}

#if !HAVE_THREADS

int ff_thread_get_buffer(AVCodecContext *avctx, AVFrame *f)
{
    f->owner = avctx;

    ff_init_buffer_info(avctx, f);

    return avctx->get_buffer(avctx, f);
}

void ff_thread_release_buffer(AVCodecContext *avctx, AVFrame *f)
{
    f->owner->release_buffer(f->owner, f);
}

void ff_thread_finish_setup(AVCodecContext *avctx)
{
}

void ff_thread_report_progress(AVFrame *f, int progress, int field)
{
}

void ff_thread_await_progress(AVFrame *f, int progress, int field)
{
}

int ff_thread_can_start_frame(AVCodecContext *avctx)
{
    return 1;
}

#endif

enum AVMediaType avcodec_get_type(enum CodecID codec_id)
{
    AVCodec *c= avcodec_find_decoder(codec_id);
    if(!c)
        c= avcodec_find_encoder(codec_id);
    if(c)
        return c->type;

    if (codec_id <= CODEC_ID_NONE)
        return AVMEDIA_TYPE_UNKNOWN;
    else if (codec_id < CODEC_ID_FIRST_AUDIO)
        return AVMEDIA_TYPE_VIDEO;
    else if (codec_id < CODEC_ID_FIRST_SUBTITLE)
        return AVMEDIA_TYPE_AUDIO;
    else if (codec_id < CODEC_ID_FIRST_UNKNOWN)
        return AVMEDIA_TYPE_SUBTITLE;

    return AVMEDIA_TYPE_UNKNOWN;
}

int avcodec_is_open(AVCodecContext *s)
{
    return !!s->internal;
}<|MERGE_RESOLUTION|>--- conflicted
+++ resolved
@@ -913,13 +913,11 @@
         }
     }
 
-<<<<<<< HEAD
-    if (av_codec_is_decoder(avctx->codec) && !avctx->bit_rate)
-        avctx->bit_rate = get_bit_rate(avctx);
-
     ret=0;
-=======
+
     if (av_codec_is_decoder(avctx->codec)) {
+        if (!avctx->bit_rate)
+            avctx->bit_rate = get_bit_rate(avctx);
         /* validate channel layout from the decoder */
         if (avctx->channel_layout &&
             av_get_channel_layout_nb_channels(avctx->channel_layout) != avctx->channels) {
@@ -927,7 +925,6 @@
             avctx->channel_layout = 0;
         }
     }
->>>>>>> 679a973e
 end:
     entangled_thread_counter--;
 
