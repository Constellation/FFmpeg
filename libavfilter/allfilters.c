--- conflicted
+++ resolved
@@ -70,15 +70,12 @@
     REGISTER_FILTER(ASTATS,         astats,         af);
     REGISTER_FILTER(ASTREAMSYNC,    astreamsync,    af);
     REGISTER_FILTER(ASYNCTS,        asyncts,        af);
-<<<<<<< HEAD
     REGISTER_FILTER(ATEMPO,         atempo,         af);
+    REGISTER_FILTER(ATRIM,          atrim,          af);
     REGISTER_FILTER(BANDPASS,       bandpass,       af);
     REGISTER_FILTER(BANDREJECT,     bandreject,     af);
     REGISTER_FILTER(BASS,           bass,           af);
     REGISTER_FILTER(BIQUAD,         biquad,         af);
-=======
-    REGISTER_FILTER(ATRIM,          atrim,          af);
->>>>>>> a1e05b04
     REGISTER_FILTER(CHANNELMAP,     channelmap,     af);
     REGISTER_FILTER(CHANNELSPLIT,   channelsplit,   af);
     REGISTER_FILTER(EARWAX,         earwax,         af);
