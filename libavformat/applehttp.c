/*
 * Apple HTTP Live Streaming demuxer
 * Copyright (c) 2010 Martin Storsjo
 *
 * This file is part of FFmpeg.
 *
 * FFmpeg is free software; you can redistribute it and/or
 * modify it under the terms of the GNU Lesser General Public
 * License as published by the Free Software Foundation; either
 * version 2.1 of the License, or (at your option) any later version.
 *
 * FFmpeg is distributed in the hope that it will be useful,
 * but WITHOUT ANY WARRANTY; without even the implied warranty of
 * MERCHANTABILITY or FITNESS FOR A PARTICULAR PURPOSE.  See the GNU
 * Lesser General Public License for more details.
 *
 * You should have received a copy of the GNU Lesser General Public
 * License along with FFmpeg; if not, write to the Free Software
 * Foundation, Inc., 51 Franklin Street, Fifth Floor, Boston, MA 02110-1301 USA
 */

/**
 * @file
 * Apple HTTP Live Streaming demuxer
 * http://tools.ietf.org/html/draft-pantos-http-live-streaming
 */

#include "libavutil/avstring.h"
#include "libavutil/intreadwrite.h"
#include "libavutil/mathematics.h"
#include "libavutil/opt.h"
#include "libavutil/dict.h"
#include "avformat.h"
#include "internal.h"
#include <unistd.h>
#include "avio_internal.h"
#include "url.h"

#define INITIAL_BUFFER_SIZE 32768

/*
 * An apple http stream consists of a playlist with media segment files,
 * played sequentially. There may be several playlists with the same
 * video content, in different bandwidth variants, that are played in
 * parallel (preferrably only one bandwidth variant at a time). In this case,
 * the user supplied the url to a main playlist that only lists the variant
 * playlists.
 *
 * If the main playlist doesn't point at any variants, we still create
 * one anonymous toplevel variant for this, to maintain the structure.
 */

enum KeyType {
    KEY_NONE,
    KEY_AES_128,
};

struct segment {
    int duration;
    char url[MAX_URL_SIZE];
    char key[MAX_URL_SIZE];
    enum KeyType key_type;
    uint8_t iv[16];
};

/*
 * Each variant has its own demuxer. If it currently is active,
 * it has an open AVIOContext too, and potentially an AVPacket
 * containing the next packet from this stream.
 */
struct variant {
    int bandwidth;
    char url[MAX_URL_SIZE];
    AVIOContext pb;
    uint8_t* read_buffer;
    URLContext *input;
    AVFormatContext *parent;
    int index;
    AVFormatContext *ctx;
    AVPacket pkt;
    int stream_offset;

    int finished;
    int target_duration;
    int start_seq_no;
    int n_segments;
    struct segment **segments;
    int needed, cur_needed;
    int cur_seq_no;
    int64_t last_load_time;

    char key_url[MAX_URL_SIZE];
    uint8_t key[16];
};

typedef struct AppleHTTPContext {
    int n_variants;
    struct variant **variants;
    int cur_seq_no;
    int end_of_segment;
    int first_packet;
    int64_t first_timestamp;
    AVIOInterruptCB *interrupt_callback;
} AppleHTTPContext;

static int read_chomp_line(AVIOContext *s, char *buf, int maxlen)
{
    int len = ff_get_line(s, buf, maxlen);
    while (len > 0 && isspace(buf[len - 1]))
        buf[--len] = '\0';
    return len;
}

static void free_segment_list(struct variant *var)
{
    int i;
    for (i = 0; i < var->n_segments; i++)
        av_free(var->segments[i]);
    av_freep(&var->segments);
    var->n_segments = 0;
}

static void free_variant_list(AppleHTTPContext *c)
{
    int i;
    for (i = 0; i < c->n_variants; i++) {
        struct variant *var = c->variants[i];
        free_segment_list(var);
        av_free_packet(&var->pkt);
        av_free(var->pb.buffer);
        if (var->input)
            ffurl_close(var->input);
        if (var->ctx) {
            var->ctx->pb = NULL;
            av_close_input_file(var->ctx);
        }
        av_free(var);
    }
    av_freep(&c->variants);
    c->n_variants = 0;
}

/*
 * Used to reset a statically allocated AVPacket to a clean slate,
 * containing no data.
 */
static void reset_packet(AVPacket *pkt)
{
    av_init_packet(pkt);
    pkt->data = NULL;
}

static struct variant *new_variant(AppleHTTPContext *c, int bandwidth,
                                   const char *url, const char *base)
{
    struct variant *var = av_mallocz(sizeof(struct variant));
    if (!var)
        return NULL;
    reset_packet(&var->pkt);
    var->bandwidth = bandwidth;
    ff_make_absolute_url(var->url, sizeof(var->url), base, url);
    dynarray_add(&c->variants, &c->n_variants, var);
    return var;
}

struct variant_info {
    char bandwidth[20];
};

static void handle_variant_args(struct variant_info *info, const char *key,
                                int key_len, char **dest, int *dest_len)
{
    if (!strncmp(key, "BANDWIDTH=", key_len)) {
        *dest     =        info->bandwidth;
        *dest_len = sizeof(info->bandwidth);
    }
}

struct key_info {
     char uri[MAX_URL_SIZE];
     char method[10];
     char iv[35];
};

static void handle_key_args(struct key_info *info, const char *key,
                            int key_len, char **dest, int *dest_len)
{
    if (!strncmp(key, "METHOD=", key_len)) {
        *dest     =        info->method;
        *dest_len = sizeof(info->method);
    } else if (!strncmp(key, "URI=", key_len)) {
        *dest     =        info->uri;
        *dest_len = sizeof(info->uri);
    } else if (!strncmp(key, "IV=", key_len)) {
        *dest     =        info->iv;
        *dest_len = sizeof(info->iv);
    }
}

static int parse_playlist(AppleHTTPContext *c, const char *url,
                          struct variant *var, AVIOContext *in)
{
    int ret = 0, duration = 0, is_segment = 0, is_variant = 0, bandwidth = 0;
    enum KeyType key_type = KEY_NONE;
    uint8_t iv[16] = "";
    int has_iv = 0;
    char key[MAX_URL_SIZE];
    char line[1024];
    const char *ptr;
    int close_in = 0;

    if (!in) {
        close_in = 1;
        if ((ret = avio_open2(&in, url, AVIO_FLAG_READ,
                              c->interrupt_callback, NULL)) < 0)
            return ret;
    }

    read_chomp_line(in, line, sizeof(line));
    if (strcmp(line, "#EXTM3U")) {
        ret = AVERROR_INVALIDDATA;
        goto fail;
    }

    if (var) {
        free_segment_list(var);
        var->finished = 0;
    }
    while (!url_feof(in)) {
        read_chomp_line(in, line, sizeof(line));
        if (av_strstart(line, "#EXT-X-STREAM-INF:", &ptr)) {
            struct variant_info info = {{0}};
            is_variant = 1;
            ff_parse_key_value(ptr, (ff_parse_key_val_cb) handle_variant_args,
                               &info);
            bandwidth = atoi(info.bandwidth);
        } else if (av_strstart(line, "#EXT-X-KEY:", &ptr)) {
            struct key_info info = {{0}};
            ff_parse_key_value(ptr, (ff_parse_key_val_cb) handle_key_args,
                               &info);
            key_type = KEY_NONE;
            has_iv = 0;
            if (!strcmp(info.method, "AES-128"))
                key_type = KEY_AES_128;
            if (!strncmp(info.iv, "0x", 2) || !strncmp(info.iv, "0X", 2)) {
                ff_hex_to_data(iv, info.iv + 2);
                has_iv = 1;
            }
            av_strlcpy(key, info.uri, sizeof(key));
        } else if (av_strstart(line, "#EXT-X-TARGETDURATION:", &ptr)) {
            if (!var) {
                var = new_variant(c, 0, url, NULL);
                if (!var) {
                    ret = AVERROR(ENOMEM);
                    goto fail;
                }
            }
            var->target_duration = atoi(ptr);
        } else if (av_strstart(line, "#EXT-X-MEDIA-SEQUENCE:", &ptr)) {
            if (!var) {
                var = new_variant(c, 0, url, NULL);
                if (!var) {
                    ret = AVERROR(ENOMEM);
                    goto fail;
                }
            }
            var->start_seq_no = atoi(ptr);
        } else if (av_strstart(line, "#EXT-X-ENDLIST", &ptr)) {
            if (var)
                var->finished = 1;
        } else if (av_strstart(line, "#EXTINF:", &ptr)) {
            is_segment = 1;
            duration   = atoi(ptr);
        } else if (av_strstart(line, "#", NULL)) {
            continue;
        } else if (line[0]) {
            if (is_variant) {
                if (!new_variant(c, bandwidth, line, url)) {
                    ret = AVERROR(ENOMEM);
                    goto fail;
                }
                is_variant = 0;
                bandwidth  = 0;
            }
            if (is_segment) {
                struct segment *seg;
                if (!var) {
                    var = new_variant(c, 0, url, NULL);
                    if (!var) {
                        ret = AVERROR(ENOMEM);
                        goto fail;
                    }
                }
                seg = av_malloc(sizeof(struct segment));
                if (!seg) {
                    ret = AVERROR(ENOMEM);
                    goto fail;
                }
                seg->duration = duration;
                seg->key_type = key_type;
                if (has_iv) {
                    memcpy(seg->iv, iv, sizeof(iv));
                } else {
                    int seq = var->start_seq_no + var->n_segments;
                    memset(seg->iv, 0, sizeof(seg->iv));
                    AV_WB32(seg->iv + 12, seq);
                }
                ff_make_absolute_url(seg->key, sizeof(seg->key), url, key);
                ff_make_absolute_url(seg->url, sizeof(seg->url), url, line);
                dynarray_add(&var->segments, &var->n_segments, seg);
                is_segment = 0;
            }
        }
    }
    if (var)
        var->last_load_time = av_gettime();

fail:
    if (close_in)
        avio_close(in);
    return ret;
}

static int open_input(struct variant *var)
{
    struct segment *seg = var->segments[var->cur_seq_no - var->start_seq_no];
    if (seg->key_type == KEY_NONE) {
        return ffurl_open(&var->input, seg->url, AVIO_FLAG_READ,
                          &var->parent->interrupt_callback, NULL);
    } else if (seg->key_type == KEY_AES_128) {
        char iv[33], key[33], url[MAX_URL_SIZE];
        int ret;
        if (strcmp(seg->key, var->key_url)) {
            URLContext *uc;
            if (ffurl_open(&uc, seg->key, AVIO_FLAG_READ,
                           &var->parent->interrupt_callback, NULL) == 0) {
                if (ffurl_read_complete(uc, var->key, sizeof(var->key))
                    != sizeof(var->key)) {
                    av_log(NULL, AV_LOG_ERROR, "Unable to read key file %s\n",
                           seg->key);
                }
                ffurl_close(uc);
            } else {
                av_log(NULL, AV_LOG_ERROR, "Unable to open key file %s\n",
                       seg->key);
            }
            av_strlcpy(var->key_url, seg->key, sizeof(var->key_url));
        }
        ff_data_to_hex(iv, seg->iv, sizeof(seg->iv), 0);
        ff_data_to_hex(key, var->key, sizeof(var->key), 0);
        iv[32] = key[32] = '\0';
        if (strstr(seg->url, "://"))
            snprintf(url, sizeof(url), "crypto+%s", seg->url);
        else
            snprintf(url, sizeof(url), "crypto:%s", seg->url);
        if ((ret = ffurl_alloc(&var->input, url, AVIO_FLAG_READ,
                               &var->parent->interrupt_callback)) < 0)
            return ret;
        av_opt_set(var->input->priv_data, "key", key, 0);
        av_opt_set(var->input->priv_data, "iv", iv, 0);
        if ((ret = ffurl_connect(var->input, NULL)) < 0) {
            ffurl_close(var->input);
            var->input = NULL;
            return ret;
        }
        return 0;
    }
    return AVERROR(ENOSYS);
}

static int read_data(void *opaque, uint8_t *buf, int buf_size)
{
    struct variant *v = opaque;
    AppleHTTPContext *c = v->parent->priv_data;
    int ret, i;

restart:
    if (!v->input) {
reload:
        /* If this is a live stream and target_duration has elapsed since
         * the last playlist reload, reload the variant playlists now. */
        if (!v->finished &&
            av_gettime() - v->last_load_time >= v->target_duration*1000000 &&
            (ret = parse_playlist(c, v->url, v, NULL)) < 0)
                return ret;
        if (v->cur_seq_no < v->start_seq_no) {
            av_log(NULL, AV_LOG_WARNING,
                   "skipping %d segments ahead, expired from playlists\n",
                   v->start_seq_no - v->cur_seq_no);
            v->cur_seq_no = v->start_seq_no;
        }
        if (v->cur_seq_no >= v->start_seq_no + v->n_segments) {
            if (v->finished)
                return AVERROR_EOF;
            while (av_gettime() - v->last_load_time <
                   v->target_duration*1000000) {
                if (ff_check_interrupt(c->interrupt_callback))
                    return AVERROR_EXIT;
                usleep(100*1000);
            }
            /* Enough time has elapsed since the last reload */
            goto reload;
        }

        ret = open_input(v);
        if (ret < 0)
            return ret;
    }
    ret = ffurl_read(v->input, buf, buf_size);
    if (ret > 0)
        return ret;
    if (ret < 0 && ret != AVERROR_EOF)
        return ret;
    ffurl_close(v->input);
    v->input = NULL;
    v->cur_seq_no++;

    c->end_of_segment = 1;
    c->cur_seq_no = v->cur_seq_no;

    if (v->ctx && v->ctx->nb_streams) {
        v->needed = 0;
        for (i = v->stream_offset; i < v->stream_offset + v->ctx->nb_streams;
             i++) {
            if (v->parent->streams[i]->discard < AVDISCARD_ALL)
                v->needed = 1;
        }
    }
    if (!v->needed) {
        av_log(v->parent, AV_LOG_INFO, "No longer receiving variant %d\n",
               v->index);
        return AVERROR_EOF;
    }
    goto restart;
}

static int applehttp_read_header(AVFormatContext *s, AVFormatParameters *ap)
{
    AppleHTTPContext *c = s->priv_data;
    int ret = 0, i, j, stream_offset = 0;

    c->interrupt_callback = &s->interrupt_callback;

    if ((ret = parse_playlist(c, s->filename, NULL, s->pb)) < 0)
        goto fail;

    if (c->n_variants == 0) {
        av_log(NULL, AV_LOG_WARNING, "Empty playlist\n");
        ret = AVERROR_EOF;
        goto fail;
    }
    /* If the playlist only contained variants, parse each individual
     * variant playlist. */
    if (c->n_variants > 1 || c->variants[0]->n_segments == 0) {
        for (i = 0; i < c->n_variants; i++) {
            struct variant *v = c->variants[i];
            if ((ret = parse_playlist(c, v->url, v, NULL)) < 0)
                goto fail;
        }
    }

    if (c->variants[0]->n_segments == 0) {
        av_log(NULL, AV_LOG_WARNING, "Empty playlist\n");
        ret = AVERROR_EOF;
        goto fail;
    }

    /* If this isn't a live stream, calculate the total duration of the
     * stream. */
    if (c->variants[0]->finished) {
        int64_t duration = 0;
        for (i = 0; i < c->variants[0]->n_segments; i++)
            duration += c->variants[0]->segments[i]->duration;
        s->duration = duration * AV_TIME_BASE;
    }

    /* Open the demuxer for each variant */
    for (i = 0; i < c->n_variants; i++) {
        struct variant *v = c->variants[i];
        AVInputFormat *in_fmt = NULL;
        char bitrate_str[20];
        if (v->n_segments == 0)
            continue;

        if (!(v->ctx = avformat_alloc_context())) {
            ret = AVERROR(ENOMEM);
            goto fail;
        }

        v->index  = i;
        v->needed = 1;
        v->parent = s;

        /* If this is a live stream with more than 3 segments, start at the
         * third last segment. */
        v->cur_seq_no = v->start_seq_no;
        if (!v->finished && v->n_segments > 3)
            v->cur_seq_no = v->start_seq_no + v->n_segments - 3;

        v->read_buffer = av_malloc(INITIAL_BUFFER_SIZE);
        ffio_init_context(&v->pb, v->read_buffer, INITIAL_BUFFER_SIZE, 0, v,
                          read_data, NULL, NULL);
        v->pb.seekable = 0;
        ret = av_probe_input_buffer(&v->pb, &in_fmt, v->segments[0]->url,
                                    NULL, 0, 0);
        if (ret < 0)
            goto fail;
        v->ctx->pb       = &v->pb;
        ret = avformat_open_input(&v->ctx, v->segments[0]->url, in_fmt, NULL);
        if (ret < 0)
            goto fail;
        v->stream_offset = stream_offset;
        snprintf(bitrate_str, sizeof(bitrate_str), "%d", v->bandwidth);
        /* Create new AVStreams for each stream in this variant */
        for (j = 0; j < v->ctx->nb_streams; j++) {
            AVStream *st = avformat_new_stream(s, NULL);
            if (!st) {
                ret = AVERROR(ENOMEM);
                goto fail;
            }
            st->id = i;
            avcodec_copy_context(st->codec, v->ctx->streams[j]->codec);
            if (v->bandwidth)
                av_dict_set(&st->metadata, "variant_bitrate", bitrate_str,
                                 0);
        }
        stream_offset += v->ctx->nb_streams;
    }

    c->first_packet = 1;
    c->first_timestamp = AV_NOPTS_VALUE;

    return 0;
fail:
    free_variant_list(c);
    return ret;
}

static int recheck_discard_flags(AVFormatContext *s, int first)
{
    AppleHTTPContext *c = s->priv_data;
    int i, changed = 0;

    /* Check if any new streams are needed */
    for (i = 0; i < c->n_variants; i++)
        c->variants[i]->cur_needed = 0;

    for (i = 0; i < s->nb_streams; i++) {
        AVStream *st = s->streams[i];
        struct variant *var = c->variants[s->streams[i]->id];
        if (st->discard < AVDISCARD_ALL)
            var->cur_needed = 1;
    }
    for (i = 0; i < c->n_variants; i++) {
        struct variant *v = c->variants[i];
        if (v->cur_needed && !v->needed) {
            v->needed = 1;
            changed = 1;
            v->cur_seq_no = c->cur_seq_no;
            v->pb.eof_reached = 0;
            av_log(s, AV_LOG_INFO, "Now receiving variant %d\n", i);
        } else if (first && !v->cur_needed && v->needed) {
            if (v->input)
                ffurl_close(v->input);
            v->input = NULL;
            v->needed = 0;
            changed = 1;
            av_log(s, AV_LOG_INFO, "No longer receiving variant %d\n", i);
        }
    }
    return changed;
}

static int applehttp_read_packet(AVFormatContext *s, AVPacket *pkt)
{
    AppleHTTPContext *c = s->priv_data;
    int ret, i, minvariant = -1;

    if (c->first_packet) {
        recheck_discard_flags(s, 1);
        c->first_packet = 0;
    }

start:
    c->end_of_segment = 0;
    for (i = 0; i < c->n_variants; i++) {
        struct variant *var = c->variants[i];
        /* Make sure we've got one buffered packet from each open variant
         * stream */
        if (var->needed && !var->pkt.data) {
            ret = av_read_frame(var->ctx, &var->pkt);
            if (ret < 0) {
                if (!url_feof(&var->pb))
                    return ret;
                reset_packet(&var->pkt);
            } else {
                if (c->first_timestamp == AV_NOPTS_VALUE)
                    c->first_timestamp = var->pkt.dts;
            }
        }
        /* Check if this stream has the packet with the lowest dts */
        if (var->pkt.data) {
            if (minvariant < 0 ||
                var->pkt.dts < c->variants[minvariant]->pkt.dts)
                minvariant = i;
        }
    }
    if (c->end_of_segment) {
        if (recheck_discard_flags(s, 0))
            goto start;
    }
    /* If we got a packet, return it */
    if (minvariant >= 0) {
        *pkt = c->variants[minvariant]->pkt;
        pkt->stream_index += c->variants[minvariant]->stream_offset;
        reset_packet(&c->variants[minvariant]->pkt);
        return 0;
    }
    return AVERROR_EOF;
}

static int applehttp_close(AVFormatContext *s)
{
    AppleHTTPContext *c = s->priv_data;

    free_variant_list(c);
    return 0;
}

static int applehttp_read_seek(AVFormatContext *s, int stream_index,
                               int64_t timestamp, int flags)
{
    AppleHTTPContext *c = s->priv_data;
    int i, j, ret;

    if ((flags & AVSEEK_FLAG_BYTE) || !c->variants[0]->finished)
        return AVERROR(ENOSYS);

    timestamp = av_rescale_rnd(timestamp, 1, stream_index >= 0 ?
                               s->streams[stream_index]->time_base.den :
                               AV_TIME_BASE, flags & AVSEEK_FLAG_BACKWARD ?
                               AV_ROUND_DOWN : AV_ROUND_UP);
    ret = AVERROR(EIO);
    for (i = 0; i < c->n_variants; i++) {
        /* Reset reading */
        struct variant *var = c->variants[i];
<<<<<<< HEAD
        int64_t pos = av_rescale_rnd(c->first_timestamp, 1, stream_index >= 0 ?
                               s->streams[stream_index]->time_base.den :
                               AV_TIME_BASE, flags & AVSEEK_FLAG_BACKWARD ?
                               AV_ROUND_DOWN : AV_ROUND_UP);
         if (var->input) {
=======
        int64_t pos = c->first_timestamp == AV_NOPTS_VALUE ? 0 :
                      av_rescale_rnd(c->first_timestamp, 1,
                          stream_index >= 0 ? s->streams[stream_index]->time_base.den : AV_TIME_BASE,
                          flags & AVSEEK_FLAG_BACKWARD ? AV_ROUND_DOWN : AV_ROUND_UP);
        if (var->input) {
>>>>>>> ff3755cb
            ffurl_close(var->input);
            var->input = NULL;
        }
        av_free_packet(&var->pkt);
        reset_packet(&var->pkt);
        var->pb.eof_reached = 0;

        /* Locate the segment that contains the target timestamp */
        for (j = 0; j < var->n_segments; j++) {
            if (timestamp >= pos &&
                timestamp < pos + var->segments[j]->duration) {
                var->cur_seq_no = var->start_seq_no + j;
                ret = 0;
                break;
            }
            pos += var->segments[j]->duration;
        }
    }
    return ret;
}

static int applehttp_probe(AVProbeData *p)
{
    /* Require #EXTM3U at the start, and either one of the ones below
     * somewhere for a proper match. */
    if (strncmp(p->buf, "#EXTM3U", 7))
        return 0;
    if (strstr(p->buf, "#EXT-X-STREAM-INF:")     ||
        strstr(p->buf, "#EXT-X-TARGETDURATION:") ||
        strstr(p->buf, "#EXT-X-MEDIA-SEQUENCE:"))
        return AVPROBE_SCORE_MAX;
    return 0;
}

AVInputFormat ff_applehttp_demuxer = {
    .name           = "applehttp",
    .long_name      = NULL_IF_CONFIG_SMALL("Apple HTTP Live Streaming format"),
    .priv_data_size = sizeof(AppleHTTPContext),
    .read_probe     = applehttp_probe,
    .read_header    = applehttp_read_header,
    .read_packet    = applehttp_read_packet,
    .read_close     = applehttp_close,
    .read_seek      = applehttp_read_seek,
};<|MERGE_RESOLUTION|>--- conflicted
+++ resolved
@@ -644,19 +644,12 @@
     for (i = 0; i < c->n_variants; i++) {
         /* Reset reading */
         struct variant *var = c->variants[i];
-<<<<<<< HEAD
-        int64_t pos = av_rescale_rnd(c->first_timestamp, 1, stream_index >= 0 ?
+        int64_t pos = c->first_timestamp == AV_NOPTS_VALUE ? 0 :
+                      av_rescale_rnd(c->first_timestamp, 1, stream_index >= 0 ?
                                s->streams[stream_index]->time_base.den :
                                AV_TIME_BASE, flags & AVSEEK_FLAG_BACKWARD ?
                                AV_ROUND_DOWN : AV_ROUND_UP);
          if (var->input) {
-=======
-        int64_t pos = c->first_timestamp == AV_NOPTS_VALUE ? 0 :
-                      av_rescale_rnd(c->first_timestamp, 1,
-                          stream_index >= 0 ? s->streams[stream_index]->time_base.den : AV_TIME_BASE,
-                          flags & AVSEEK_FLAG_BACKWARD ? AV_ROUND_DOWN : AV_ROUND_UP);
-        if (var->input) {
->>>>>>> ff3755cb
             ffurl_close(var->input);
             var->input = NULL;
         }
