/*
 * copyright (c) 2001 Fabrice Bellard
 *
 * This file is part of FFmpeg.
 *
 * FFmpeg is free software; you can redistribute it and/or
 * modify it under the terms of the GNU Lesser General Public
 * License as published by the Free Software Foundation; either
 * version 2.1 of the License, or (at your option) any later version.
 *
 * FFmpeg is distributed in the hope that it will be useful,
 * but WITHOUT ANY WARRANTY; without even the implied warranty of
 * MERCHANTABILITY or FITNESS FOR A PARTICULAR PURPOSE.  See the GNU
 * Lesser General Public License for more details.
 *
 * You should have received a copy of the GNU Lesser General Public
 * License along with FFmpeg; if not, write to the Free Software
 * Foundation, Inc., 51 Franklin Street, Fifth Floor, Boston, MA 02110-1301 USA
 */

#ifndef AVFORMAT_AVFORMAT_H
#define AVFORMAT_AVFORMAT_H


/**
 * Return the LIBAVFORMAT_VERSION_INT constant.
 */
unsigned avformat_version(void);

/**
 * Return the libavformat build-time configuration.
 */
const char *avformat_configuration(void);

/**
 * Return the libavformat license.
 */
const char *avformat_license(void);

#include <time.h>
#include <stdio.h>  /* FILE */
#include "libavcodec/avcodec.h"
#include "libavutil/dict.h"
#include "libavutil/log.h"

#include "avio.h"
#include "libavformat/version.h"

struct AVFormatContext;


/**
 * @defgroup metadata_api Public Metadata API
 * @{
 * The metadata API allows libavformat to export metadata tags to a client
 * application using a sequence of key/value pairs. Like all strings in FFmpeg,
 * metadata must be stored as UTF-8 encoded Unicode. Note that metadata
 * exported by demuxers isn't checked to be valid UTF-8 in most cases.
 * Important concepts to keep in mind:
 * -  Keys are unique; there can never be 2 tags with the same key. This is
 *    also meant semantically, i.e., a demuxer should not knowingly produce
 *    several keys that are literally different but semantically identical.
 *    E.g., key=Author5, key=Author6. In this example, all authors must be
 *    placed in the same tag.
 * -  Metadata is flat, not hierarchical; there are no subtags. If you
 *    want to store, e.g., the email address of the child of producer Alice
 *    and actor Bob, that could have key=alice_and_bobs_childs_email_address.
 * -  Several modifiers can be applied to the tag name. This is done by
 *    appending a dash character ('-') and the modifier name in the order
 *    they appear in the list below -- e.g. foo-eng-sort, not foo-sort-eng.
 *    -  language -- a tag whose value is localized for a particular language
 *       is appended with the ISO 639-2/B 3-letter language code.
 *       For example: Author-ger=Michael, Author-eng=Mike
 *       The original/default language is in the unqualified "Author" tag.
 *       A demuxer should set a default if it sets any translated tag.
 *    -  sorting  -- a modified version of a tag that should be used for
 *       sorting will have '-sort' appended. E.g. artist="The Beatles",
 *       artist-sort="Beatles, The".
 *
 * -  Demuxers attempt to export metadata in a generic format, however tags
 *    with no generic equivalents are left as they are stored in the container.
 *    Follows a list of generic tag names:
 *
 @verbatim
 album        -- name of the set this work belongs to
 album_artist -- main creator of the set/album, if different from artist.
                 e.g. "Various Artists" for compilation albums.
 artist       -- main creator of the work
 comment      -- any additional description of the file.
 composer     -- who composed the work, if different from artist.
 copyright    -- name of copyright holder.
 creation_time-- date when the file was created, preferably in ISO 8601.
 date         -- date when the work was created, preferably in ISO 8601.
 disc         -- number of a subset, e.g. disc in a multi-disc collection.
 encoder      -- name/settings of the software/hardware that produced the file.
 encoded_by   -- person/group who created the file.
 filename     -- original name of the file.
 genre        -- <self-evident>.
 language     -- main language in which the work is performed, preferably
                 in ISO 639-2 format. Multiple languages can be specified by
                 separating them with commas.
 performer    -- artist who performed the work, if different from artist.
                 E.g for "Also sprach Zarathustra", artist would be "Richard
                 Strauss" and performer "London Philharmonic Orchestra".
 publisher    -- name of the label/publisher.
 service_name     -- name of the service in broadcasting (channel name).
 service_provider -- name of the service provider in broadcasting.
 title        -- name of the work.
 track        -- number of this work in the set, can be in form current/total.
 variant_bitrate -- the total bitrate of the bitrate variant that the current stream is part of
 @endverbatim
 *
 * Look in the examples section for an application example how to use the Metadata API.
 *
 * @}
 */

#if FF_API_OLD_METADATA2
/**
 * @defgroup old_metadata Old metadata API
 * The following functions are deprecated, use
 * their equivalents from libavutil/dict.h instead.
 * @{
 */

#define AV_METADATA_MATCH_CASE      AV_DICT_MATCH_CASE
#define AV_METADATA_IGNORE_SUFFIX   AV_DICT_IGNORE_SUFFIX
#define AV_METADATA_DONT_STRDUP_KEY AV_DICT_DONT_STRDUP_KEY
#define AV_METADATA_DONT_STRDUP_VAL AV_DICT_DONT_STRDUP_VAL
#define AV_METADATA_DONT_OVERWRITE  AV_DICT_DONT_OVERWRITE

typedef attribute_deprecated AVDictionary AVMetadata;
typedef attribute_deprecated AVDictionaryEntry  AVMetadataTag;

typedef struct AVMetadataConv AVMetadataConv;

/**
 * Get a metadata element with matching key.
 *
 * @param prev Set to the previous matching element to find the next.
 *             If set to NULL the first matching element is returned.
 * @param flags Allows case as well as suffix-insensitive comparisons.
 * @return Found tag or NULL, changing key or value leads to undefined behavior.
 */
attribute_deprecated AVDictionaryEntry *
av_metadata_get(AVDictionary *m, const char *key, const AVDictionaryEntry *prev, int flags);

/**
 * Set the given tag in *pm, overwriting an existing tag.
 *
 * @param pm pointer to a pointer to a metadata struct. If *pm is NULL
 * a metadata struct is allocated and put in *pm.
 * @param key tag key to add to *pm (will be av_strduped depending on flags)
 * @param value tag value to add to *pm (will be av_strduped depending on flags).
 *        Passing a NULL value will cause an existing tag to be deleted.
 * @return >= 0 on success otherwise an error code <0
 */
attribute_deprecated int av_metadata_set2(AVDictionary **pm, const char *key, const char *value, int flags);

/**
 * This function is provided for compatibility reason and currently does nothing.
 */
attribute_deprecated void av_metadata_conv(struct AVFormatContext *ctx, const AVMetadataConv *d_conv,
                                                                        const AVMetadataConv *s_conv);

/**
 * Copy metadata from one AVDictionary struct into another.
 * @param dst pointer to a pointer to a AVDictionary struct. If *dst is NULL,
 *            this function will allocate a struct for you and put it in *dst
 * @param src pointer to source AVDictionary struct
 * @param flags flags to use when setting metadata in *dst
 * @note metadata is read using the AV_DICT_IGNORE_SUFFIX flag
 */
attribute_deprecated void av_metadata_copy(AVDictionary **dst, AVDictionary *src, int flags);

/**
 * Free all the memory allocated for an AVDictionary struct.
 */
attribute_deprecated void av_metadata_free(AVDictionary **m);
/**
 * @}
 */
#endif


/* packet functions */


/**
 * Allocate and read the payload of a packet and initialize its
 * fields with default values.
 *
 * @param pkt packet
 * @param size desired payload size
 * @return >0 (read size) if OK, AVERROR_xxx otherwise
 */
int av_get_packet(AVIOContext *s, AVPacket *pkt, int size);


/**
 * Read data and append it to the current content of the AVPacket.
 * If pkt->size is 0 this is identical to av_get_packet.
 * Note that this uses av_grow_packet and thus involves a realloc
 * which is inefficient. Thus this function should only be used
 * when there is no reasonable way to know (an upper bound of)
 * the final size.
 *
 * @param pkt packet
 * @param size amount of data to read
 * @return >0 (read size) if OK, AVERROR_xxx otherwise, previous data
 *         will not be lost even if an error occurs.
 */
int av_append_packet(AVIOContext *s, AVPacket *pkt, int size);

/*************************************************/
/* fractional numbers for exact pts handling */

/**
 * The exact value of the fractional number is: 'val + num / den'.
 * num is assumed to be 0 <= num < den.
 */
typedef struct AVFrac {
    int64_t val, num, den;
} AVFrac;

/*************************************************/
/* input/output formats */

struct AVCodecTag;

/**
 * This structure contains the data a format has to probe a file.
 */
typedef struct AVProbeData {
    const char *filename;
    unsigned char *buf; /**< Buffer must have AVPROBE_PADDING_SIZE of extra allocated bytes filled with zero. */
    int buf_size;       /**< Size of buf except extra allocated bytes */
} AVProbeData;

#define AVPROBE_SCORE_MAX 100               ///< maximum score, half of that is used for file-extension-based detection
#define AVPROBE_PADDING_SIZE 32             ///< extra allocated bytes at the end of the probe buffer

typedef struct AVFormatParameters {
#if FF_API_FORMAT_PARAMETERS
    attribute_deprecated AVRational time_base;
    attribute_deprecated int sample_rate;
    attribute_deprecated int channels;
    attribute_deprecated int width;
    attribute_deprecated int height;
    attribute_deprecated enum PixelFormat pix_fmt;
    attribute_deprecated int channel; /**< Used to select DV channel. */
    attribute_deprecated const char *standard; /**< deprecated, use demuxer-specific options instead. */
    attribute_deprecated unsigned int mpeg2ts_raw:1;  /**< deprecated, use mpegtsraw demuxer */
    /**< deprecated, use mpegtsraw demuxer-specific options instead */
    attribute_deprecated unsigned int mpeg2ts_compute_pcr:1;
    attribute_deprecated unsigned int initial_pause:1;       /**< Do not begin to play the stream
                                                                  immediately (RTSP only). */
    attribute_deprecated unsigned int prealloced_context:1;
#endif
} AVFormatParameters;

//! Demuxer will use avio_open, no opened file should be provided by the caller.
#define AVFMT_NOFILE        0x0001
#define AVFMT_NEEDNUMBER    0x0002 /**< Needs '%d' in filename. */
#define AVFMT_SHOW_IDS      0x0008 /**< Show format stream IDs numbers. */
#define AVFMT_RAWPICTURE    0x0020 /**< Format wants AVPicture structure for
                                      raw picture data. */
#define AVFMT_GLOBALHEADER  0x0040 /**< Format wants global header. */
#define AVFMT_NOTIMESTAMPS  0x0080 /**< Format does not need / have any timestamps. */
#define AVFMT_GENERIC_INDEX 0x0100 /**< Use generic index building code. */
#define AVFMT_TS_DISCONT    0x0200 /**< Format allows timestamp discontinuities. Note, muxers always require valid (monotone) timestamps */
#define AVFMT_VARIABLE_FPS  0x0400 /**< Format allows variable fps. */
#define AVFMT_NODIMENSIONS  0x0800 /**< Format does not need width/height */
#define AVFMT_NOSTREAMS     0x1000 /**< Format does not require any streams */
#define AVFMT_NOBINSEARCH   0x2000 /**< Format does not allow to fallback to binary search via read_timestamp */
#define AVFMT_NOGENSEARCH   0x4000 /**< Format does not allow to fallback to generic search */
#define AVFMT_TS_NONSTRICT  0x8000 /**< Format does not require strictly
                                          increasing timestamps, but they must
                                          still be monotonic */

typedef struct AVOutputFormat {
    const char *name;
    /**
     * Descriptive name for the format, meant to be more human-readable
     * than name. You should use the NULL_IF_CONFIG_SMALL() macro
     * to define it.
     */
    const char *long_name;
    const char *mime_type;
    const char *extensions; /**< comma-separated filename extensions */
    /**
     * size of private data so that it can be allocated in the wrapper
     */
    int priv_data_size;
    /* output support */
    enum CodecID audio_codec; /**< default audio codec */
    enum CodecID video_codec; /**< default video codec */
    int (*write_header)(struct AVFormatContext *);
    int (*write_packet)(struct AVFormatContext *, AVPacket *pkt);
    int (*write_trailer)(struct AVFormatContext *);
    /**
     * can use flags: AVFMT_NOFILE, AVFMT_NEEDNUMBER, AVFMT_RAWPICTURE,
     * AVFMT_GLOBALHEADER, AVFMT_NOTIMESTAMPS, AVFMT_VARIABLE_FPS,
     * AVFMT_NODIMENSIONS, AVFMT_NOSTREAMS
     */
    int flags;

    void *dummy;

    int (*interleave_packet)(struct AVFormatContext *, AVPacket *out,
                             AVPacket *in, int flush);

    /**
     * List of supported codec_id-codec_tag pairs, ordered by "better
     * choice first". The arrays are all terminated by CODEC_ID_NONE.
     */
    const struct AVCodecTag * const *codec_tag;

    enum CodecID subtitle_codec; /**< default subtitle codec */

#if FF_API_OLD_METADATA2
    const AVMetadataConv *metadata_conv;
#endif

    const AVClass *priv_class; ///< AVClass for the private context

    void (*get_output_timestamp)(struct AVFormatContext *s, int stream,
                                 int64_t *dts, int64_t *wall);

    /* private fields */
    struct AVOutputFormat *next;
} AVOutputFormat;

typedef struct AVInputFormat {
    /**
     * A comma separated list of short names for the format. New names
     * may be appended with a minor bump.
     */
    const char *name;

    /**
     * Descriptive name for the format, meant to be more human-readable
     * than name. You should use the NULL_IF_CONFIG_SMALL() macro
     * to define it.
     */
    const char *long_name;

    /**
     * Size of private data so that it can be allocated in the wrapper.
     */
    int priv_data_size;

    /**
     * Tell if a given file has a chance of being parsed as this format.
     * The buffer provided is guaranteed to be AVPROBE_PADDING_SIZE bytes
     * big so you do not have to check for that unless you need more.
     */
    int (*read_probe)(AVProbeData *);

    /**
     * Read the format header and initialize the AVFormatContext
     * structure. Return 0 if OK. 'ap' if non-NULL contains
     * additional parameters. Only used in raw format right
     * now. 'av_new_stream' should be called to create new streams.
     */
    int (*read_header)(struct AVFormatContext *,
                       AVFormatParameters *ap);

    /**
     * Read one packet and put it in 'pkt'. pts and flags are also
     * set. 'av_new_stream' can be called only if the flag
     * AVFMTCTX_NOHEADER is used and only in the calling thread (not in a
     * background thread).
     * @return 0 on success, < 0 on error.
     *         When returning an error, pkt must not have been allocated
     *         or must be freed before returning
     */
    int (*read_packet)(struct AVFormatContext *, AVPacket *pkt);

    /**
     * Close the stream. The AVFormatContext and AVStreams are not
     * freed by this function
     */
    int (*read_close)(struct AVFormatContext *);

#if FF_API_READ_SEEK
    /**
     * Seek to a given timestamp relative to the frames in
     * stream component stream_index.
     * @param stream_index Must not be -1.
     * @param flags Selects which direction should be preferred if no exact
     *              match is available.
     * @return >= 0 on success (but not necessarily the new offset)
     */
    attribute_deprecated int (*read_seek)(struct AVFormatContext *,
                                          int stream_index, int64_t timestamp, int flags);
#endif
    /**
     * Gets the next timestamp in stream[stream_index].time_base units.
     * @return the timestamp or AV_NOPTS_VALUE if an error occurred
     */
    int64_t (*read_timestamp)(struct AVFormatContext *s, int stream_index,
                              int64_t *pos, int64_t pos_limit);

    /**
     * Can use flags: AVFMT_NOFILE, AVFMT_NEEDNUMBER.
     */
    int flags;

    /**
     * If extensions are defined, then no probe is done. You should
     * usually not use extension format guessing because it is not
     * reliable enough
     */
    const char *extensions;

    /**
     * General purpose read-only value that the format can use.
     */
    int value;

    /**
     * Start/resume playing - only meaningful if using a network-based format
     * (RTSP).
     */
    int (*read_play)(struct AVFormatContext *);

    /**
     * Pause playing - only meaningful if using a network-based format
     * (RTSP).
     */
    int (*read_pause)(struct AVFormatContext *);

    const struct AVCodecTag * const *codec_tag;

    /**
     * Seek to timestamp ts.
     * Seeking will be done so that the point from which all active streams
     * can be presented successfully will be closest to ts and within min/max_ts.
     * Active streams are all streams that have AVStream.discard < AVDISCARD_ALL.
     */
    int (*read_seek2)(struct AVFormatContext *s, int stream_index, int64_t min_ts, int64_t ts, int64_t max_ts, int flags);

#if FF_API_OLD_METADATA2
    const AVMetadataConv *metadata_conv;
#endif

    const AVClass *priv_class; ///< AVClass for the private context

    /* private fields */
    struct AVInputFormat *next;
} AVInputFormat;

enum AVStreamParseType {
    AVSTREAM_PARSE_NONE,
    AVSTREAM_PARSE_FULL,       /**< full parsing and repack */
    AVSTREAM_PARSE_HEADERS,    /**< Only parse headers, do not repack. */
    AVSTREAM_PARSE_TIMESTAMPS, /**< full parsing and interpolation of timestamps for frames not starting on a packet boundary */
    AVSTREAM_PARSE_FULL_ONCE,  /**< full parsing and repack of the first frame only, only implemented for H.264 currently */
};

typedef struct AVIndexEntry {
    int64_t pos;
    int64_t timestamp;
#define AVINDEX_KEYFRAME 0x0001
    int flags:2;
    int size:30; //Yeah, trying to keep the size of this small to reduce memory requirements (it is 24 vs. 32 bytes due to possible 8-byte alignment).
    int min_distance;         /**< Minimum distance between this and the previous keyframe, used to avoid unneeded searching. */
} AVIndexEntry;

#define AV_DISPOSITION_DEFAULT   0x0001
#define AV_DISPOSITION_DUB       0x0002
#define AV_DISPOSITION_ORIGINAL  0x0004
#define AV_DISPOSITION_COMMENT   0x0008
#define AV_DISPOSITION_LYRICS    0x0010
#define AV_DISPOSITION_KARAOKE   0x0020

/**
 * Track should be used during playback by default.
 * Useful for subtitle track that should be displayed
 * even when user did not explicitly ask for subtitles.
 */
#define AV_DISPOSITION_FORCED    0x0040
#define AV_DISPOSITION_HEARING_IMPAIRED  0x0080  /**< stream for hearing impaired audiences */
#define AV_DISPOSITION_VISUAL_IMPAIRED   0x0100  /**< stream for visual impaired audiences */
#define AV_DISPOSITION_CLEAN_EFFECTS     0x0200  /**< stream without voice */

/**
 * Stream structure.
 * New fields can be added to the end with minor version bumps.
 * Removal, reordering and changes to existing fields require a major
 * version bump.
 * sizeof(AVStream) must not be used outside libav*.
 */
typedef struct AVStream {
    int index;    /**< stream index in AVFormatContext */
    int id;       /**< format-specific stream ID */
    AVCodecContext *codec; /**< codec context */
    /**
     * Real base framerate of the stream.
     * This is the lowest framerate with which all timestamps can be
     * represented accurately (it is the least common multiple of all
     * framerates in the stream). Note, this value is just a guess!
     * For example, if the time base is 1/90000 and all frames have either
     * approximately 3600 or 1800 timer ticks, then r_frame_rate will be 50/1.
     */
    AVRational r_frame_rate;
    void *priv_data;

    /* internal data used in av_find_stream_info() */
    int64_t first_dts;

    /**
     * encoding: pts generation when outputting stream
     */
    struct AVFrac pts;

    /**
     * This is the fundamental unit of time (in seconds) in terms
     * of which frame timestamps are represented. For fixed-fps content,
     * time base should be 1/framerate and timestamp increments should be 1.
     * decoding: set by libavformat
     * encoding: set by libavformat in av_write_header
     */
    AVRational time_base;
    int pts_wrap_bits; /**< number of bits in pts (used for wrapping control) */
    /* ffmpeg.c private use */
    int stream_copy; /**< If set, just copy stream. */
    enum AVDiscard discard; ///< Selects which packets can be discarded at will and do not need to be demuxed.

#if FF_API_AVSTREAM_QUALITY
    //FIXME move stuff to a flags field?
    /**
     * Quality, as it has been removed from AVCodecContext and put in AVVideoFrame.
     * MN: dunno if that is the right place for it
     */
    attribute_deprecated float quality;
#endif

    /**
     * Decoding: pts of the first frame of the stream, in stream time base.
     * Only set this if you are absolutely 100% sure that the value you set
     * it to really is the pts of the first frame.
     * This may be undefined (AV_NOPTS_VALUE).
     * @note The ASF header does NOT contain a correct start_time the ASF
     * demuxer must NOT set this.
     */
    int64_t start_time;

    /**
     * Decoding: duration of the stream, in stream time base.
     * If a source file does not specify a duration, but does specify
     * a bitrate, this value will be estimated from bitrate and file size.
     */
    int64_t duration;

    /* av_read_frame() support */
    enum AVStreamParseType need_parsing;
    struct AVCodecParserContext *parser;

    int64_t cur_dts;
    int last_IP_duration;
    int64_t last_IP_pts;
    /* av_seek_frame() support */
    AVIndexEntry *index_entries; /**< Only used if the format does not
                                    support seeking natively. */
    int nb_index_entries;
    unsigned int index_entries_allocated_size;

    int64_t nb_frames;                 ///< number of frames in this stream if known or 0

    int disposition; /**< AV_DISPOSITION_* bit field */

    AVProbeData probe_data;
#define MAX_REORDER_DELAY 16
    int64_t pts_buffer[MAX_REORDER_DELAY+1];

    /**
     * sample aspect ratio (0 if unknown)
     * - encoding: Set by user.
     * - decoding: Set by libavformat.
     */
    AVRational sample_aspect_ratio;

    AVDictionary *metadata;

    /* Intended mostly for av_read_frame() support. Not supposed to be used by */
    /* external applications; try to use something else if at all possible.    */
    const uint8_t *cur_ptr;
    int cur_len;
    AVPacket cur_pkt;

    // Timestamp generation support:
    /**
     * Timestamp corresponding to the last dts sync point.
     *
     * Initialized when AVCodecParserContext.dts_sync_point >= 0 and
     * a DTS is received from the underlying container. Otherwise set to
     * AV_NOPTS_VALUE by default.
     */
    int64_t reference_dts;

    /**
     * Number of packets to buffer for codec probing
     * NOT PART OF PUBLIC API
     */
#define MAX_PROBE_PACKETS 2500
    int probe_packets;

    /**
     * last packet in packet_buffer for this stream when muxing.
     * used internally, NOT PART OF PUBLIC API, dont read or write from outside of libav*
     */
    struct AVPacketList *last_in_packet_buffer;

    /**
     * Average framerate
     */
    AVRational avg_frame_rate;

    /**
     * Number of frames that have been demuxed during av_find_stream_info()
     */
    int codec_info_nb_frames;

    /**
     * Stream Identifier
     * This is the MPEG-TS stream identifier +1
     * 0 means unknown
     */
    int stream_identifier;

    /**
     * Stream informations used internally by av_find_stream_info()
     */
#define MAX_STD_TIMEBASES (60*12+5)
    struct {
        int64_t last_dts;
        int64_t duration_gcd;
        int duration_count;
        double duration_error[MAX_STD_TIMEBASES];
        int64_t codec_info_duration;
    } *info;

    /**
     * flag to indicate that probing is requested
     * NOT PART OF PUBLIC API
     */
    int request_probe;
} AVStream;

#define AV_PROGRAM_RUNNING 1

/**
 * New fields can be added to the end with minor version bumps.
 * Removal, reordering and changes to existing fields require a major
 * version bump.
 * sizeof(AVProgram) must not be used outside libav*.
 */
typedef struct AVProgram {
    int            id;
    int            flags;
    enum AVDiscard discard;        ///< selects which program to discard and which to feed to the caller
    unsigned int   *stream_index;
    unsigned int   nb_stream_indexes;
    AVDictionary *metadata;

    int program_num;
    int pmt_pid;
    int pcr_pid;
} AVProgram;

#define AVFMTCTX_NOHEADER      0x0001 /**< signal that no header is present
                                         (streams are added dynamically) */

typedef struct AVChapter {
    int id;                 ///< unique ID to identify the chapter
    AVRational time_base;   ///< time base in which the start/end timestamps are specified
    int64_t start, end;     ///< chapter start/end time in time_base units
    AVDictionary *metadata;
} AVChapter;

/**
 * Format I/O context.
 * New fields can be added to the end with minor version bumps.
 * Removal, reordering and changes to existing fields require a major
 * version bump.
 * sizeof(AVFormatContext) must not be used outside libav*.
 */
typedef struct AVFormatContext {
    const AVClass *av_class; /**< Set by avformat_alloc_context. */
    /* Can only be iformat or oformat, not both at the same time. */
    struct AVInputFormat *iformat;
    struct AVOutputFormat *oformat;
    void *priv_data;
    AVIOContext *pb;
    unsigned int nb_streams;
    AVStream **streams;
    char filename[1024]; /**< input or output filename */
    /* stream info */
#if FF_API_TIMESTAMP
    /**
     * @deprecated use 'creation_time' metadata tag instead
     */
    attribute_deprecated int64_t timestamp;
#endif

    int ctx_flags; /**< Format-specific flags, see AVFMTCTX_xx */
    /* private data for pts handling (do not modify directly). */
    /**
     * This buffer is only needed when packets were already buffered but
     * not decoded, for example to get the codec parameters in MPEG
     * streams.
     */
    struct AVPacketList *packet_buffer;

    /**
     * Decoding: position of the first frame of the component, in
     * AV_TIME_BASE fractional seconds. NEVER set this value directly:
     * It is deduced from the AVStream values.
     */
    int64_t start_time;

    /**
     * Decoding: duration of the stream, in AV_TIME_BASE fractional
     * seconds. Only set this value if you know none of the individual stream
     * durations and also dont set any of them. This is deduced from the
     * AVStream values if not set.
     */
    int64_t duration;

    /**
     * decoding: total file size, 0 if unknown
     */
    int64_t file_size;

    /**
     * Decoding: total stream bitrate in bit/s, 0 if not
     * available. Never set it directly if the file_size and the
     * duration are known as FFmpeg can compute it automatically.
     */
    int bit_rate;

    /* av_read_frame() support */
    AVStream *cur_st;

    /* av_seek_frame() support */
    int64_t data_offset; /**< offset of the first packet */

    int mux_rate;
    unsigned int packet_size;
    int preload;
    int max_delay;

#if FF_API_LOOP_OUTPUT
#define AVFMT_NOOUTPUTLOOP -1
#define AVFMT_INFINITEOUTPUTLOOP 0
    /**
     * number of times to loop output in formats that support it
     *
     * @deprecated use the 'loop' private option in the gif muxer.
     */
    attribute_deprecated int loop_output;
#endif

    int flags;
#define AVFMT_FLAG_GENPTS       0x0001 ///< Generate missing pts even if it requires parsing future frames.
#define AVFMT_FLAG_IGNIDX       0x0002 ///< Ignore index.
#define AVFMT_FLAG_NONBLOCK     0x0004 ///< Do not block when reading packets from input.
#define AVFMT_FLAG_IGNDTS       0x0008 ///< Ignore DTS on frames that contain both DTS & PTS
#define AVFMT_FLAG_NOFILLIN     0x0010 ///< Do not infer any values from other values, just return what is stored in the container
#define AVFMT_FLAG_NOPARSE      0x0020 ///< Do not use AVParsers, you also must set AVFMT_FLAG_NOFILLIN as the fillin code works on frames and no parsing -> no frames. Also seeking to frames can not work if parsing to find frame boundaries has been disabled
#if FF_API_FLAG_RTP_HINT
#define AVFMT_FLAG_RTP_HINT     0x0040 ///< Deprecated, use the -movflags rtphint muxer specific AVOption instead
#endif
#define AVFMT_FLAG_CUSTOM_IO    0x0080 ///< The caller has supplied a custom AVIOContext, don't avio_close() it.
#define AVFMT_FLAG_DISCARD_CORRUPT  0x0100 ///< Discard frames marked corrupted
#define AVFMT_FLAG_MP4A_LATM    0x8000 ///< Enable RTP MP4A-LATM payload
#define AVFMT_FLAG_SORT_DTS    0x10000 ///< try to interleave outputted packets by dts (using this flag can slow demuxing down)
#define AVFMT_FLAG_PRIV_OPT    0x20000 ///< Enable use of private options by delaying codec open (this could be made default once all code is converted)
#define AVFMT_FLAG_KEEP_SIDE_DATA 0x40000 ///< Dont merge side data but keep it seperate.

#if FF_API_LOOP_INPUT
    /**
     * @deprecated, use the 'loop' img2 demuxer private option.
     */
    attribute_deprecated int loop_input;
#endif

    /**
     * decoding: size of data to probe; encoding: unused.
     */
    unsigned int probesize;

    /**
     * Maximum time (in AV_TIME_BASE units) during which the input should
     * be analyzed in av_find_stream_info().
     */
    int max_analyze_duration;

    const uint8_t *key;
    int keylen;

    unsigned int nb_programs;
    AVProgram **programs;

    /**
     * Forced video codec_id.
     * Demuxing: Set by user.
     */
    enum CodecID video_codec_id;

    /**
     * Forced audio codec_id.
     * Demuxing: Set by user.
     */
    enum CodecID audio_codec_id;

    /**
     * Forced subtitle codec_id.
     * Demuxing: Set by user.
     */
    enum CodecID subtitle_codec_id;

    /**
     * Maximum amount of memory in bytes to use for the index of each stream.
     * If the index exceeds this size, entries will be discarded as
     * needed to maintain a smaller size. This can lead to slower or less
     * accurate seeking (depends on demuxer).
     * Demuxers for which a full in-memory index is mandatory will ignore
     * this.
     * muxing  : unused
     * demuxing: set by user
     */
    unsigned int max_index_size;

    /**
     * Maximum amount of memory in bytes to use for buffering frames
     * obtained from realtime capture devices.
     */
    unsigned int max_picture_buffer;

    unsigned int nb_chapters;
    AVChapter **chapters;

    /**
     * Flags to enable debugging.
     */
    int debug;
#define FF_FDEBUG_TS        0x0001

    /**
     * Raw packets from the demuxer, prior to parsing and decoding.
     * This buffer is used for buffering packets until the codec can
     * be identified, as parsing cannot be done without knowing the
     * codec.
     */
    struct AVPacketList *raw_packet_buffer;
    struct AVPacketList *raw_packet_buffer_end;

    struct AVPacketList *packet_buffer_end;

    AVDictionary *metadata;

    /**
     * Remaining size available for raw_packet_buffer, in bytes.
     * NOT PART OF PUBLIC API
     */
#define RAW_PACKET_BUFFER_SIZE 2500000
    int raw_packet_buffer_remaining_size;

    /**
     * Start time of the stream in real world time, in microseconds
     * since the unix epoch (00:00 1st January 1970). That is, pts=0
     * in the stream was captured at this real world time.
     * - encoding: Set by user.
     * - decoding: Unused.
     */
    int64_t start_time_realtime;

    /**
     * decoding: number of frames used to probe fps
     */
    int fps_probe_size;

    /**
<<<<<<< HEAD
     * Transport stream id.
     * This will be moved into demuxer private options. Thus no API/ABI compatibility
     */
    int ts_id;
=======
     * Error recognition; higher values will detect more errors but may
     * misdetect some more or less valid parts as errors.
     * - encoding: unused
     * - decoding: Set by user.
     */
    int error_recognition;
>>>>>>> b2c08787
} AVFormatContext;

typedef struct AVPacketList {
    AVPacket pkt;
    struct AVPacketList *next;
} AVPacketList;

/**
 * If f is NULL, returns the first registered input format,
 * if f is non-NULL, returns the next registered input format after f
 * or NULL if f is the last one.
 */
AVInputFormat  *av_iformat_next(AVInputFormat  *f);

/**
 * If f is NULL, returns the first registered output format,
 * if f is non-NULL, returns the next registered output format after f
 * or NULL if f is the last one.
 */
AVOutputFormat *av_oformat_next(AVOutputFormat *f);

#if FF_API_GUESS_IMG2_CODEC
attribute_deprecated enum CodecID av_guess_image2_codec(const char *filename);
#endif

/* XXX: Use automatic init with either ELF sections or C file parser */
/* modules. */

/* utils.c */
void av_register_input_format(AVInputFormat *format);
void av_register_output_format(AVOutputFormat *format);

/**
 * Return the output format in the list of registered output formats
 * which best matches the provided parameters, or return NULL if
 * there is no match.
 *
 * @param short_name if non-NULL checks if short_name matches with the
 * names of the registered formats
 * @param filename if non-NULL checks if filename terminates with the
 * extensions of the registered formats
 * @param mime_type if non-NULL checks if mime_type matches with the
 * MIME type of the registered formats
 */
AVOutputFormat *av_guess_format(const char *short_name,
                                const char *filename,
                                const char *mime_type);

/**
 * Guess the codec ID based upon muxer and filename.
 */
enum CodecID av_guess_codec(AVOutputFormat *fmt, const char *short_name,
                            const char *filename, const char *mime_type,
                            enum AVMediaType type);

/**
 * Send a nice hexadecimal dump of a buffer to the specified file stream.
 *
 * @param f The file stream pointer where the dump should be sent to.
 * @param buf buffer
 * @param size buffer size
 *
 * @see av_hex_dump_log, av_pkt_dump2, av_pkt_dump_log2
 */
void av_hex_dump(FILE *f, uint8_t *buf, int size);

/**
 * Send a nice hexadecimal dump of a buffer to the log.
 *
 * @param avcl A pointer to an arbitrary struct of which the first field is a
 * pointer to an AVClass struct.
 * @param level The importance level of the message, lower values signifying
 * higher importance.
 * @param buf buffer
 * @param size buffer size
 *
 * @see av_hex_dump, av_pkt_dump2, av_pkt_dump_log2
 */
void av_hex_dump_log(void *avcl, int level, uint8_t *buf, int size);

/**
 * Send a nice dump of a packet to the specified file stream.
 *
 * @param f The file stream pointer where the dump should be sent to.
 * @param pkt packet to dump
 * @param dump_payload True if the payload must be displayed, too.
 * @param st AVStream that the packet belongs to
 */
void av_pkt_dump2(FILE *f, AVPacket *pkt, int dump_payload, AVStream *st);


/**
 * Send a nice dump of a packet to the log.
 *
 * @param avcl A pointer to an arbitrary struct of which the first field is a
 * pointer to an AVClass struct.
 * @param level The importance level of the message, lower values signifying
 * higher importance.
 * @param pkt packet to dump
 * @param dump_payload True if the payload must be displayed, too.
 * @param st AVStream that the packet belongs to
 */
void av_pkt_dump_log2(void *avcl, int level, AVPacket *pkt, int dump_payload,
                      AVStream *st);

#if FF_API_PKT_DUMP
attribute_deprecated void av_pkt_dump(FILE *f, AVPacket *pkt, int dump_payload);
attribute_deprecated void av_pkt_dump_log(void *avcl, int level, AVPacket *pkt,
                                          int dump_payload);
#endif

/**
 * Initialize libavformat and register all the muxers, demuxers and
 * protocols. If you do not call this function, then you can select
 * exactly which formats you want to support.
 *
 * @see av_register_input_format()
 * @see av_register_output_format()
 * @see av_register_protocol()
 */
void av_register_all(void);

/**
 * Get the CodecID for the given codec tag tag.
 * If no codec id is found returns CODEC_ID_NONE.
 *
 * @param tags list of supported codec_id-codec_tag pairs, as stored
 * in AVInputFormat.codec_tag and AVOutputFormat.codec_tag
 */
enum CodecID av_codec_get_id(const struct AVCodecTag * const *tags, unsigned int tag);

/**
 * Get the codec tag for the given codec id id.
 * If no codec tag is found returns 0.
 *
 * @param tags list of supported codec_id-codec_tag pairs, as stored
 * in AVInputFormat.codec_tag and AVOutputFormat.codec_tag
 */
unsigned int av_codec_get_tag(const struct AVCodecTag * const *tags, enum CodecID id);

/* media file input */

/**
 * Find AVInputFormat based on the short name of the input format.
 */
AVInputFormat *av_find_input_format(const char *short_name);

/**
 * Guess the file format.
 *
 * @param is_opened Whether the file is already opened; determines whether
 *                  demuxers with or without AVFMT_NOFILE are probed.
 */
AVInputFormat *av_probe_input_format(AVProbeData *pd, int is_opened);

/**
 * Guess the file format.
 *
 * @param is_opened Whether the file is already opened; determines whether
 *                  demuxers with or without AVFMT_NOFILE are probed.
 * @param score_max A probe score larger that this is required to accept a
 *                  detection, the variable is set to the actual detection
 *                  score afterwards.
 *                  If the score is <= AVPROBE_SCORE_MAX / 4 it is recommended
 *                  to retry with a larger probe buffer.
 */
AVInputFormat *av_probe_input_format2(AVProbeData *pd, int is_opened, int *score_max);

/**
 * Guess the file format.
 *
 * @param is_opened Whether the file is already opened; determines whether
 *                  demuxers with or without AVFMT_NOFILE are probed.
 * @param score_ret The score of the best detection.
 */
AVInputFormat *av_probe_input_format3(AVProbeData *pd, int is_opened, int *score_ret);

/**
 * Probe a bytestream to determine the input format. Each time a probe returns
 * with a score that is too low, the probe buffer size is increased and another
 * attempt is made. When the maximum probe size is reached, the input format
 * with the highest score is returned.
 *
 * @param pb the bytestream to probe
 * @param fmt the input format is put here
 * @param filename the filename of the stream
 * @param logctx the log context
 * @param offset the offset within the bytestream to probe from
 * @param max_probe_size the maximum probe buffer size (zero for default)
 * @return 0 in case of success, a negative value corresponding to an
 * AVERROR code otherwise
 */
int av_probe_input_buffer(AVIOContext *pb, AVInputFormat **fmt,
                          const char *filename, void *logctx,
                          unsigned int offset, unsigned int max_probe_size);

#if FF_API_FORMAT_PARAMETERS
/**
 * Allocate all the structures needed to read an input stream.
 *        This does not open the needed codecs for decoding the stream[s].
 * @deprecated use avformat_open_input instead.
 */
attribute_deprecated int av_open_input_stream(AVFormatContext **ic_ptr,
                         AVIOContext *pb, const char *filename,
                         AVInputFormat *fmt, AVFormatParameters *ap);

/**
 * Open a media file as input. The codecs are not opened. Only the file
 * header (if present) is read.
 *
 * @param ic_ptr The opened media file handle is put here.
 * @param filename filename to open
 * @param fmt If non-NULL, force the file format to use.
 * @param buf_size optional buffer size (zero if default is OK)
 * @param ap Additional parameters needed when opening the file
 *           (NULL if default).
 * @return 0 if OK, AVERROR_xxx otherwise
 *
 * @deprecated use avformat_open_input instead.
 */
attribute_deprecated int av_open_input_file(AVFormatContext **ic_ptr, const char *filename,
                       AVInputFormat *fmt,
                       int buf_size,
                       AVFormatParameters *ap);
#endif

/**
 * Open an input stream and read the header. The codecs are not opened.
 * The stream must be closed with av_close_input_file().
 *
 * @param ps Pointer to user-supplied AVFormatContext (allocated by avformat_alloc_context).
 *           May be a pointer to NULL, in which case an AVFormatContext is allocated by this
 *           function and written into ps.
 *           Note that a user-supplied AVFormatContext will be freed on failure.
 * @param filename Name of the stream to open.
 * @param fmt If non-NULL, this parameter forces a specific input format.
 *            Otherwise the format is autodetected.
 * @param options  A dictionary filled with AVFormatContext and demuxer-private options.
 *                 On return this parameter will be destroyed and replaced with a dict containing
 *                 options that were not found. May be NULL.
 *
 * @return 0 on success, a negative AVERROR on failure.
 *
 * @note If you want to use custom IO, preallocate the format context and set its pb field.
 */
int avformat_open_input(AVFormatContext **ps, const char *filename, AVInputFormat *fmt, AVDictionary **options);

int av_demuxer_open(AVFormatContext *ic, AVFormatParameters *ap);

/**
 * Allocate an AVFormatContext.
 * avformat_free_context() can be used to free the context and everything
 * allocated by the framework within it.
 */
AVFormatContext *avformat_alloc_context(void);

#if FF_API_ALLOC_OUTPUT_CONTEXT
/**
 * @deprecated deprecated in favor of avformat_alloc_output_context2()
 */
attribute_deprecated
AVFormatContext *avformat_alloc_output_context(const char *format,
                                               AVOutputFormat *oformat,
                                               const char *filename);
#endif

/**
 * Allocate an AVFormatContext for an output format.
 * avformat_free_context() can be used to free the context and
 * everything allocated by the framework within it.
 *
 * @param *ctx is set to the created format context, or to NULL in
 * case of failure
 * @param oformat format to use for allocating the context, if NULL
 * format_name and filename are used instead
 * @param format_name the name of output format to use for allocating the
 * context, if NULL filename is used instead
 * @param filename the name of the filename to use for allocating the
 * context, may be NULL
 * @return >= 0 in case of success, a negative AVERROR code in case of
 * failure
 */
int avformat_alloc_output_context2(AVFormatContext **ctx, AVOutputFormat *oformat,
                                   const char *format_name, const char *filename);

#if FF_API_FORMAT_PARAMETERS
/**
 * Read packets of a media file to get stream information. This
 * is useful for file formats with no headers such as MPEG. This
 * function also computes the real framerate in case of MPEG-2 repeat
 * frame mode.
 * The logical file position is not changed by this function;
 * examined packets may be buffered for later processing.
 *
 * @param ic media file handle
 * @return >=0 if OK, AVERROR_xxx on error
 * @todo Let the user decide somehow what information is needed so that
 *       we do not waste time getting stuff the user does not need.
 *
 * @deprecated use avformat_find_stream_info.
 */
attribute_deprecated
int av_find_stream_info(AVFormatContext *ic);
#endif

/**
 * Read packets of a media file to get stream information. This
 * is useful for file formats with no headers such as MPEG. This
 * function also computes the real framerate in case of MPEG-2 repeat
 * frame mode.
 * The logical file position is not changed by this function;
 * examined packets may be buffered for later processing.
 *
 * @param ic media file handle
 * @param options  If non-NULL, an ic.nb_streams long array of pointers to
 *                 dictionaries, where i-th member contains options for
 *                 codec corresponding to i-th stream.
 *                 On return each dictionary will be filled with options that were not found.
 * @return >=0 if OK, AVERROR_xxx on error
 *
 * @note this function isn't guaranteed to open all the codecs, so
 *       options being non-empty at return is a perfectly normal behavior.
 *
 * @todo Let the user decide somehow what information is needed so that
 *       we do not waste time getting stuff the user does not need.
 */
int avformat_find_stream_info(AVFormatContext *ic, AVDictionary **options);

/**
 * Find the "best" stream in the file.
 * The best stream is determined according to various heuristics as the most
 * likely to be what the user expects.
 * If the decoder parameter is non-NULL, av_find_best_stream will find the
 * default decoder for the stream's codec; streams for which no decoder can
 * be found are ignored.
 *
 * @param ic                media file handle
 * @param type              stream type: video, audio, subtitles, etc.
 * @param wanted_stream_nb  user-requested stream number,
 *                          or -1 for automatic selection
 * @param related_stream    try to find a stream related (eg. in the same
 *                          program) to this one, or -1 if none
 * @param decoder_ret       if non-NULL, returns the decoder for the
 *                          selected stream
 * @param flags             flags; none are currently defined
 * @return  the non-negative stream number in case of success,
 *          AVERROR_STREAM_NOT_FOUND if no stream with the requested type
 *          could be found,
 *          AVERROR_DECODER_NOT_FOUND if streams were found but no decoder
 * @note  If av_find_best_stream returns successfully and decoder_ret is not
 *        NULL, then *decoder_ret is guaranteed to be set to a valid AVCodec.
 */
int av_find_best_stream(AVFormatContext *ic,
                        enum AVMediaType type,
                        int wanted_stream_nb,
                        int related_stream,
                        AVCodec **decoder_ret,
                        int flags);

/**
 * Read a transport packet from a media file.
 *
 * This function is obsolete and should never be used.
 * Use av_read_frame() instead.
 *
 * @param s media file handle
 * @param pkt is filled
 * @return 0 if OK, AVERROR_xxx on error
 */
int av_read_packet(AVFormatContext *s, AVPacket *pkt);

/**
 * Return the next frame of a stream.
 * This function returns what is stored in the file, and does not validate
 * that what is there are valid frames for the decoder. It will split what is
 * stored in the file into frames and return one for each call. It will not
 * omit invalid data between valid frames so as to give the decoder the maximum
 * information possible for decoding.
 *
 * The returned packet is valid
 * until the next av_read_frame() or until av_close_input_file() and
 * must be freed with av_free_packet. For video, the packet contains
 * exactly one frame. For audio, it contains an integer number of
 * frames if each frame has a known fixed size (e.g. PCM or ADPCM
 * data). If the audio frames have a variable size (e.g. MPEG audio),
 * then it contains one frame.
 *
 * pkt->pts, pkt->dts and pkt->duration are always set to correct
 * values in AVStream.time_base units (and guessed if the format cannot
 * provide them). pkt->pts can be AV_NOPTS_VALUE if the video format
 * has B-frames, so it is better to rely on pkt->dts if you do not
 * decompress the payload.
 *
 * @return 0 if OK, < 0 on error or end of file
 */
int av_read_frame(AVFormatContext *s, AVPacket *pkt);

/**
 * Seek to the keyframe at timestamp.
 * 'timestamp' in 'stream_index'.
 * @param stream_index If stream_index is (-1), a default
 * stream is selected, and timestamp is automatically converted
 * from AV_TIME_BASE units to the stream specific time_base.
 * @param timestamp Timestamp in AVStream.time_base units
 *        or, if no stream is specified, in AV_TIME_BASE units.
 * @param flags flags which select direction and seeking mode
 * @return >= 0 on success
 */
int av_seek_frame(AVFormatContext *s, int stream_index, int64_t timestamp,
                  int flags);

/**
 * Seek to timestamp ts.
 * Seeking will be done so that the point from which all active streams
 * can be presented successfully will be closest to ts and within min/max_ts.
 * Active streams are all streams that have AVStream.discard < AVDISCARD_ALL.
 *
 * If flags contain AVSEEK_FLAG_BYTE, then all timestamps are in bytes and
 * are the file position (this may not be supported by all demuxers).
 * If flags contain AVSEEK_FLAG_FRAME, then all timestamps are in frames
 * in the stream with stream_index (this may not be supported by all demuxers).
 * Otherwise all timestamps are in units of the stream selected by stream_index
 * or if stream_index is -1, in AV_TIME_BASE units.
 * If flags contain AVSEEK_FLAG_ANY, then non-keyframes are treated as
 * keyframes (this may not be supported by all demuxers).
 *
 * @param stream_index index of the stream which is used as time base reference
 * @param min_ts smallest acceptable timestamp
 * @param ts target timestamp
 * @param max_ts largest acceptable timestamp
 * @param flags flags
 * @return >=0 on success, error code otherwise
 *
 * @note This is part of the new seek API which is still under construction.
 *       Thus do not use this yet. It may change at any time, do not expect
 *       ABI compatibility yet!
 */
int avformat_seek_file(AVFormatContext *s, int stream_index, int64_t min_ts, int64_t ts, int64_t max_ts, int flags);

/**
 * Start playing a network-based stream (e.g. RTSP stream) at the
 * current position.
 */
int av_read_play(AVFormatContext *s);

/**
 * Pause a network-based stream (e.g. RTSP stream).
 *
 * Use av_read_play() to resume it.
 */
int av_read_pause(AVFormatContext *s);

/**
 * Free a AVFormatContext allocated by av_open_input_stream.
 * @param s context to free
 */
void av_close_input_stream(AVFormatContext *s);

/**
 * Close a media file (but not its codecs).
 *
 * @param s media file handle
 */
void av_close_input_file(AVFormatContext *s);

/**
 * Free an AVFormatContext and all its streams.
 * @param s context to free
 */
void avformat_free_context(AVFormatContext *s);

/**
 * Add a new stream to a media file.
 *
 * Can only be called in the read_header() function. If the flag
 * AVFMTCTX_NOHEADER is in the format context, then new streams
 * can be added in read_packet too.
 *
 * @param s media file handle
 * @param id file-format-dependent stream ID
 */
AVStream *av_new_stream(AVFormatContext *s, int id);
AVProgram *av_new_program(AVFormatContext *s, int id);

/**
 * Set the pts for a given stream. If the new values would be invalid
 * (<= 0), it leaves the AVStream unchanged.
 *
 * @param s stream
 * @param pts_wrap_bits number of bits effectively used by the pts
 *        (used for wrap control, 33 is the value for MPEG)
 * @param pts_num numerator to convert to seconds (MPEG: 1)
 * @param pts_den denominator to convert to seconds (MPEG: 90000)
 */
void av_set_pts_info(AVStream *s, int pts_wrap_bits,
                     unsigned int pts_num, unsigned int pts_den);

#define AVSEEK_FLAG_BACKWARD 1 ///< seek backward
#define AVSEEK_FLAG_BYTE     2 ///< seeking based on position in bytes
#define AVSEEK_FLAG_ANY      4 ///< seek to any frame, even non-keyframes
#define AVSEEK_FLAG_FRAME    8 ///< seeking based on frame number

int av_find_default_stream_index(AVFormatContext *s);

/**
 * Get the index for a specific timestamp.
 * @param flags if AVSEEK_FLAG_BACKWARD then the returned index will correspond
 *                 to the timestamp which is <= the requested one, if backward
 *                 is 0, then it will be >=
 *              if AVSEEK_FLAG_ANY seek to any frame, only keyframes otherwise
 * @return < 0 if no such timestamp could be found
 */
int av_index_search_timestamp(AVStream *st, int64_t timestamp, int flags);

/**
 * Add an index entry into a sorted list. Update the entry if the list
 * already contains it.
 *
 * @param timestamp timestamp in the time base of the given stream
 */
int av_add_index_entry(AVStream *st, int64_t pos, int64_t timestamp,
                       int size, int distance, int flags);

/**
 * Perform a binary search using av_index_search_timestamp() and
 * AVInputFormat.read_timestamp().
 * This is not supposed to be called directly by a user application,
 * but by demuxers.
 * @param target_ts target timestamp in the time base of the given stream
 * @param stream_index stream number
 */
int av_seek_frame_binary(AVFormatContext *s, int stream_index,
                         int64_t target_ts, int flags);

/**
 * Update cur_dts of all streams based on the given timestamp and AVStream.
 *
 * Stream ref_st unchanged, others set cur_dts in their native time base.
 * Only needed for timestamp wrapping or if (dts not set and pts!=dts).
 * @param timestamp new dts expressed in time_base of param ref_st
 * @param ref_st reference stream giving time_base of param timestamp
 */
void av_update_cur_dts(AVFormatContext *s, AVStream *ref_st, int64_t timestamp);

/**
 * Perform a binary search using read_timestamp().
 * This is not supposed to be called directly by a user application,
 * but by demuxers.
 * @param target_ts target timestamp in the time base of the given stream
 * @param stream_index stream number
 */
int64_t av_gen_search(AVFormatContext *s, int stream_index,
                      int64_t target_ts, int64_t pos_min,
                      int64_t pos_max, int64_t pos_limit,
                      int64_t ts_min, int64_t ts_max,
                      int flags, int64_t *ts_ret,
                      int64_t (*read_timestamp)(struct AVFormatContext *, int , int64_t *, int64_t ));

/**
 * media file output
 */
#if FF_API_FORMAT_PARAMETERS
/**
 * @deprecated pass the options to avformat_write_header directly.
 */
attribute_deprecated int av_set_parameters(AVFormatContext *s, AVFormatParameters *ap);
#endif

/**
 * Split a URL string into components.
 *
 * The pointers to buffers for storing individual components may be null,
 * in order to ignore that component. Buffers for components not found are
 * set to empty strings. If the port is not found, it is set to a negative
 * value.
 *
 * @param proto the buffer for the protocol
 * @param proto_size the size of the proto buffer
 * @param authorization the buffer for the authorization
 * @param authorization_size the size of the authorization buffer
 * @param hostname the buffer for the host name
 * @param hostname_size the size of the hostname buffer
 * @param port_ptr a pointer to store the port number in
 * @param path the buffer for the path
 * @param path_size the size of the path buffer
 * @param url the URL to split
 */
void av_url_split(char *proto,         int proto_size,
                  char *authorization, int authorization_size,
                  char *hostname,      int hostname_size,
                  int *port_ptr,
                  char *path,          int path_size,
                  const char *url);

/**
 * Allocate the stream private data and write the stream header to
 * an output media file.
 *
 * @param s Media file handle, must be allocated with avformat_alloc_context().
 *          Its oformat field must be set to the desired output format;
 *          Its pb field must be set to an already openened AVIOContext.
 * @param options  An AVDictionary filled with AVFormatContext and muxer-private options.
 *                 On return this parameter will be destroyed and replaced with a dict containing
 *                 options that were not found. May be NULL.
 *
 * @return 0 on success, negative AVERROR on failure.
 *
 * @see av_opt_find, av_dict_set, avio_open, av_oformat_next.
 */
int avformat_write_header(AVFormatContext *s, AVDictionary **options);

#if FF_API_FORMAT_PARAMETERS
/**
 * Allocate the stream private data and write the stream header to an
 * output media file.
 * @note: this sets stream time-bases, if possible to stream->codec->time_base
 * but for some formats it might also be some other time base
 *
 * @param s media file handle
 * @return 0 if OK, AVERROR_xxx on error
 *
 * @deprecated use avformat_write_header.
 */
attribute_deprecated int av_write_header(AVFormatContext *s);
#endif

/**
 * Write a packet to an output media file.
 *
 * The packet shall contain one audio or video frame.
 * The packet must be correctly interleaved according to the container
 * specification, if not then av_interleaved_write_frame must be used.
 *
 * @param s media file handle
 * @param pkt The packet, which contains the stream_index, buf/buf_size,
              dts/pts, ...
 * @return < 0 on error, = 0 if OK, 1 if end of stream wanted
 */
int av_write_frame(AVFormatContext *s, AVPacket *pkt);

/**
 * Write a packet to an output media file ensuring correct interleaving.
 *
 * The packet must contain one audio or video frame.
 * If the packets are already correctly interleaved, the application should
 * call av_write_frame() instead as it is slightly faster. It is also important
 * to keep in mind that completely non-interleaved input will need huge amounts
 * of memory to interleave with this, so it is preferable to interleave at the
 * demuxer level.
 *
 * @param s media file handle
 * @param pkt The packet, which contains the stream_index, buf/buf_size,
              dts/pts, ...
 * @return < 0 on error, = 0 if OK, 1 if end of stream wanted
 */
int av_interleaved_write_frame(AVFormatContext *s, AVPacket *pkt);

/**
 * Interleave a packet per dts in an output media file.
 *
 * Packets with pkt->destruct == av_destruct_packet will be freed inside this
 * function, so they cannot be used after it. Note that calling av_free_packet()
 * on them is still safe.
 *
 * @param s media file handle
 * @param out the interleaved packet will be output here
 * @param pkt the input packet
 * @param flush 1 if no further packets are available as input and all
 *              remaining packets should be output
 * @return 1 if a packet was output, 0 if no packet could be output,
 *         < 0 if an error occurred
 */
int av_interleave_packet_per_dts(AVFormatContext *s, AVPacket *out,
                                 AVPacket *pkt, int flush);

/**
 * Write the stream trailer to an output media file and free the
 * file private data.
 *
 * May only be called after a successful call to av_write_header.
 *
 * @param s media file handle
 * @return 0 if OK, AVERROR_xxx on error
 */
int av_write_trailer(AVFormatContext *s);

/**
 * Get timing information for the data currently output.
 * The exact meaning of "currently output" depends on the format.
 * It is mostly relevant for devices that have an internal buffer and/or
 * work in real time.
 * @param s          media file handle
 * @param stream     stream in the media file
 * @param dts[out]   DTS of the last packet output for the stream, in stream
 *                   time_base units
 * @param wall[out]  absolute time when that packet whas output,
 *                   in microsecond
 * @return  0 if OK, AVERROR(ENOSYS) if the format does not support it
 * Note: some formats or devices may not allow to measure dts and wall
 * atomically.
 */
int av_get_output_timestamp(struct AVFormatContext *s, int stream,
                            int64_t *dts, int64_t *wall);

#if FF_API_DUMP_FORMAT
/**
 * @deprecated Deprecated in favor of av_dump_format().
 */
attribute_deprecated void dump_format(AVFormatContext *ic,
                                      int index,
                                      const char *url,
                                      int is_output);
#endif

void av_dump_format(AVFormatContext *ic,
                    int index,
                    const char *url,
                    int is_output);

#if FF_API_PARSE_DATE
/**
 * Parse datestr and return a corresponding number of microseconds.
 *
 * @param datestr String representing a date or a duration.
 * See av_parse_time() for the syntax of the provided string.
 * @deprecated in favor of av_parse_time()
 */
attribute_deprecated
int64_t parse_date(const char *datestr, int duration);
#endif

/**
 * Get the current time in microseconds.
 */
int64_t av_gettime(void);

#if FF_API_FIND_INFO_TAG
/**
 * @deprecated use av_find_info_tag in libavutil instead.
 */
attribute_deprecated int find_info_tag(char *arg, int arg_size, const char *tag1, const char *info);
#endif

/**
 * Return in 'buf' the path with '%d' replaced by a number.
 *
 * Also handles the '%0nd' format where 'n' is the total number
 * of digits and '%%'.
 *
 * @param buf destination buffer
 * @param buf_size destination buffer size
 * @param path numbered sequence string
 * @param number frame number
 * @return 0 if OK, -1 on format error
 */
int av_get_frame_filename(char *buf, int buf_size,
                          const char *path, int number);

/**
 * Check whether filename actually is a numbered sequence generator.
 *
 * @param filename possible numbered sequence string
 * @return 1 if a valid numbered sequence string, 0 otherwise
 */
int av_filename_number_test(const char *filename);

/**
 * Generate an SDP for an RTP session.
 *
 * @param ac array of AVFormatContexts describing the RTP streams. If the
 *           array is composed by only one context, such context can contain
 *           multiple AVStreams (one AVStream per RTP stream). Otherwise,
 *           all the contexts in the array (an AVCodecContext per RTP stream)
 *           must contain only one AVStream.
 * @param n_files number of AVCodecContexts contained in ac
 * @param buf buffer where the SDP will be stored (must be allocated by
 *            the caller)
 * @param size the size of the buffer
 * @return 0 if OK, AVERROR_xxx on error
 */
int av_sdp_create(AVFormatContext *ac[], int n_files, char *buf, int size);

#if FF_API_SDP_CREATE
attribute_deprecated int avf_sdp_create(AVFormatContext *ac[], int n_files, char *buff, int size);
#endif

/**
 * Return a positive value if the given filename has one of the given
 * extensions, 0 otherwise.
 *
 * @param extensions a comma-separated list of filename extensions
 */
int av_match_ext(const char *filename, const char *extensions);

#endif /* AVFORMAT_AVFORMAT_H */<|MERGE_RESOLUTION|>--- conflicted
+++ resolved
@@ -884,19 +884,18 @@
     int fps_probe_size;
 
     /**
-<<<<<<< HEAD
-     * Transport stream id.
-     * This will be moved into demuxer private options. Thus no API/ABI compatibility
-     */
-    int ts_id;
-=======
      * Error recognition; higher values will detect more errors but may
      * misdetect some more or less valid parts as errors.
      * - encoding: unused
      * - decoding: Set by user.
      */
     int error_recognition;
->>>>>>> b2c08787
+
+    /**
+     * Transport stream id.
+     * This will be moved into demuxer private options. Thus no API/ABI compatibility
+     */
+    int ts_id;
 } AVFormatContext;
 
 typedef struct AVPacketList {
