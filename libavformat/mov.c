/*
 * MOV demuxer
 * Copyright (c) 2001 Fabrice Bellard
 * Copyright (c) 2009 Baptiste Coudurier <baptiste dot coudurier at gmail dot com>
 *
 * This file is part of FFmpeg.
 *
 * FFmpeg is free software; you can redistribute it and/or
 * modify it under the terms of the GNU Lesser General Public
 * License as published by the Free Software Foundation; either
 * version 2.1 of the License, or (at your option) any later version.
 *
 * FFmpeg is distributed in the hope that it will be useful,
 * but WITHOUT ANY WARRANTY; without even the implied warranty of
 * MERCHANTABILITY or FITNESS FOR A PARTICULAR PURPOSE.  See the GNU
 * Lesser General Public License for more details.
 *
 * You should have received a copy of the GNU Lesser General Public
 * License along with FFmpeg; if not, write to the Free Software
 * Foundation, Inc., 51 Franklin Street, Fifth Floor, Boston, MA 02110-1301 USA
 */

#include <limits.h>

//#define DEBUG
//#define MOV_EXPORT_ALL_METADATA

#include "libavutil/attributes.h"
#include "libavutil/audioconvert.h"
#include "libavutil/intreadwrite.h"
#include "libavutil/intfloat.h"
#include "libavutil/mathematics.h"
#include "libavutil/avstring.h"
#include "libavutil/dict.h"
#include "libavutil/opt.h"
#include "libavutil/timecode.h"
#include "libavcodec/ac3tab.h"
#include "avformat.h"
#include "internal.h"
#include "avio_internal.h"
#include "riff.h"
#include "isom.h"
#include "libavcodec/get_bits.h"
#include "id3v1.h"
#include "mov_chan.h"

#if CONFIG_ZLIB
#include <zlib.h>
#endif

/*
 * First version by Francois Revol revol@free.fr
 * Seek function by Gael Chardon gael.dev@4now.net
 */

#include "qtpalette.h"


#undef NDEBUG
#include <assert.h>

/* those functions parse an atom */
/* links atom IDs to parse functions */
typedef struct MOVParseTableEntry {
    uint32_t type;
    int (*parse)(MOVContext *ctx, AVIOContext *pb, MOVAtom atom);
} MOVParseTableEntry;

static const MOVParseTableEntry mov_default_parse_table[];

static int mov_metadata_track_or_disc_number(MOVContext *c, AVIOContext *pb,
                                             unsigned len, const char *key)
{
    char buf[16];

    short current, total = 0;
    avio_rb16(pb); // unknown
    current = avio_rb16(pb);
    if (len >= 6)
        total = avio_rb16(pb);
    if (!total)
        snprintf(buf, sizeof(buf), "%d", current);
    else
        snprintf(buf, sizeof(buf), "%d/%d", current, total);
    av_dict_set(&c->fc->metadata, key, buf, 0);

    return 0;
}

static int mov_metadata_int8_bypass_padding(MOVContext *c, AVIOContext *pb,
                                            unsigned len, const char *key)
{
    char buf[16];

    /* bypass padding bytes */
    avio_r8(pb);
    avio_r8(pb);
    avio_r8(pb);

    snprintf(buf, sizeof(buf), "%d", avio_r8(pb));
    av_dict_set(&c->fc->metadata, key, buf, 0);

    return 0;
}

static int mov_metadata_int8_no_padding(MOVContext *c, AVIOContext *pb,
                                        unsigned len, const char *key)
{
    char buf[16];

    snprintf(buf, sizeof(buf), "%d", avio_r8(pb));
    av_dict_set(&c->fc->metadata, key, buf, 0);

    return 0;
}

static int mov_metadata_gnre(MOVContext *c, AVIOContext *pb,
                             unsigned len, const char *key)
{
    short genre;
    char buf[20];

    avio_r8(pb); // unknown

    genre = avio_r8(pb);
    if (genre < 1 || genre > ID3v1_GENRE_MAX)
        return 0;
    snprintf(buf, sizeof(buf), "%s", ff_id3v1_genre_str[genre-1]);
    av_dict_set(&c->fc->metadata, key, buf, 0);

    return 0;
}

static const uint32_t mac_to_unicode[128] = {
    0x00C4,0x00C5,0x00C7,0x00C9,0x00D1,0x00D6,0x00DC,0x00E1,
    0x00E0,0x00E2,0x00E4,0x00E3,0x00E5,0x00E7,0x00E9,0x00E8,
    0x00EA,0x00EB,0x00ED,0x00EC,0x00EE,0x00EF,0x00F1,0x00F3,
    0x00F2,0x00F4,0x00F6,0x00F5,0x00FA,0x00F9,0x00FB,0x00FC,
    0x2020,0x00B0,0x00A2,0x00A3,0x00A7,0x2022,0x00B6,0x00DF,
    0x00AE,0x00A9,0x2122,0x00B4,0x00A8,0x2260,0x00C6,0x00D8,
    0x221E,0x00B1,0x2264,0x2265,0x00A5,0x00B5,0x2202,0x2211,
    0x220F,0x03C0,0x222B,0x00AA,0x00BA,0x03A9,0x00E6,0x00F8,
    0x00BF,0x00A1,0x00AC,0x221A,0x0192,0x2248,0x2206,0x00AB,
    0x00BB,0x2026,0x00A0,0x00C0,0x00C3,0x00D5,0x0152,0x0153,
    0x2013,0x2014,0x201C,0x201D,0x2018,0x2019,0x00F7,0x25CA,
    0x00FF,0x0178,0x2044,0x20AC,0x2039,0x203A,0xFB01,0xFB02,
    0x2021,0x00B7,0x201A,0x201E,0x2030,0x00C2,0x00CA,0x00C1,
    0x00CB,0x00C8,0x00CD,0x00CE,0x00CF,0x00CC,0x00D3,0x00D4,
    0xF8FF,0x00D2,0x00DA,0x00DB,0x00D9,0x0131,0x02C6,0x02DC,
    0x00AF,0x02D8,0x02D9,0x02DA,0x00B8,0x02DD,0x02DB,0x02C7,
};

static int mov_read_mac_string(MOVContext *c, AVIOContext *pb, int len,
                               char *dst, int dstlen)
{
    char *p = dst;
    char *end = dst+dstlen-1;
    int i;

    for (i = 0; i < len; i++) {
        uint8_t t, c = avio_r8(pb);
        if (c < 0x80 && p < end)
            *p++ = c;
        else if (p < end)
            PUT_UTF8(mac_to_unicode[c-0x80], t, if (p < end) *p++ = t;);
    }
    *p = 0;
    return p - dst;
}

static int mov_read_udta_string(MOVContext *c, AVIOContext *pb, MOVAtom atom)
{
#ifdef MOV_EXPORT_ALL_METADATA
    char tmp_key[5];
#endif
    char str[1024], key2[16], language[4] = {0};
    const char *key = NULL;
    uint16_t str_size, langcode = 0;
    uint32_t data_type = 0;
    int (*parse)(MOVContext*, AVIOContext*, unsigned, const char*) = NULL;

    switch (atom.type) {
    case MKTAG(0xa9,'n','a','m'): key = "title";     break;
    case MKTAG(0xa9,'a','u','t'):
    case MKTAG(0xa9,'A','R','T'): key = "artist";    break;
    case MKTAG( 'a','A','R','T'): key = "album_artist";    break;
    case MKTAG(0xa9,'w','r','t'): key = "composer";  break;
    case MKTAG( 'c','p','r','t'):
    case MKTAG(0xa9,'c','p','y'): key = "copyright"; break;
    case MKTAG(0xa9,'g','r','p'): key = "grouping"; break;
    case MKTAG(0xa9,'l','y','r'): key = "lyrics"; break;
    case MKTAG(0xa9,'c','m','t'):
    case MKTAG(0xa9,'i','n','f'): key = "comment";   break;
    case MKTAG(0xa9,'a','l','b'): key = "album";     break;
    case MKTAG(0xa9,'d','a','y'): key = "date";      break;
    case MKTAG(0xa9,'g','e','n'): key = "genre";     break;
    case MKTAG( 'g','n','r','e'): key = "genre";
        parse = mov_metadata_gnre; break;
    case MKTAG(0xa9,'t','o','o'):
    case MKTAG(0xa9,'s','w','r'): key = "encoder";   break;
    case MKTAG(0xa9,'e','n','c'): key = "encoder";   break;
    case MKTAG( 'd','e','s','c'): key = "description";break;
    case MKTAG( 'l','d','e','s'): key = "synopsis";  break;
    case MKTAG( 't','v','s','h'): key = "show";      break;
    case MKTAG( 't','v','e','n'): key = "episode_id";break;
    case MKTAG( 't','v','n','n'): key = "network";   break;
    case MKTAG( 't','r','k','n'): key = "track";
        parse = mov_metadata_track_or_disc_number; break;
    case MKTAG( 'd','i','s','k'): key = "disc";
        parse = mov_metadata_track_or_disc_number; break;
    case MKTAG( 't','v','e','s'): key = "episode_sort";
        parse = mov_metadata_int8_bypass_padding; break;
    case MKTAG( 't','v','s','n'): key = "season_number";
        parse = mov_metadata_int8_bypass_padding; break;
    case MKTAG( 's','t','i','k'): key = "media_type";
        parse = mov_metadata_int8_no_padding; break;
    case MKTAG( 'h','d','v','d'): key = "hd_video";
        parse = mov_metadata_int8_no_padding; break;
    case MKTAG( 'p','g','a','p'): key = "gapless_playback";
        parse = mov_metadata_int8_no_padding; break;
    }

    if (c->itunes_metadata && atom.size > 8) {
        int data_size = avio_rb32(pb);
        int tag = avio_rl32(pb);
        if (tag == MKTAG('d','a','t','a')) {
            data_type = avio_rb32(pb); // type
            avio_rb32(pb); // unknown
            str_size = data_size - 16;
            atom.size -= 16;
        } else return 0;
    } else if (atom.size > 4 && key && !c->itunes_metadata) {
        str_size = avio_rb16(pb); // string length
        langcode = avio_rb16(pb);
        ff_mov_lang_to_iso639(langcode, language);
        atom.size -= 4;
    } else
        str_size = atom.size;

#ifdef MOV_EXPORT_ALL_METADATA
    if (!key) {
        snprintf(tmp_key, 5, "%.4s", (char*)&atom.type);
        key = tmp_key;
    }
#endif

    if (!key)
        return 0;
    if (atom.size < 0)
        return AVERROR_INVALIDDATA;

    str_size = FFMIN3(sizeof(str)-1, str_size, atom.size);

    if (parse)
        parse(c, pb, str_size, key);
    else {
        if (data_type == 3 || (data_type == 0 && (langcode < 0x400 || langcode == 0x7fff))) { // MAC Encoded
            mov_read_mac_string(c, pb, str_size, str, sizeof(str));
        } else {
            avio_read(pb, str, str_size);
            str[str_size] = 0;
        }
        av_dict_set(&c->fc->metadata, key, str, 0);
        if (*language && strcmp(language, "und")) {
            snprintf(key2, sizeof(key2), "%s-%s", key, language);
            av_dict_set(&c->fc->metadata, key2, str, 0);
        }
    }
    av_dlog(c->fc, "lang \"%3s\" ", language);
    av_dlog(c->fc, "tag \"%s\" value \"%s\" atom \"%.4s\" %d %"PRId64"\n",
            key, str, (char*)&atom.type, str_size, atom.size);

    return 0;
}

static int mov_read_chpl(MOVContext *c, AVIOContext *pb, MOVAtom atom)
{
    int64_t start;
    int i, nb_chapters, str_len, version;
    char str[256+1];

    if ((atom.size -= 5) < 0)
        return 0;

    version = avio_r8(pb);
    avio_rb24(pb);
    if (version)
        avio_rb32(pb); // ???
    nb_chapters = avio_r8(pb);

    for (i = 0; i < nb_chapters; i++) {
        if (atom.size < 9)
            return 0;

        start = avio_rb64(pb);
        str_len = avio_r8(pb);

        if ((atom.size -= 9+str_len) < 0)
            return 0;

        avio_read(pb, str, str_len);
        str[str_len] = 0;
        avpriv_new_chapter(c->fc, i, (AVRational){1,10000000}, start, AV_NOPTS_VALUE, str);
    }
    return 0;
}

static int mov_read_default(MOVContext *c, AVIOContext *pb, MOVAtom atom)
{
    int64_t total_size = 0;
    MOVAtom a;
    int i;

    if (atom.size < 0)
        atom.size = INT64_MAX;
    while (total_size + 8 <= atom.size && !url_feof(pb)) {
        int (*parse)(MOVContext*, AVIOContext*, MOVAtom) = NULL;
        a.size = atom.size;
        a.type=0;
        if (atom.size >= 8) {
            a.size = avio_rb32(pb);
            a.type = avio_rl32(pb);
            if (atom.type != MKTAG('r','o','o','t') &&
                atom.type != MKTAG('m','o','o','v'))
            {
                if (a.type == MKTAG('t','r','a','k') || a.type == MKTAG('m','d','a','t'))
                {
                    av_log(c->fc, AV_LOG_ERROR, "Broken file, trak/mdat not at top-level\n");
                    avio_skip(pb, -8);
                    return 0;
                }
            }
            total_size += 8;
            if (a.size == 1) { /* 64 bit extended size */
                a.size = avio_rb64(pb) - 8;
                total_size += 8;
            }
        }
        av_dlog(c->fc, "type: %08x '%.4s' parent:'%.4s' sz: %"PRId64" %"PRId64" %"PRId64"\n",
                a.type, (char*)&a.type, (char*)&atom.type, a.size, total_size, atom.size);
        if (a.size == 0) {
            a.size = atom.size - total_size + 8;
        }
        a.size -= 8;
        if (a.size < 0)
            break;
        a.size = FFMIN(a.size, atom.size - total_size);

        for (i = 0; mov_default_parse_table[i].type; i++)
            if (mov_default_parse_table[i].type == a.type) {
                parse = mov_default_parse_table[i].parse;
                break;
            }

        // container is user data
        if (!parse && (atom.type == MKTAG('u','d','t','a') ||
                       atom.type == MKTAG('i','l','s','t')))
            parse = mov_read_udta_string;

        if (!parse) { /* skip leaf atoms data */
            avio_skip(pb, a.size);
        } else {
            int64_t start_pos = avio_tell(pb);
            int64_t left;
            int err = parse(c, pb, a);
            if (err < 0)
                return err;
            if (c->found_moov && c->found_mdat &&
                ((!pb->seekable || c->fc->flags & AVFMT_FLAG_IGNIDX) ||
                 start_pos + a.size == avio_size(pb))) {
                if (!pb->seekable || c->fc->flags & AVFMT_FLAG_IGNIDX)
                    c->next_root_atom = start_pos + a.size;
                return 0;
            }
            left = a.size - avio_tell(pb) + start_pos;
            if (left > 0) /* skip garbage at atom end */
                avio_skip(pb, left);
        }

        total_size += a.size;
    }

    if (total_size < atom.size && atom.size < 0x7ffff)
        avio_skip(pb, atom.size - total_size);

    return 0;
}

static int mov_read_dref(MOVContext *c, AVIOContext *pb, MOVAtom atom)
{
    AVStream *st;
    MOVStreamContext *sc;
    int entries, i, j;

    if (c->fc->nb_streams < 1)
        return 0;
    st = c->fc->streams[c->fc->nb_streams-1];
    sc = st->priv_data;

    avio_rb32(pb); // version + flags
    entries = avio_rb32(pb);
    if (entries >= UINT_MAX / sizeof(*sc->drefs))
        return AVERROR_INVALIDDATA;
    av_free(sc->drefs);
    sc->drefs_count = 0;
    sc->drefs = av_mallocz(entries * sizeof(*sc->drefs));
    if (!sc->drefs)
        return AVERROR(ENOMEM);
    sc->drefs_count = entries;

    for (i = 0; i < sc->drefs_count; i++) {
        MOVDref *dref = &sc->drefs[i];
        uint32_t size = avio_rb32(pb);
        int64_t next = avio_tell(pb) + size - 4;

        if (size < 12)
            return AVERROR_INVALIDDATA;

        dref->type = avio_rl32(pb);
        avio_rb32(pb); // version + flags
        av_dlog(c->fc, "type %.4s size %d\n", (char*)&dref->type, size);

        if (dref->type == MKTAG('a','l','i','s') && size > 150) {
            /* macintosh alias record */
            uint16_t volume_len, len;
            int16_t type;

            avio_skip(pb, 10);

            volume_len = avio_r8(pb);
            volume_len = FFMIN(volume_len, 27);
            avio_read(pb, dref->volume, 27);
            dref->volume[volume_len] = 0;
            av_log(c->fc, AV_LOG_DEBUG, "volume %s, len %d\n", dref->volume, volume_len);

            avio_skip(pb, 12);

            len = avio_r8(pb);
            len = FFMIN(len, 63);
            avio_read(pb, dref->filename, 63);
            dref->filename[len] = 0;
            av_log(c->fc, AV_LOG_DEBUG, "filename %s, len %d\n", dref->filename, len);

            avio_skip(pb, 16);

            /* read next level up_from_alias/down_to_target */
            dref->nlvl_from = avio_rb16(pb);
            dref->nlvl_to   = avio_rb16(pb);
            av_log(c->fc, AV_LOG_DEBUG, "nlvl from %d, nlvl to %d\n",
                   dref->nlvl_from, dref->nlvl_to);

            avio_skip(pb, 16);

            for (type = 0; type != -1 && avio_tell(pb) < next; ) {
                if(url_feof(pb))
                    return AVERROR_EOF;
                type = avio_rb16(pb);
                len = avio_rb16(pb);
                av_log(c->fc, AV_LOG_DEBUG, "type %d, len %d\n", type, len);
                if (len&1)
                    len += 1;
                if (type == 2) { // absolute path
                    av_free(dref->path);
                    dref->path = av_mallocz(len+1);
                    if (!dref->path)
                        return AVERROR(ENOMEM);
                    avio_read(pb, dref->path, len);
                    if (len > volume_len && !strncmp(dref->path, dref->volume, volume_len)) {
                        len -= volume_len;
                        memmove(dref->path, dref->path+volume_len, len);
                        dref->path[len] = 0;
                    }
                    for (j = 0; j < len; j++)
                        if (dref->path[j] == ':')
                            dref->path[j] = '/';
                    av_log(c->fc, AV_LOG_DEBUG, "path %s\n", dref->path);
                } else if (type == 0) { // directory name
                    av_free(dref->dir);
                    dref->dir = av_malloc(len+1);
                    if (!dref->dir)
                        return AVERROR(ENOMEM);
                    avio_read(pb, dref->dir, len);
                    dref->dir[len] = 0;
                    for (j = 0; j < len; j++)
                        if (dref->dir[j] == ':')
                            dref->dir[j] = '/';
                    av_log(c->fc, AV_LOG_DEBUG, "dir %s\n", dref->dir);
                } else
                    avio_skip(pb, len);
            }
        }
        avio_seek(pb, next, SEEK_SET);
    }
    return 0;
}

static int mov_read_hdlr(MOVContext *c, AVIOContext *pb, MOVAtom atom)
{
    AVStream *st;
    uint32_t type;
    uint32_t av_unused ctype;
    int title_size;
    char *title_str;

    if (c->fc->nb_streams < 1) // meta before first trak
        return 0;

    st = c->fc->streams[c->fc->nb_streams-1];

    avio_r8(pb); /* version */
    avio_rb24(pb); /* flags */

    /* component type */
    ctype = avio_rl32(pb);
    type = avio_rl32(pb); /* component subtype */

    av_dlog(c->fc, "ctype= %.4s (0x%08x)\n", (char*)&ctype, ctype);
    av_dlog(c->fc, "stype= %.4s\n", (char*)&type);

    if     (type == MKTAG('v','i','d','e'))
        st->codec->codec_type = AVMEDIA_TYPE_VIDEO;
    else if (type == MKTAG('s','o','u','n'))
        st->codec->codec_type = AVMEDIA_TYPE_AUDIO;
    else if (type == MKTAG('m','1','a',' '))
        st->codec->codec_id = CODEC_ID_MP2;
    else if ((type == MKTAG('s','u','b','p')) || (type == MKTAG('c','l','c','p')))
        st->codec->codec_type = AVMEDIA_TYPE_SUBTITLE;

    avio_rb32(pb); /* component  manufacture */
    avio_rb32(pb); /* component flags */
    avio_rb32(pb); /* component flags mask */

    title_size = atom.size - 24;
    if (title_size > 0) {
        title_str = av_malloc(title_size + 1); /* Add null terminator */
        if (!title_str)
            return AVERROR(ENOMEM);
        avio_read(pb, title_str, title_size);
        title_str[title_size] = 0;
        if (title_str[0])
            av_dict_set(&st->metadata, "handler_name", title_str +
                        (!c->isom && title_str[0] == title_size - 1), 0);
        av_freep(&title_str);
    }

    return 0;
}

int ff_mov_read_esds(AVFormatContext *fc, AVIOContext *pb, MOVAtom atom)
{
    AVStream *st;
    int tag;

    if (fc->nb_streams < 1)
        return 0;
    st = fc->streams[fc->nb_streams-1];

    avio_rb32(pb); /* version + flags */
    ff_mp4_read_descr(fc, pb, &tag);
    if (tag == MP4ESDescrTag) {
        ff_mp4_parse_es_descr(pb, NULL);
    } else
        avio_rb16(pb); /* ID */

    ff_mp4_read_descr(fc, pb, &tag);
    if (tag == MP4DecConfigDescrTag)
        ff_mp4_read_dec_config_descr(fc, st, pb);
    return 0;
}

static int mov_read_esds(MOVContext *c, AVIOContext *pb, MOVAtom atom)
{
    return ff_mov_read_esds(c->fc, pb, atom);
}

static int mov_read_dac3(MOVContext *c, AVIOContext *pb, MOVAtom atom)
{
    AVStream *st;
    int ac3info, acmod, lfeon, bsmod;

    if (c->fc->nb_streams < 1)
        return 0;
    st = c->fc->streams[c->fc->nb_streams-1];

    ac3info = avio_rb24(pb);
    bsmod = (ac3info >> 14) & 0x7;
    acmod = (ac3info >> 11) & 0x7;
    lfeon = (ac3info >> 10) & 0x1;
    st->codec->channels = ((int[]){2,1,2,3,3,4,4,5})[acmod] + lfeon;
    st->codec->channel_layout = avpriv_ac3_channel_layout_tab[acmod];
    if (lfeon)
        st->codec->channel_layout |= AV_CH_LOW_FREQUENCY;
    st->codec->audio_service_type = bsmod;
    if (st->codec->channels > 1 && bsmod == 0x7)
        st->codec->audio_service_type = AV_AUDIO_SERVICE_TYPE_KARAOKE;

    return 0;
}

static int mov_read_dec3(MOVContext *c, AVIOContext *pb, MOVAtom atom)
{
    AVStream *st;
    int eac3info, acmod, lfeon, bsmod;

    if (c->fc->nb_streams < 1)
        return 0;
    st = c->fc->streams[c->fc->nb_streams-1];

    /* No need to parse fields for additional independent substreams and its
     * associated dependent substreams since libavcodec's E-AC-3 decoder
     * does not support them yet. */
    avio_rb16(pb); /* data_rate and num_ind_sub */
    eac3info = avio_rb24(pb);
    bsmod = (eac3info >> 12) & 0x1f;
    acmod = (eac3info >>  9) & 0x7;
    lfeon = (eac3info >>  8) & 0x1;
    st->codec->channel_layout = avpriv_ac3_channel_layout_tab[acmod];
    if (lfeon)
        st->codec->channel_layout |= AV_CH_LOW_FREQUENCY;
    st->codec->channels = av_get_channel_layout_nb_channels(st->codec->channel_layout);
    st->codec->audio_service_type = bsmod;
    if (st->codec->channels > 1 && bsmod == 0x7)
        st->codec->audio_service_type = AV_AUDIO_SERVICE_TYPE_KARAOKE;

    return 0;
}

static int mov_read_chan(MOVContext *c, AVIOContext *pb, MOVAtom atom)
{
    AVStream *st;
    uint8_t av_unused version;
    uint32_t av_unused flags;
    uint32_t layout_tag, bitmap, num_descr, label_mask;
    int i;

    if (c->fc->nb_streams < 1)
        return 0;
    st = c->fc->streams[c->fc->nb_streams-1];

    if (atom.size < 16)
        return 0;

    version = avio_r8(pb);
    flags   = avio_rb24(pb);

    layout_tag = avio_rb32(pb);
    bitmap     = avio_rb32(pb);
    num_descr  = avio_rb32(pb);

    if (atom.size < 16ULL + num_descr * 20ULL)
        return 0;

    av_dlog(c->fc, "chan: size=%" PRId64 " version=%u flags=%u layout=%u bitmap=%u num_descr=%u\n",
            atom.size, version, flags, layout_tag, bitmap, num_descr);

    label_mask = 0;
    for (i = 0; i < num_descr; i++) {
<<<<<<< HEAD
        uint32_t av_unused label, cflags;
=======
        uint32_t label;
>>>>>>> b2e495af
        label     = avio_rb32(pb);          // mChannelLabel
        avio_rb32(pb);                      // mChannelFlags
        avio_rl32(pb);                      // mCoordinates[0]
        avio_rl32(pb);                      // mCoordinates[1]
        avio_rl32(pb);                      // mCoordinates[2]
        if (layout_tag == 0) {
            uint32_t mask_incr = ff_mov_get_channel_label(label);
            if (mask_incr == 0) {
                label_mask = 0;
                break;
            }
            label_mask |= mask_incr;
        }
    }
    if (layout_tag == 0)
        st->codec->channel_layout = label_mask;
    else
        st->codec->channel_layout = ff_mov_get_channel_layout(layout_tag, bitmap);

    return 0;
}

static int mov_read_wfex(MOVContext *c, AVIOContext *pb, MOVAtom atom)
{
    AVStream *st;

    if (c->fc->nb_streams < 1)
        return 0;
    st = c->fc->streams[c->fc->nb_streams-1];

    ff_get_wav_header(pb, st->codec, atom.size);

    return 0;
}

static int mov_read_pasp(MOVContext *c, AVIOContext *pb, MOVAtom atom)
{
    const int num = avio_rb32(pb);
    const int den = avio_rb32(pb);
    AVStream *st;

    if (c->fc->nb_streams < 1)
        return 0;
    st = c->fc->streams[c->fc->nb_streams-1];

    if ((st->sample_aspect_ratio.den != 1 || st->sample_aspect_ratio.num) && // default
        (den != st->sample_aspect_ratio.den || num != st->sample_aspect_ratio.num)) {
        av_log(c->fc, AV_LOG_WARNING,
               "sample aspect ratio already set to %d:%d, ignoring 'pasp' atom (%d:%d)\n",
               st->sample_aspect_ratio.num, st->sample_aspect_ratio.den,
               num, den);
    } else if (den != 0) {
        st->sample_aspect_ratio.num = num;
        st->sample_aspect_ratio.den = den;
    }
    return 0;
}

/* this atom contains actual media data */
static int mov_read_mdat(MOVContext *c, AVIOContext *pb, MOVAtom atom)
{
    if (atom.size == 0) /* wrong one (MP4) */
        return 0;
    c->found_mdat=1;
    return 0; /* now go for moov */
}

/* read major brand, minor version and compatible brands and store them as metadata */
static int mov_read_ftyp(MOVContext *c, AVIOContext *pb, MOVAtom atom)
{
    uint32_t minor_ver;
    int comp_brand_size;
    char minor_ver_str[11]; /* 32 bit integer -> 10 digits + null */
    char* comp_brands_str;
    uint8_t type[5] = {0};

    avio_read(pb, type, 4);
    if (strcmp(type, "qt  "))
        c->isom = 1;
    av_log(c->fc, AV_LOG_DEBUG, "ISO: File Type Major Brand: %.4s\n",(char *)&type);
    av_dict_set(&c->fc->metadata, "major_brand", type, 0);
    minor_ver = avio_rb32(pb); /* minor version */
    snprintf(minor_ver_str, sizeof(minor_ver_str), "%d", minor_ver);
    av_dict_set(&c->fc->metadata, "minor_version", minor_ver_str, 0);

    comp_brand_size = atom.size - 8;
    if (comp_brand_size < 0)
        return AVERROR_INVALIDDATA;
    comp_brands_str = av_malloc(comp_brand_size + 1); /* Add null terminator */
    if (!comp_brands_str)
        return AVERROR(ENOMEM);
    avio_read(pb, comp_brands_str, comp_brand_size);
    comp_brands_str[comp_brand_size] = 0;
    av_dict_set(&c->fc->metadata, "compatible_brands", comp_brands_str, 0);
    av_freep(&comp_brands_str);

    return 0;
}

/* this atom should contain all header atoms */
static int mov_read_moov(MOVContext *c, AVIOContext *pb, MOVAtom atom)
{
    int ret;

    if ((ret = mov_read_default(c, pb, atom)) < 0)
        return ret;
    /* we parsed the 'moov' atom, we can terminate the parsing as soon as we find the 'mdat' */
    /* so we don't parse the whole file if over a network */
    c->found_moov=1;
    return 0; /* now go for mdat */
}

static int mov_read_moof(MOVContext *c, AVIOContext *pb, MOVAtom atom)
{
    c->fragment.moof_offset = avio_tell(pb) - 8;
    av_dlog(c->fc, "moof offset %"PRIx64"\n", c->fragment.moof_offset);
    return mov_read_default(c, pb, atom);
}

static void mov_metadata_creation_time(AVDictionary **metadata, time_t time)
{
    char buffer[32];
    if (time) {
        struct tm *ptm;
        time -= 2082844800;  /* seconds between 1904-01-01 and Epoch */
        ptm = gmtime(&time);
        if (!ptm) return;
        strftime(buffer, sizeof(buffer), "%Y-%m-%d %H:%M:%S", ptm);
        av_dict_set(metadata, "creation_time", buffer, 0);
    }
}

static int mov_read_mdhd(MOVContext *c, AVIOContext *pb, MOVAtom atom)
{
    AVStream *st;
    MOVStreamContext *sc;
    int version;
    char language[4] = {0};
    unsigned lang;
    time_t creation_time;

    if (c->fc->nb_streams < 1)
        return 0;
    st = c->fc->streams[c->fc->nb_streams-1];
    sc = st->priv_data;

    version = avio_r8(pb);
    if (version > 1) {
        av_log_ask_for_sample(c, "unsupported version %d\n", version);
        return AVERROR_PATCHWELCOME;
    }
    avio_rb24(pb); /* flags */
    if (version == 1) {
        creation_time = avio_rb64(pb);
        avio_rb64(pb);
    } else {
        creation_time = avio_rb32(pb);
        avio_rb32(pb); /* modification time */
    }
    mov_metadata_creation_time(&st->metadata, creation_time);

    sc->time_scale = avio_rb32(pb);
    st->duration = (version == 1) ? avio_rb64(pb) : avio_rb32(pb); /* duration */

    lang = avio_rb16(pb); /* language */
    if (ff_mov_lang_to_iso639(lang, language))
        av_dict_set(&st->metadata, "language", language, 0);
    avio_rb16(pb); /* quality */

    return 0;
}

static int mov_read_mvhd(MOVContext *c, AVIOContext *pb, MOVAtom atom)
{
    time_t creation_time;
    int version = avio_r8(pb); /* version */
    avio_rb24(pb); /* flags */

    if (version == 1) {
        creation_time = avio_rb64(pb);
        avio_rb64(pb);
    } else {
        creation_time = avio_rb32(pb);
        avio_rb32(pb); /* modification time */
    }
    mov_metadata_creation_time(&c->fc->metadata, creation_time);
    c->time_scale = avio_rb32(pb); /* time scale */

    av_dlog(c->fc, "time scale = %i\n", c->time_scale);

    c->duration = (version == 1) ? avio_rb64(pb) : avio_rb32(pb); /* duration */
    // set the AVCodecContext duration because the duration of individual tracks
    // may be inaccurate
    if (c->time_scale > 0)
        c->fc->duration = av_rescale(c->duration, AV_TIME_BASE, c->time_scale);
    avio_rb32(pb); /* preferred scale */

    avio_rb16(pb); /* preferred volume */

    avio_skip(pb, 10); /* reserved */

    avio_skip(pb, 36); /* display matrix */

    avio_rb32(pb); /* preview time */
    avio_rb32(pb); /* preview duration */
    avio_rb32(pb); /* poster time */
    avio_rb32(pb); /* selection time */
    avio_rb32(pb); /* selection duration */
    avio_rb32(pb); /* current time */
    avio_rb32(pb); /* next track ID */
    return 0;
}

static int mov_read_smi(MOVContext *c, AVIOContext *pb, MOVAtom atom)
{
    AVStream *st;

    if (c->fc->nb_streams < 1)
        return 0;
    st = c->fc->streams[c->fc->nb_streams-1];

    if ((uint64_t)atom.size > (1<<30))
        return AVERROR_INVALIDDATA;

    // currently SVQ3 decoder expect full STSD header - so let's fake it
    // this should be fixed and just SMI header should be passed
    av_free(st->codec->extradata);
    st->codec->extradata_size = 0;
    st->codec->extradata = av_mallocz(atom.size + 0x5a + FF_INPUT_BUFFER_PADDING_SIZE);
    if (!st->codec->extradata)
        return AVERROR(ENOMEM);
    st->codec->extradata_size = 0x5a + atom.size;
    memcpy(st->codec->extradata, "SVQ3", 4); // fake
    avio_read(pb, st->codec->extradata + 0x5a, atom.size);
    av_dlog(c->fc, "Reading SMI %"PRId64"  %s\n", atom.size, st->codec->extradata + 0x5a);
    return 0;
}

static int mov_read_enda(MOVContext *c, AVIOContext *pb, MOVAtom atom)
{
    AVStream *st;
    int little_endian;

    if (c->fc->nb_streams < 1)
        return 0;
    st = c->fc->streams[c->fc->nb_streams-1];

    little_endian = avio_rb16(pb) & 0xFF;
    av_dlog(c->fc, "enda %d\n", little_endian);
    if (little_endian == 1) {
        switch (st->codec->codec_id) {
        case CODEC_ID_PCM_S24BE:
            st->codec->codec_id = CODEC_ID_PCM_S24LE;
            break;
        case CODEC_ID_PCM_S32BE:
            st->codec->codec_id = CODEC_ID_PCM_S32LE;
            break;
        case CODEC_ID_PCM_F32BE:
            st->codec->codec_id = CODEC_ID_PCM_F32LE;
            break;
        case CODEC_ID_PCM_F64BE:
            st->codec->codec_id = CODEC_ID_PCM_F64LE;
            break;
        default:
            break;
        }
    }
    return 0;
}

static int mov_read_fiel(MOVContext *c, AVIOContext *pb, MOVAtom atom)
{
    AVStream *st;
    unsigned mov_field_order;
    enum AVFieldOrder decoded_field_order = AV_FIELD_UNKNOWN;

    if (c->fc->nb_streams < 1) // will happen with jp2 files
        return 0;
    st = c->fc->streams[c->fc->nb_streams-1];
    if (atom.size < 2)
        return AVERROR_INVALIDDATA;
    mov_field_order = avio_rb16(pb);
    if ((mov_field_order & 0xFF00) == 0x0100)
        decoded_field_order = AV_FIELD_PROGRESSIVE;
    else if ((mov_field_order & 0xFF00) == 0x0200) {
        switch (mov_field_order & 0xFF) {
        case 0x01: decoded_field_order = AV_FIELD_TT;
                   break;
        case 0x06: decoded_field_order = AV_FIELD_BB;
                   break;
        case 0x09: decoded_field_order = AV_FIELD_TB;
                   break;
        case 0x0E: decoded_field_order = AV_FIELD_BT;
                   break;
        }
    }
    if (decoded_field_order == AV_FIELD_UNKNOWN && mov_field_order) {
        av_log(NULL, AV_LOG_ERROR, "Unknown MOV field order 0x%04x\n", mov_field_order);
    }
    st->codec->field_order = decoded_field_order;

    return 0;
}

/* FIXME modify qdm2/svq3/h264 decoders to take full atom as extradata */
static int mov_read_extradata(MOVContext *c, AVIOContext *pb, MOVAtom atom,
                              enum CodecID codec_id)
{
    AVStream *st;
    uint64_t size;
    uint8_t *buf;

    if (c->fc->nb_streams < 1) // will happen with jp2 files
        return 0;
    st= c->fc->streams[c->fc->nb_streams-1];

    if (st->codec->codec_id != codec_id)
        return 0; /* unexpected codec_id - don't mess with extradata */

    size= (uint64_t)st->codec->extradata_size + atom.size + 8 + FF_INPUT_BUFFER_PADDING_SIZE;
    if (size > INT_MAX || (uint64_t)atom.size > INT_MAX)
        return AVERROR_INVALIDDATA;
    buf= av_realloc(st->codec->extradata, size);
    if (!buf)
        return AVERROR(ENOMEM);
    st->codec->extradata= buf;
    buf+= st->codec->extradata_size;
    st->codec->extradata_size= size - FF_INPUT_BUFFER_PADDING_SIZE;
    AV_WB32(       buf    , atom.size + 8);
    AV_WL32(       buf + 4, atom.type);
    avio_read(pb, buf + 8, atom.size);
    return 0;
}

/* wrapper functions for reading ALAC/AVS/MJPEG/MJPEG2000 extradata atoms only for those codecs */
static int mov_read_alac(MOVContext *c, AVIOContext *pb, MOVAtom atom)
{
    return mov_read_extradata(c, pb, atom, CODEC_ID_ALAC);
}

static int mov_read_avss(MOVContext *c, AVIOContext *pb, MOVAtom atom)
{
    return mov_read_extradata(c, pb, atom, CODEC_ID_AVS);
}

static int mov_read_jp2h(MOVContext *c, AVIOContext *pb, MOVAtom atom)
{
    return mov_read_extradata(c, pb, atom, CODEC_ID_JPEG2000);
}

static int mov_read_wave(MOVContext *c, AVIOContext *pb, MOVAtom atom)
{
    AVStream *st;

    if (c->fc->nb_streams < 1)
        return 0;
    st = c->fc->streams[c->fc->nb_streams-1];

    if ((uint64_t)atom.size > (1<<30))
        return AVERROR_INVALIDDATA;

    if (st->codec->codec_id == CODEC_ID_QDM2 || st->codec->codec_id == CODEC_ID_QDMC) {
        // pass all frma atom to codec, needed at least for QDMC and QDM2
        av_free(st->codec->extradata);
        st->codec->extradata_size = 0;
        st->codec->extradata = av_mallocz(atom.size + FF_INPUT_BUFFER_PADDING_SIZE);
        if (!st->codec->extradata)
            return AVERROR(ENOMEM);
        st->codec->extradata_size = atom.size;
        avio_read(pb, st->codec->extradata, atom.size);
    } else if (atom.size > 8) { /* to read frma, esds atoms */
        int ret;
        if ((ret = mov_read_default(c, pb, atom)) < 0)
            return ret;
    } else
        avio_skip(pb, atom.size);
    return 0;
}

/**
 * This function reads atom content and puts data in extradata without tag
 * nor size unlike mov_read_extradata.
 */
static int mov_read_glbl(MOVContext *c, AVIOContext *pb, MOVAtom atom)
{
    AVStream *st;

    if (c->fc->nb_streams < 1)
        return 0;
    st = c->fc->streams[c->fc->nb_streams-1];

    if ((uint64_t)atom.size > (1<<30))
        return AVERROR_INVALIDDATA;

    if (atom.size >= 10) {
        // Broken files created by legacy versions of Libav and FFmpeg will
        // wrap a whole fiel atom inside of a glbl atom.
        unsigned size = avio_rb32(pb);
        unsigned type = avio_rl32(pb);
        avio_seek(pb, -8, SEEK_CUR);
        if (type == MKTAG('f','i','e','l') && size == atom.size)
            return mov_read_default(c, pb, atom);
    }
    av_free(st->codec->extradata);
    st->codec->extradata_size = 0;
    st->codec->extradata = av_mallocz(atom.size + FF_INPUT_BUFFER_PADDING_SIZE);
    if (!st->codec->extradata)
        return AVERROR(ENOMEM);
    st->codec->extradata_size = atom.size;
    avio_read(pb, st->codec->extradata, atom.size);
    return 0;
}

static int mov_read_dvc1(MOVContext *c, AVIOContext *pb, MOVAtom atom)
{
    AVStream *st;
    uint8_t profile_level;

    if (c->fc->nb_streams < 1)
        return 0;
    st = c->fc->streams[c->fc->nb_streams-1];

    if (atom.size >= (1<<28) || atom.size < 7)
        return AVERROR_INVALIDDATA;

    profile_level = avio_r8(pb);
    if (profile_level & 0xf0 != 0xc0)
        return 0;

    av_free(st->codec->extradata);
    st->codec->extradata_size = 0;
    st->codec->extradata = av_mallocz(atom.size - 7 + FF_INPUT_BUFFER_PADDING_SIZE);
    if (!st->codec->extradata)
        return AVERROR(ENOMEM);
    st->codec->extradata_size = atom.size - 7;
    avio_seek(pb, 6, SEEK_CUR);
    avio_read(pb, st->codec->extradata, st->codec->extradata_size);
    return 0;
}

/**
 * An strf atom is a BITMAPINFOHEADER struct. This struct is 40 bytes itself,
 * but can have extradata appended at the end after the 40 bytes belonging
 * to the struct.
 */
static int mov_read_strf(MOVContext *c, AVIOContext *pb, MOVAtom atom)
{
    AVStream *st;

    if (c->fc->nb_streams < 1)
        return 0;
    if (atom.size <= 40)
        return 0;
    st = c->fc->streams[c->fc->nb_streams-1];

    if ((uint64_t)atom.size > (1<<30))
        return AVERROR_INVALIDDATA;

    av_free(st->codec->extradata);
    st->codec->extradata_size = 0;
    st->codec->extradata = av_mallocz(atom.size - 40 + FF_INPUT_BUFFER_PADDING_SIZE);
    if (!st->codec->extradata)
        return AVERROR(ENOMEM);
    st->codec->extradata_size = atom.size - 40;
    avio_skip(pb, 40);
    avio_read(pb, st->codec->extradata, atom.size - 40);
    return 0;
}

static int mov_read_stco(MOVContext *c, AVIOContext *pb, MOVAtom atom)
{
    AVStream *st;
    MOVStreamContext *sc;
    unsigned int i, entries;

    if (c->fc->nb_streams < 1)
        return 0;
    st = c->fc->streams[c->fc->nb_streams-1];
    sc = st->priv_data;

    avio_r8(pb); /* version */
    avio_rb24(pb); /* flags */

    entries = avio_rb32(pb);

    if (!entries)
        return 0;
    if (entries >= UINT_MAX/sizeof(int64_t))
        return AVERROR_INVALIDDATA;

    sc->chunk_offsets = av_malloc(entries * sizeof(int64_t));
    if (!sc->chunk_offsets)
        return AVERROR(ENOMEM);
    sc->chunk_count = entries;

    if      (atom.type == MKTAG('s','t','c','o'))
        for (i=0; i<entries; i++)
            sc->chunk_offsets[i] = avio_rb32(pb);
    else if (atom.type == MKTAG('c','o','6','4'))
        for (i=0; i<entries; i++)
            sc->chunk_offsets[i] = avio_rb64(pb);
    else
        return AVERROR_INVALIDDATA;

    return 0;
}

/**
 * Compute codec id for 'lpcm' tag.
 * See CoreAudioTypes and AudioStreamBasicDescription at Apple.
 */
enum CodecID ff_mov_get_lpcm_codec_id(int bps, int flags)
{
    if (flags & 1) { // floating point
        if (flags & 2) { // big endian
            if      (bps == 32) return CODEC_ID_PCM_F32BE;
            else if (bps == 64) return CODEC_ID_PCM_F64BE;
        } else {
            if      (bps == 32) return CODEC_ID_PCM_F32LE;
            else if (bps == 64) return CODEC_ID_PCM_F64LE;
        }
    } else {
        if (flags & 2) {
            if      (bps == 8)
                // signed integer
                if (flags & 4)  return CODEC_ID_PCM_S8;
                else            return CODEC_ID_PCM_U8;
            else if (bps == 16) return CODEC_ID_PCM_S16BE;
            else if (bps == 24) return CODEC_ID_PCM_S24BE;
            else if (bps == 32) return CODEC_ID_PCM_S32BE;
        } else {
            if      (bps == 8)
                if (flags & 4)  return CODEC_ID_PCM_S8;
                else            return CODEC_ID_PCM_U8;
            else if (bps == 16) return CODEC_ID_PCM_S16LE;
            else if (bps == 24) return CODEC_ID_PCM_S24LE;
            else if (bps == 32) return CODEC_ID_PCM_S32LE;
        }
    }
    return CODEC_ID_NONE;
}

int ff_mov_read_stsd_entries(MOVContext *c, AVIOContext *pb, int entries)
{
    AVStream *st;
    MOVStreamContext *sc;
    int j, pseudo_stream_id;

    if (c->fc->nb_streams < 1)
        return 0;
    st = c->fc->streams[c->fc->nb_streams-1];
    sc = st->priv_data;

    for (pseudo_stream_id=0; pseudo_stream_id<entries; pseudo_stream_id++) {
        //Parsing Sample description table
        enum CodecID id;
        int dref_id = 1;
        MOVAtom a = { AV_RL32("stsd") };
        int64_t start_pos = avio_tell(pb);
        int size = avio_rb32(pb); /* size */
        uint32_t format = avio_rl32(pb); /* data format */

        if (size >= 16) {
            avio_rb32(pb); /* reserved */
            avio_rb16(pb); /* reserved */
            dref_id = avio_rb16(pb);
        }else if (size <= 0){
            av_log(c->fc, AV_LOG_ERROR, "invalid size %d in stsd\n", size);
            return -1;
        }

        if (st->codec->codec_tag &&
            st->codec->codec_tag != format &&
            (c->fc->video_codec_id ? ff_codec_get_id(ff_codec_movvideo_tags, format) != c->fc->video_codec_id
                                   : st->codec->codec_tag != MKTAG('j','p','e','g'))
           ){
            /* Multiple fourcc, we skip JPEG. This is not correct, we should
             * export it as a separate AVStream but this needs a few changes
             * in the MOV demuxer, patch welcome. */
            av_log(c->fc, AV_LOG_WARNING, "multiple fourcc not supported\n");
            avio_skip(pb, size - (avio_tell(pb) - start_pos));
            continue;
        }
        /* we cannot demux concatenated h264 streams because of different extradata */
        if (st->codec->codec_tag && st->codec->codec_tag == AV_RL32("avc1"))
            av_log(c->fc, AV_LOG_WARNING, "Concatenated H.264 might not play corrently.\n");
        sc->pseudo_stream_id = st->codec->codec_tag ? -1 : pseudo_stream_id;
        sc->dref_id= dref_id;

        st->codec->codec_tag = format;
        id = ff_codec_get_id(ff_codec_movaudio_tags, format);
        if (id<=0 && ((format&0xFFFF) == 'm'+('s'<<8) || (format&0xFFFF) == 'T'+('S'<<8)))
            id = ff_codec_get_id(ff_codec_wav_tags, av_bswap32(format)&0xFFFF);

        if (st->codec->codec_type != AVMEDIA_TYPE_VIDEO && id > 0) {
            st->codec->codec_type = AVMEDIA_TYPE_AUDIO;
        } else if (st->codec->codec_type != AVMEDIA_TYPE_AUDIO && /* do not overwrite codec type */
                   format && format != MKTAG('m','p','4','s')) { /* skip old asf mpeg4 tag */
            id = ff_codec_get_id(ff_codec_movvideo_tags, format);
            if (id <= 0)
                id = ff_codec_get_id(ff_codec_bmp_tags, format);
            if (id > 0)
                st->codec->codec_type = AVMEDIA_TYPE_VIDEO;
            else if (st->codec->codec_type == AVMEDIA_TYPE_DATA ||
                     (st->codec->codec_type == AVMEDIA_TYPE_SUBTITLE &&
                      st->codec->codec_id == CODEC_ID_NONE)){
                id = ff_codec_get_id(ff_codec_movsubtitle_tags, format);
                if (id > 0)
                    st->codec->codec_type = AVMEDIA_TYPE_SUBTITLE;
            }
        }

        av_dlog(c->fc, "size=%d 4CC= %c%c%c%c codec_type=%d\n", size,
                (format >> 0) & 0xff, (format >> 8) & 0xff, (format >> 16) & 0xff,
                (format >> 24) & 0xff, st->codec->codec_type);

        if (st->codec->codec_type==AVMEDIA_TYPE_VIDEO) {
            unsigned int color_depth, len;
            int color_greyscale;
            int color_table_id;

            st->codec->codec_id = id;
            avio_rb16(pb); /* version */
            avio_rb16(pb); /* revision level */
            avio_rb32(pb); /* vendor */
            avio_rb32(pb); /* temporal quality */
            avio_rb32(pb); /* spatial quality */

            st->codec->width = avio_rb16(pb); /* width */
            st->codec->height = avio_rb16(pb); /* height */

            avio_rb32(pb); /* horiz resolution */
            avio_rb32(pb); /* vert resolution */
            avio_rb32(pb); /* data size, always 0 */
            avio_rb16(pb); /* frames per samples */

            len = avio_r8(pb); /* codec name, pascal string */
            if (len > 31)
                len = 31;
            mov_read_mac_string(c, pb, len, st->codec->codec_name, 32);
            if (len < 31)
                avio_skip(pb, 31 - len);
            /* codec_tag YV12 triggers an UV swap in rawdec.c */
            if (!memcmp(st->codec->codec_name, "Planar Y'CbCr 8-bit 4:2:0", 25))
                st->codec->codec_tag=MKTAG('I', '4', '2', '0');

            st->codec->bits_per_coded_sample = avio_rb16(pb); /* depth */
            color_table_id = avio_rb16(pb); /* colortable id */
            av_dlog(c->fc, "depth %d, ctab id %d\n",
                   st->codec->bits_per_coded_sample, color_table_id);
            /* figure out the palette situation */
            color_depth = st->codec->bits_per_coded_sample & 0x1F;
            color_greyscale = st->codec->bits_per_coded_sample & 0x20;

            /* if the depth is 2, 4, or 8 bpp, file is palettized */
            if ((color_depth == 2) || (color_depth == 4) ||
                (color_depth == 8)) {
                /* for palette traversal */
                unsigned int color_start, color_count, color_end;
                unsigned char a, r, g, b;

                if (color_greyscale) {
                    int color_index, color_dec;
                    /* compute the greyscale palette */
                    st->codec->bits_per_coded_sample = color_depth;
                    color_count = 1 << color_depth;
                    color_index = 255;
                    color_dec = 256 / (color_count - 1);
                    for (j = 0; j < color_count; j++) {
                        if (id == CODEC_ID_CINEPAK){
                            r = g = b = color_count - 1 - color_index;
                        }else
                        r = g = b = color_index;
                        sc->palette[j] =
                            (0xFFU << 24) | (r << 16) | (g << 8) | (b);
                        color_index -= color_dec;
                        if (color_index < 0)
                            color_index = 0;
                    }
                } else if (color_table_id) {
                    const uint8_t *color_table;
                    /* if flag bit 3 is set, use the default palette */
                    color_count = 1 << color_depth;
                    if (color_depth == 2)
                        color_table = ff_qt_default_palette_4;
                    else if (color_depth == 4)
                        color_table = ff_qt_default_palette_16;
                    else
                        color_table = ff_qt_default_palette_256;

                    for (j = 0; j < color_count; j++) {
                        r = color_table[j * 3 + 0];
                        g = color_table[j * 3 + 1];
                        b = color_table[j * 3 + 2];
                        sc->palette[j] =
                            (0xFFU << 24) | (r << 16) | (g << 8) | (b);
                    }
                } else {
                    /* load the palette from the file */
                    color_start = avio_rb32(pb);
                    color_count = avio_rb16(pb);
                    color_end = avio_rb16(pb);
                    if ((color_start <= 255) &&
                        (color_end <= 255)) {
                        for (j = color_start; j <= color_end; j++) {
                            /* each A, R, G, or B component is 16 bits;
                             * only use the top 8 bits */
                            a = avio_r8(pb);
                            avio_r8(pb);
                            r = avio_r8(pb);
                            avio_r8(pb);
                            g = avio_r8(pb);
                            avio_r8(pb);
                            b = avio_r8(pb);
                            avio_r8(pb);
                            sc->palette[j] =
                                (a << 24 ) | (r << 16) | (g << 8) | (b);
                        }
                    }
                }
                sc->has_palette = 1;
            }
        } else if (st->codec->codec_type==AVMEDIA_TYPE_AUDIO) {
            int bits_per_sample, flags;
            uint16_t version = avio_rb16(pb);

            st->codec->codec_id = id;
            avio_rb16(pb); /* revision level */
            avio_rb32(pb); /* vendor */

            st->codec->channels = avio_rb16(pb);             /* channel count */
            av_dlog(c->fc, "audio channels %d\n", st->codec->channels);
            st->codec->bits_per_coded_sample = avio_rb16(pb);      /* sample size */

            sc->audio_cid = avio_rb16(pb);
            avio_rb16(pb); /* packet size = 0 */

            st->codec->sample_rate = ((avio_rb32(pb) >> 16));

            //Read QT version 1 fields. In version 0 these do not exist.
            av_dlog(c->fc, "version =%d, isom =%d\n",version,c->isom);
            if (!c->isom) {
                if (version==1) {
                    sc->samples_per_frame = avio_rb32(pb);
                    avio_rb32(pb); /* bytes per packet */
                    sc->bytes_per_frame = avio_rb32(pb);
                    avio_rb32(pb); /* bytes per sample */
                } else if (version==2) {
                    avio_rb32(pb); /* sizeof struct only */
                    st->codec->sample_rate = av_int2double(avio_rb64(pb)); /* float 64 */
                    st->codec->channels = avio_rb32(pb);
                    avio_rb32(pb); /* always 0x7F000000 */
                    st->codec->bits_per_coded_sample = avio_rb32(pb); /* bits per channel if sound is uncompressed */
                    flags = avio_rb32(pb); /* lpcm format specific flag */
                    sc->bytes_per_frame = avio_rb32(pb); /* bytes per audio packet if constant */
                    sc->samples_per_frame = avio_rb32(pb); /* lpcm frames per audio packet if constant */
                    if (format == MKTAG('l','p','c','m'))
                        st->codec->codec_id = ff_mov_get_lpcm_codec_id(st->codec->bits_per_coded_sample, flags);
                }
            }

            switch (st->codec->codec_id) {
            case CODEC_ID_PCM_S8:
            case CODEC_ID_PCM_U8:
                if (st->codec->bits_per_coded_sample == 16)
                    st->codec->codec_id = CODEC_ID_PCM_S16BE;
                break;
            case CODEC_ID_PCM_S16LE:
            case CODEC_ID_PCM_S16BE:
                if (st->codec->bits_per_coded_sample == 8)
                    st->codec->codec_id = CODEC_ID_PCM_S8;
                else if (st->codec->bits_per_coded_sample == 24)
                    st->codec->codec_id =
                        st->codec->codec_id == CODEC_ID_PCM_S16BE ?
                        CODEC_ID_PCM_S24BE : CODEC_ID_PCM_S24LE;
                break;
            /* set values for old format before stsd version 1 appeared */
            case CODEC_ID_MACE3:
                sc->samples_per_frame = 6;
                sc->bytes_per_frame = 2*st->codec->channels;
                break;
            case CODEC_ID_MACE6:
                sc->samples_per_frame = 6;
                sc->bytes_per_frame = 1*st->codec->channels;
                break;
            case CODEC_ID_ADPCM_IMA_QT:
                sc->samples_per_frame = 64;
                sc->bytes_per_frame = 34*st->codec->channels;
                break;
            case CODEC_ID_GSM:
                sc->samples_per_frame = 160;
                sc->bytes_per_frame = 33;
                break;
            default:
                break;
            }

            bits_per_sample = av_get_bits_per_sample(st->codec->codec_id);
            if (bits_per_sample) {
                st->codec->bits_per_coded_sample = bits_per_sample;
                sc->sample_size = (bits_per_sample >> 3) * st->codec->channels;
            }
        } else if (st->codec->codec_type==AVMEDIA_TYPE_SUBTITLE){
            // ttxt stsd contains display flags, justification, background
            // color, fonts, and default styles, so fake an atom to read it
            MOVAtom fake_atom = { .size = size - (avio_tell(pb) - start_pos) };
            if (format != AV_RL32("mp4s")) // mp4s contains a regular esds atom
                mov_read_glbl(c, pb, fake_atom);
            st->codec->codec_id= id;
            st->codec->width = sc->width;
            st->codec->height = sc->height;
        } else {
            if (st->codec->codec_tag == MKTAG('t','m','c','d')) {
                MOVStreamContext *tmcd_ctx = st->priv_data;
                int val;
                avio_rb32(pb);       /* reserved */
                val = avio_rb32(pb); /* flags */
                tmcd_ctx->tmcd_flags = val;
                if (val & 1)
                    st->codec->flags2 |= CODEC_FLAG2_DROP_FRAME_TIMECODE;
                avio_rb32(pb); /* time scale */
                avio_rb32(pb); /* frame duration */
                st->codec->time_base.den = avio_r8(pb); /* number of frame */
                st->codec->time_base.num = 1;
            }
            /* other codec type, just skip (rtp, mp4s, ...) */
            avio_skip(pb, size - (avio_tell(pb) - start_pos));
        }
        /* this will read extra atoms at the end (wave, alac, damr, avcC, SMI ...) */
        a.size = size - (avio_tell(pb) - start_pos);
        if (a.size > 8) {
            int ret;
            if ((ret = mov_read_default(c, pb, a)) < 0)
                return ret;
        } else if (a.size > 0)
            avio_skip(pb, a.size);
    }

    if (st->codec->codec_type==AVMEDIA_TYPE_AUDIO && st->codec->sample_rate==0 && sc->time_scale>1)
        st->codec->sample_rate= sc->time_scale;

    /* special codec parameters handling */
    switch (st->codec->codec_id) {
#if CONFIG_DV_DEMUXER
    case CODEC_ID_DVAUDIO:
        c->dv_fctx = avformat_alloc_context();
        c->dv_demux = avpriv_dv_init_demux(c->dv_fctx);
        if (!c->dv_demux) {
            av_log(c->fc, AV_LOG_ERROR, "dv demux context init error\n");
            return AVERROR(ENOMEM);
        }
        sc->dv_audio_container = 1;
        st->codec->codec_id = CODEC_ID_PCM_S16LE;
        break;
#endif
    /* no ifdef since parameters are always those */
    case CODEC_ID_QCELP:
        // force sample rate for qcelp when not stored in mov
        if (st->codec->codec_tag != MKTAG('Q','c','l','p'))
            st->codec->sample_rate = 8000;
        st->codec->channels= 1; /* really needed */
        break;
    case CODEC_ID_AMR_NB:
        st->codec->channels= 1; /* really needed */
        /* force sample rate for amr, stsd in 3gp does not store sample rate */
        st->codec->sample_rate = 8000;
        break;
    case CODEC_ID_AMR_WB:
        st->codec->channels    = 1;
        st->codec->sample_rate = 16000;
        break;
    case CODEC_ID_MP2:
    case CODEC_ID_MP3:
        st->codec->codec_type = AVMEDIA_TYPE_AUDIO; /* force type after stsd for m1a hdlr */
        st->need_parsing = AVSTREAM_PARSE_FULL;
        break;
    case CODEC_ID_GSM:
    case CODEC_ID_ADPCM_MS:
    case CODEC_ID_ADPCM_IMA_WAV:
        st->codec->block_align = sc->bytes_per_frame;
        break;
    case CODEC_ID_ALAC:
        if (st->codec->extradata_size == 36) {
            st->codec->channels   = AV_RB8 (st->codec->extradata+21);
            st->codec->sample_rate = AV_RB32(st->codec->extradata+32);
        }
        break;
    case CODEC_ID_AC3:
        st->need_parsing = AVSTREAM_PARSE_FULL;
        break;
    case CODEC_ID_MPEG1VIDEO:
        st->need_parsing = AVSTREAM_PARSE_FULL;
        break;
    default:
        break;
    }

    return 0;
}

static int mov_read_stsd(MOVContext *c, AVIOContext *pb, MOVAtom atom)
{
    int entries;

    avio_r8(pb); /* version */
    avio_rb24(pb); /* flags */
    entries = avio_rb32(pb);

    return ff_mov_read_stsd_entries(c, pb, entries);
}

static int mov_read_stsc(MOVContext *c, AVIOContext *pb, MOVAtom atom)
{
    AVStream *st;
    MOVStreamContext *sc;
    unsigned int i, entries;

    if (c->fc->nb_streams < 1)
        return 0;
    st = c->fc->streams[c->fc->nb_streams-1];
    sc = st->priv_data;

    avio_r8(pb); /* version */
    avio_rb24(pb); /* flags */

    entries = avio_rb32(pb);

    av_dlog(c->fc, "track[%i].stsc.entries = %i\n", c->fc->nb_streams-1, entries);

    if (!entries)
        return 0;
    if (entries >= UINT_MAX / sizeof(*sc->stsc_data))
        return AVERROR_INVALIDDATA;
    sc->stsc_data = av_malloc(entries * sizeof(*sc->stsc_data));
    if (!sc->stsc_data)
        return AVERROR(ENOMEM);
    sc->stsc_count = entries;

    for (i=0; i<entries; i++) {
        sc->stsc_data[i].first = avio_rb32(pb);
        sc->stsc_data[i].count = avio_rb32(pb);
        sc->stsc_data[i].id = avio_rb32(pb);
    }
    return 0;
}

static int mov_read_stps(MOVContext *c, AVIOContext *pb, MOVAtom atom)
{
    AVStream *st;
    MOVStreamContext *sc;
    unsigned i, entries;

    if (c->fc->nb_streams < 1)
        return 0;
    st = c->fc->streams[c->fc->nb_streams-1];
    sc = st->priv_data;

    avio_rb32(pb); // version + flags

    entries = avio_rb32(pb);
    if (entries >= UINT_MAX / sizeof(*sc->stps_data))
        return AVERROR_INVALIDDATA;
    sc->stps_data = av_malloc(entries * sizeof(*sc->stps_data));
    if (!sc->stps_data)
        return AVERROR(ENOMEM);
    sc->stps_count = entries;

    for (i = 0; i < entries; i++) {
        sc->stps_data[i] = avio_rb32(pb);
        //av_dlog(c->fc, "stps %d\n", sc->stps_data[i]);
    }

    return 0;
}

static int mov_read_stss(MOVContext *c, AVIOContext *pb, MOVAtom atom)
{
    AVStream *st;
    MOVStreamContext *sc;
    unsigned int i, entries;

    if (c->fc->nb_streams < 1)
        return 0;
    st = c->fc->streams[c->fc->nb_streams-1];
    sc = st->priv_data;

    avio_r8(pb); /* version */
    avio_rb24(pb); /* flags */

    entries = avio_rb32(pb);

    av_dlog(c->fc, "keyframe_count = %d\n", entries);

    if (!entries)
    {
        sc->keyframe_absent = 1;
        return 0;
    }
    if (entries >= UINT_MAX / sizeof(int))
        return AVERROR_INVALIDDATA;
    sc->keyframes = av_malloc(entries * sizeof(int));
    if (!sc->keyframes)
        return AVERROR(ENOMEM);
    sc->keyframe_count = entries;

    for (i=0; i<entries; i++) {
        sc->keyframes[i] = avio_rb32(pb);
        //av_dlog(c->fc, "keyframes[]=%d\n", sc->keyframes[i]);
    }
    return 0;
}

static int mov_read_stsz(MOVContext *c, AVIOContext *pb, MOVAtom atom)
{
    AVStream *st;
    MOVStreamContext *sc;
    unsigned int i, entries, sample_size, field_size, num_bytes;
    GetBitContext gb;
    unsigned char* buf;

    if (c->fc->nb_streams < 1)
        return 0;
    st = c->fc->streams[c->fc->nb_streams-1];
    sc = st->priv_data;

    avio_r8(pb); /* version */
    avio_rb24(pb); /* flags */

    if (atom.type == MKTAG('s','t','s','z')) {
        sample_size = avio_rb32(pb);
        if (!sc->sample_size) /* do not overwrite value computed in stsd */
            sc->sample_size = sample_size;
        sc->alt_sample_size = sample_size;
        field_size = 32;
    } else {
        sample_size = 0;
        avio_rb24(pb); /* reserved */
        field_size = avio_r8(pb);
    }
    entries = avio_rb32(pb);

    av_dlog(c->fc, "sample_size = %d sample_count = %d\n", sc->sample_size, entries);

    sc->sample_count = entries;
    if (sample_size)
        return 0;

    if (field_size != 4 && field_size != 8 && field_size != 16 && field_size != 32) {
        av_log(c->fc, AV_LOG_ERROR, "Invalid sample field size %d\n", field_size);
        return AVERROR_INVALIDDATA;
    }

    if (!entries)
        return 0;
    if (entries >= UINT_MAX / sizeof(int) || entries >= (UINT_MAX - 4) / field_size)
        return AVERROR_INVALIDDATA;
    sc->sample_sizes = av_malloc(entries * sizeof(int));
    if (!sc->sample_sizes)
        return AVERROR(ENOMEM);

    num_bytes = (entries*field_size+4)>>3;

    buf = av_malloc(num_bytes+FF_INPUT_BUFFER_PADDING_SIZE);
    if (!buf) {
        av_freep(&sc->sample_sizes);
        return AVERROR(ENOMEM);
    }

    if (avio_read(pb, buf, num_bytes) < num_bytes) {
        av_freep(&sc->sample_sizes);
        av_free(buf);
        return AVERROR_INVALIDDATA;
    }

    init_get_bits(&gb, buf, 8*num_bytes);

    for (i = 0; i < entries; i++) {
        sc->sample_sizes[i] = get_bits_long(&gb, field_size);
        sc->data_size += sc->sample_sizes[i];
    }

    av_free(buf);
    return 0;
}

static int mov_read_stts(MOVContext *c, AVIOContext *pb, MOVAtom atom)
{
    AVStream *st;
    MOVStreamContext *sc;
    unsigned int i, entries;
    int64_t duration=0;
    int64_t total_sample_count=0;

    if (c->fc->nb_streams < 1)
        return 0;
    st = c->fc->streams[c->fc->nb_streams-1];
    sc = st->priv_data;

    avio_r8(pb); /* version */
    avio_rb24(pb); /* flags */
    entries = avio_rb32(pb);

    av_dlog(c->fc, "track[%i].stts.entries = %i\n",
            c->fc->nb_streams-1, entries);

    if (entries >= UINT_MAX / sizeof(*sc->stts_data))
        return -1;

    sc->stts_data = av_malloc(entries * sizeof(*sc->stts_data));
    if (!sc->stts_data)
        return AVERROR(ENOMEM);

    sc->stts_count = entries;

    for (i=0; i<entries; i++) {
        int sample_duration;
        int sample_count;

        sample_count=avio_rb32(pb);
        sample_duration = avio_rb32(pb);
        /* sample_duration < 0 is invalid based on the spec */
        if (sample_duration < 0) {
            av_log(c->fc, AV_LOG_ERROR, "Invalid SampleDelta in STTS %d\n", sample_duration);
            sample_duration = 1;
        }
        sc->stts_data[i].count= sample_count;
        sc->stts_data[i].duration= sample_duration;

        av_dlog(c->fc, "sample_count=%d, sample_duration=%d\n",
                sample_count, sample_duration);

        duration+=(int64_t)sample_duration*sample_count;
        total_sample_count+=sample_count;
    }

    st->nb_frames= total_sample_count;
    if (duration)
        st->duration= duration;
    sc->track_end = duration;
    return 0;
}

static int mov_read_ctts(MOVContext *c, AVIOContext *pb, MOVAtom atom)
{
    AVStream *st;
    MOVStreamContext *sc;
    unsigned int i, entries;

    if (c->fc->nb_streams < 1)
        return 0;
    st = c->fc->streams[c->fc->nb_streams-1];
    sc = st->priv_data;

    avio_r8(pb); /* version */
    avio_rb24(pb); /* flags */
    entries = avio_rb32(pb);

    av_dlog(c->fc, "track[%i].ctts.entries = %i\n", c->fc->nb_streams-1, entries);

    if (!entries)
        return 0;
    if (entries >= UINT_MAX / sizeof(*sc->ctts_data))
        return AVERROR_INVALIDDATA;
    sc->ctts_data = av_malloc(entries * sizeof(*sc->ctts_data));
    if (!sc->ctts_data)
        return AVERROR(ENOMEM);
    sc->ctts_count = entries;

    for (i=0; i<entries; i++) {
        int count    =avio_rb32(pb);
        int duration =avio_rb32(pb);

        sc->ctts_data[i].count   = count;
        sc->ctts_data[i].duration= duration;

        if (FFABS(duration) > (1<<28) && i+2<entries) {
            av_log(c->fc, AV_LOG_WARNING, "CTTS invalid\n");
            av_freep(&sc->ctts_data);
            sc->ctts_count = 0;
            return 0;
        }

        if (duration < 0 && i+2<entries)
            sc->dts_shift = FFMAX(sc->dts_shift, -duration);
    }

    av_dlog(c->fc, "dts shift %d\n", sc->dts_shift);

    return 0;
}

static void mov_build_index(MOVContext *mov, AVStream *st)
{
    MOVStreamContext *sc = st->priv_data;
    int64_t current_offset;
    int64_t current_dts = 0;
    unsigned int stts_index = 0;
    unsigned int stsc_index = 0;
    unsigned int stss_index = 0;
    unsigned int stps_index = 0;
    unsigned int i, j;
    uint64_t stream_size = 0;
    AVIndexEntry *mem;

    /* adjust first dts according to edit list */
    if ((sc->empty_duration || sc->start_time) && mov->time_scale > 0) {
        if (sc->empty_duration)
            sc->empty_duration = av_rescale(sc->empty_duration, sc->time_scale, mov->time_scale);
        sc->time_offset = sc->start_time - sc->empty_duration;
        current_dts = -sc->time_offset;
        if (sc->ctts_data && sc->stts_data &&
            sc->ctts_data[0].duration / FFMAX(sc->stts_data[0].duration, 1) > 16) {
            /* more than 16 frames delay, dts are likely wrong
               this happens with files created by iMovie */
            sc->wrong_dts = 1;
            st->codec->has_b_frames = 1;
        }
    }

    /* only use old uncompressed audio chunk demuxing when stts specifies it */
    if (!(st->codec->codec_type == AVMEDIA_TYPE_AUDIO &&
          sc->stts_count == 1 && sc->stts_data[0].duration == 1)) {
        unsigned int current_sample = 0;
        unsigned int stts_sample = 0;
        unsigned int sample_size;
        unsigned int distance = 0;
        int key_off = (sc->keyframe_count && sc->keyframes[0] > 0) || (sc->stps_data && sc->stps_data[0] > 0);

        current_dts -= sc->dts_shift;

        if (!sc->sample_count || st->nb_index_entries)
            return;
        if (sc->sample_count >= UINT_MAX / sizeof(*st->index_entries) - st->nb_index_entries)
            return;
        mem = av_realloc(st->index_entries, (st->nb_index_entries + sc->sample_count) * sizeof(*st->index_entries));
        if (!mem)
            return;
        st->index_entries = mem;
        st->index_entries_allocated_size = (st->nb_index_entries + sc->sample_count) * sizeof(*st->index_entries);

        for (i = 0; i < sc->chunk_count; i++) {
            current_offset = sc->chunk_offsets[i];
            while (stsc_index + 1 < sc->stsc_count &&
                i + 1 == sc->stsc_data[stsc_index + 1].first)
                stsc_index++;
            for (j = 0; j < sc->stsc_data[stsc_index].count; j++) {
                int keyframe = 0;
                if (current_sample >= sc->sample_count) {
                    av_log(mov->fc, AV_LOG_ERROR, "wrong sample count\n");
                    return;
                }

                if (!sc->keyframe_absent && (!sc->keyframe_count || current_sample+key_off == sc->keyframes[stss_index])) {
                    keyframe = 1;
                    if (stss_index + 1 < sc->keyframe_count)
                        stss_index++;
                } else if (sc->stps_count && current_sample+key_off == sc->stps_data[stps_index]) {
                    keyframe = 1;
                    if (stps_index + 1 < sc->stps_count)
                        stps_index++;
                }
                if (keyframe)
                    distance = 0;
                sample_size = sc->alt_sample_size > 0 ? sc->alt_sample_size : sc->sample_sizes[current_sample];
                if (sc->pseudo_stream_id == -1 ||
                   sc->stsc_data[stsc_index].id - 1 == sc->pseudo_stream_id) {
                    AVIndexEntry *e = &st->index_entries[st->nb_index_entries++];
                    e->pos = current_offset;
                    e->timestamp = current_dts;
                    e->size = sample_size;
                    e->min_distance = distance;
                    e->flags = keyframe ? AVINDEX_KEYFRAME : 0;
                    av_dlog(mov->fc, "AVIndex stream %d, sample %d, offset %"PRIx64", dts %"PRId64", "
                            "size %d, distance %d, keyframe %d\n", st->index, current_sample,
                            current_offset, current_dts, sample_size, distance, keyframe);
                }

                current_offset += sample_size;
                stream_size += sample_size;
                current_dts += sc->stts_data[stts_index].duration;
                distance++;
                stts_sample++;
                current_sample++;
                if (stts_index + 1 < sc->stts_count && stts_sample == sc->stts_data[stts_index].count) {
                    stts_sample = 0;
                    stts_index++;
                }
            }
        }
        if (st->duration > 0)
            st->codec->bit_rate = stream_size*8*sc->time_scale/st->duration;
    } else {
        unsigned chunk_samples, total = 0;

        // compute total chunk count
        for (i = 0; i < sc->stsc_count; i++) {
            unsigned count, chunk_count;

            chunk_samples = sc->stsc_data[i].count;
            if (i != sc->stsc_count - 1 &&
                sc->samples_per_frame && chunk_samples % sc->samples_per_frame) {
                av_log(mov->fc, AV_LOG_ERROR, "error unaligned chunk\n");
                return;
            }

            if (sc->samples_per_frame >= 160) { // gsm
                count = chunk_samples / sc->samples_per_frame;
            } else if (sc->samples_per_frame > 1) {
                unsigned samples = (1024/sc->samples_per_frame)*sc->samples_per_frame;
                count = (chunk_samples+samples-1) / samples;
            } else {
                count = (chunk_samples+1023) / 1024;
            }

            if (i < sc->stsc_count - 1)
                chunk_count = sc->stsc_data[i+1].first - sc->stsc_data[i].first;
            else
                chunk_count = sc->chunk_count - (sc->stsc_data[i].first - 1);
            total += chunk_count * count;
        }

        av_dlog(mov->fc, "chunk count %d\n", total);
        if (total >= UINT_MAX / sizeof(*st->index_entries) - st->nb_index_entries)
            return;
        mem = av_realloc(st->index_entries, (st->nb_index_entries + total) * sizeof(*st->index_entries));
        if (!mem)
            return;
        st->index_entries = mem;
        st->index_entries_allocated_size = (st->nb_index_entries + total) * sizeof(*st->index_entries);

        // populate index
        for (i = 0; i < sc->chunk_count; i++) {
            current_offset = sc->chunk_offsets[i];
            if (stsc_index + 1 < sc->stsc_count &&
                i + 1 == sc->stsc_data[stsc_index + 1].first)
                stsc_index++;
            chunk_samples = sc->stsc_data[stsc_index].count;

            while (chunk_samples > 0) {
                AVIndexEntry *e;
                unsigned size, samples;

                if (sc->samples_per_frame >= 160) { // gsm
                    samples = sc->samples_per_frame;
                    size = sc->bytes_per_frame;
                } else {
                    if (sc->samples_per_frame > 1) {
                        samples = FFMIN((1024 / sc->samples_per_frame)*
                                        sc->samples_per_frame, chunk_samples);
                        size = (samples / sc->samples_per_frame) * sc->bytes_per_frame;
                    } else {
                        samples = FFMIN(1024, chunk_samples);
                        size = samples * sc->sample_size;
                    }
                }

                if (st->nb_index_entries >= total) {
                    av_log(mov->fc, AV_LOG_ERROR, "wrong chunk count %d\n", total);
                    return;
                }
                e = &st->index_entries[st->nb_index_entries++];
                e->pos = current_offset;
                e->timestamp = current_dts;
                e->size = size;
                e->min_distance = 0;
                e->flags = AVINDEX_KEYFRAME;
                av_dlog(mov->fc, "AVIndex stream %d, chunk %d, offset %"PRIx64", dts %"PRId64", "
                        "size %d, duration %d\n", st->index, i, current_offset, current_dts,
                        size, samples);

                current_offset += size;
                current_dts += samples;
                chunk_samples -= samples;
            }
        }
    }
}

static int mov_open_dref(AVIOContext **pb, const char *src, MOVDref *ref,
                         AVIOInterruptCB *int_cb, int use_absolute_path, AVFormatContext *fc)
{
    /* try relative path, we do not try the absolute because it can leak information about our
       system to an attacker */
    if (ref->nlvl_to > 0 && ref->nlvl_from > 0) {
        char filename[1024];
        const char *src_path;
        int i, l;

        /* find a source dir */
        src_path = strrchr(src, '/');
        if (src_path)
            src_path++;
        else
            src_path = src;

        /* find a next level down to target */
        for (i = 0, l = strlen(ref->path) - 1; l >= 0; l--)
            if (ref->path[l] == '/') {
                if (i == ref->nlvl_to - 1)
                    break;
                else
                    i++;
            }

        /* compose filename if next level down to target was found */
        if (i == ref->nlvl_to - 1 && src_path - src  < sizeof(filename)) {
            memcpy(filename, src, src_path - src);
            filename[src_path - src] = 0;

            for (i = 1; i < ref->nlvl_from; i++)
                av_strlcat(filename, "../", 1024);

            av_strlcat(filename, ref->path + l + 1, 1024);

            if (!avio_open2(pb, filename, AVIO_FLAG_READ, int_cb, NULL))
                return 0;
        }
    } else if (use_absolute_path) {
        av_log(fc, AV_LOG_WARNING, "Using absolute path on user request, "
               "this is a possible security issue\n");
        if (!avio_open2(pb, ref->path, AVIO_FLAG_READ, int_cb, NULL))
            return 0;
    }

    return AVERROR(ENOENT);
}

static int mov_read_trak(MOVContext *c, AVIOContext *pb, MOVAtom atom)
{
    AVStream *st;
    MOVStreamContext *sc;
    int ret;

    st = avformat_new_stream(c->fc, NULL);
    if (!st) return AVERROR(ENOMEM);
    st->id = c->fc->nb_streams;
    sc = av_mallocz(sizeof(MOVStreamContext));
    if (!sc) return AVERROR(ENOMEM);

    st->priv_data = sc;
    st->codec->codec_type = AVMEDIA_TYPE_DATA;
    sc->ffindex = st->index;

    if ((ret = mov_read_default(c, pb, atom)) < 0)
        return ret;

    /* sanity checks */
    if (sc->chunk_count && (!sc->stts_count || !sc->stsc_count ||
                            (!sc->sample_size && !sc->sample_count))) {
        av_log(c->fc, AV_LOG_ERROR, "stream %d, missing mandatory atoms, broken header\n",
               st->index);
        return 0;
    }

    if (sc->time_scale <= 0) {
        av_log(c->fc, AV_LOG_WARNING, "stream %d, timescale not set\n", st->index);
        sc->time_scale = c->time_scale;
        if (sc->time_scale <= 0)
            sc->time_scale = 1;
    }

    avpriv_set_pts_info(st, 64, 1, sc->time_scale);

    mov_build_index(c, st);

    if (sc->dref_id-1 < sc->drefs_count && sc->drefs[sc->dref_id-1].path) {
        MOVDref *dref = &sc->drefs[sc->dref_id - 1];
        if (mov_open_dref(&sc->pb, c->fc->filename, dref, &c->fc->interrupt_callback,
            c->use_absolute_path, c->fc) < 0)
            av_log(c->fc, AV_LOG_ERROR,
                   "stream %d, error opening alias: path='%s', dir='%s', "
                   "filename='%s', volume='%s', nlvl_from=%d, nlvl_to=%d\n",
                   st->index, dref->path, dref->dir, dref->filename,
                   dref->volume, dref->nlvl_from, dref->nlvl_to);
    } else
        sc->pb = c->fc->pb;

    if (st->codec->codec_type == AVMEDIA_TYPE_VIDEO) {
        if (!st->sample_aspect_ratio.num &&
            (st->codec->width != sc->width || st->codec->height != sc->height)) {
            st->sample_aspect_ratio = av_d2q(((double)st->codec->height * sc->width) /
                                             ((double)st->codec->width * sc->height), INT_MAX);
        }

        av_reduce(&st->avg_frame_rate.num, &st->avg_frame_rate.den,
                  sc->time_scale*st->nb_frames, st->duration, INT_MAX);

        if (sc->stts_count == 1 || (sc->stts_count == 2 && sc->stts_data[1].count == 1))
            av_reduce(&st->r_frame_rate.num, &st->r_frame_rate.den,
                      sc->time_scale, sc->stts_data[0].duration, INT_MAX);
    }

    switch (st->codec->codec_id) {
#if CONFIG_H261_DECODER
    case CODEC_ID_H261:
#endif
#if CONFIG_H263_DECODER
    case CODEC_ID_H263:
#endif
#if CONFIG_H264_DECODER
    case CODEC_ID_H264:
#endif
#if CONFIG_MPEG4_DECODER
    case CODEC_ID_MPEG4:
#endif
        st->codec->width = 0; /* let decoder init width/height */
        st->codec->height= 0;
        break;
    }

    /* Do not need those anymore. */
    av_freep(&sc->chunk_offsets);
    av_freep(&sc->stsc_data);
    av_freep(&sc->sample_sizes);
    av_freep(&sc->keyframes);
    av_freep(&sc->stts_data);
    av_freep(&sc->stps_data);

    return 0;
}

static int mov_read_ilst(MOVContext *c, AVIOContext *pb, MOVAtom atom)
{
    int ret;
    c->itunes_metadata = 1;
    ret = mov_read_default(c, pb, atom);
    c->itunes_metadata = 0;
    return ret;
}

static int mov_read_meta(MOVContext *c, AVIOContext *pb, MOVAtom atom)
{
    while (atom.size > 8) {
        uint32_t tag = avio_rl32(pb);
        atom.size -= 4;
        if (tag == MKTAG('h','d','l','r')) {
            avio_seek(pb, -8, SEEK_CUR);
            atom.size += 8;
            return mov_read_default(c, pb, atom);
        }
    }
    return 0;
}

static int mov_read_tkhd(MOVContext *c, AVIOContext *pb, MOVAtom atom)
{
    int i;
    int width;
    int height;
    int64_t disp_transform[2];
    int display_matrix[3][2];
    AVStream *st;
    MOVStreamContext *sc;
    int version;

    if (c->fc->nb_streams < 1)
        return 0;
    st = c->fc->streams[c->fc->nb_streams-1];
    sc = st->priv_data;

    version = avio_r8(pb);
    avio_rb24(pb); /* flags */
    /*
    MOV_TRACK_ENABLED 0x0001
    MOV_TRACK_IN_MOVIE 0x0002
    MOV_TRACK_IN_PREVIEW 0x0004
    MOV_TRACK_IN_POSTER 0x0008
    */

    if (version == 1) {
        avio_rb64(pb);
        avio_rb64(pb);
    } else {
        avio_rb32(pb); /* creation time */
        avio_rb32(pb); /* modification time */
    }
    st->id = (int)avio_rb32(pb); /* track id (NOT 0 !)*/
    avio_rb32(pb); /* reserved */

    /* highlevel (considering edits) duration in movie timebase */
    (version == 1) ? avio_rb64(pb) : avio_rb32(pb);
    avio_rb32(pb); /* reserved */
    avio_rb32(pb); /* reserved */

    avio_rb16(pb); /* layer */
    avio_rb16(pb); /* alternate group */
    avio_rb16(pb); /* volume */
    avio_rb16(pb); /* reserved */

    //read in the display matrix (outlined in ISO 14496-12, Section 6.2.2)
    // they're kept in fixed point format through all calculations
    // ignore u,v,z b/c we don't need the scale factor to calc aspect ratio
    for (i = 0; i < 3; i++) {
        display_matrix[i][0] = avio_rb32(pb);   // 16.16 fixed point
        display_matrix[i][1] = avio_rb32(pb);   // 16.16 fixed point
        avio_rb32(pb);           // 2.30 fixed point (not used)
    }

    width = avio_rb32(pb);       // 16.16 fixed point track width
    height = avio_rb32(pb);      // 16.16 fixed point track height
    sc->width = width >> 16;
    sc->height = height >> 16;

    //Assign clockwise rotate values based on transform matrix so that
    //we can compensate for iPhone orientation during capture.

    if (display_matrix[1][0] == -65536 && display_matrix[0][1] == 65536) {
         av_dict_set(&st->metadata, "rotate", "90", 0);
    }

    if (display_matrix[0][0] == -65536 && display_matrix[1][1] == -65536) {
         av_dict_set(&st->metadata, "rotate", "180", 0);
    }

    if (display_matrix[1][0] == 65536 && display_matrix[0][1] == -65536) {
         av_dict_set(&st->metadata, "rotate", "270", 0);
    }

    // transform the display width/height according to the matrix
    // skip this if the display matrix is the default identity matrix
    // or if it is rotating the picture, ex iPhone 3GS
    // to keep the same scale, use [width height 1<<16]
    if (width && height &&
        ((display_matrix[0][0] != 65536  ||
          display_matrix[1][1] != 65536) &&
         !display_matrix[0][1] &&
         !display_matrix[1][0] &&
         !display_matrix[2][0] && !display_matrix[2][1])) {
        for (i = 0; i < 2; i++)
            disp_transform[i] =
                (int64_t)  width  * display_matrix[0][i] +
                (int64_t)  height * display_matrix[1][i] +
                ((int64_t) display_matrix[2][i] << 16);

        //sample aspect ratio is new width/height divided by old width/height
        st->sample_aspect_ratio = av_d2q(
            ((double) disp_transform[0] * height) /
            ((double) disp_transform[1] * width), INT_MAX);
    }
    return 0;
}

static int mov_read_tfhd(MOVContext *c, AVIOContext *pb, MOVAtom atom)
{
    MOVFragment *frag = &c->fragment;
    MOVTrackExt *trex = NULL;
    int flags, track_id, i;

    avio_r8(pb); /* version */
    flags = avio_rb24(pb);

    track_id = avio_rb32(pb);
    if (!track_id)
        return AVERROR_INVALIDDATA;
    frag->track_id = track_id;
    for (i = 0; i < c->trex_count; i++)
        if (c->trex_data[i].track_id == frag->track_id) {
            trex = &c->trex_data[i];
            break;
        }
    if (!trex) {
        av_log(c->fc, AV_LOG_ERROR, "could not find corresponding trex\n");
        return AVERROR_INVALIDDATA;
    }

    frag->base_data_offset = flags & MOV_TFHD_BASE_DATA_OFFSET ?
                             avio_rb64(pb) : frag->moof_offset;
    frag->stsd_id  = flags & MOV_TFHD_STSD_ID ? avio_rb32(pb) : trex->stsd_id;

    frag->duration = flags & MOV_TFHD_DEFAULT_DURATION ?
                     avio_rb32(pb) : trex->duration;
    frag->size     = flags & MOV_TFHD_DEFAULT_SIZE ?
                     avio_rb32(pb) : trex->size;
    frag->flags    = flags & MOV_TFHD_DEFAULT_FLAGS ?
                     avio_rb32(pb) : trex->flags;
    av_dlog(c->fc, "frag flags 0x%x\n", frag->flags);
    return 0;
}

static int mov_read_chap(MOVContext *c, AVIOContext *pb, MOVAtom atom)
{
    c->chapter_track = avio_rb32(pb);
    return 0;
}

static int mov_read_trex(MOVContext *c, AVIOContext *pb, MOVAtom atom)
{
    MOVTrackExt *trex;

    if ((uint64_t)c->trex_count+1 >= UINT_MAX / sizeof(*c->trex_data))
        return AVERROR_INVALIDDATA;
    trex = av_realloc(c->trex_data, (c->trex_count+1)*sizeof(*c->trex_data));
    if (!trex)
        return AVERROR(ENOMEM);

    c->fc->duration = AV_NOPTS_VALUE; // the duration from mvhd is not representing the whole file when fragments are used.

    c->trex_data = trex;
    trex = &c->trex_data[c->trex_count++];
    avio_r8(pb); /* version */
    avio_rb24(pb); /* flags */
    trex->track_id = avio_rb32(pb);
    trex->stsd_id  = avio_rb32(pb);
    trex->duration = avio_rb32(pb);
    trex->size     = avio_rb32(pb);
    trex->flags    = avio_rb32(pb);
    return 0;
}

static int mov_read_trun(MOVContext *c, AVIOContext *pb, MOVAtom atom)
{
    MOVFragment *frag = &c->fragment;
    AVStream *st = NULL;
    MOVStreamContext *sc;
    MOVStts *ctts_data;
    uint64_t offset;
    int64_t dts;
    int data_offset = 0;
    unsigned entries, first_sample_flags = frag->flags;
    int flags, distance, i, found_keyframe = 0;

    for (i = 0; i < c->fc->nb_streams; i++) {
        if (c->fc->streams[i]->id == frag->track_id) {
            st = c->fc->streams[i];
            break;
        }
    }
    if (!st) {
        av_log(c->fc, AV_LOG_ERROR, "could not find corresponding track id %d\n", frag->track_id);
        return AVERROR_INVALIDDATA;
    }
    sc = st->priv_data;
    if (sc->pseudo_stream_id+1 != frag->stsd_id)
        return 0;
    avio_r8(pb); /* version */
    flags = avio_rb24(pb);
    entries = avio_rb32(pb);
    av_dlog(c->fc, "flags 0x%x entries %d\n", flags, entries);

    /* Always assume the presence of composition time offsets.
     * Without this assumption, for instance, we cannot deal with a track in fragmented movies that meet the following.
     *  1) in the initial movie, there are no samples.
     *  2) in the first movie fragment, there is only one sample without composition time offset.
     *  3) in the subsequent movie fragments, there are samples with composition time offset. */
    if (!sc->ctts_count && sc->sample_count)
    {
        /* Complement ctts table if moov atom doesn't have ctts atom. */
        ctts_data = av_malloc(sizeof(*sc->ctts_data));
        if (!ctts_data)
            return AVERROR(ENOMEM);
        sc->ctts_data = ctts_data;
        sc->ctts_data[sc->ctts_count].count = sc->sample_count;
        sc->ctts_data[sc->ctts_count].duration = 0;
        sc->ctts_count++;
    }
    if ((uint64_t)entries+sc->ctts_count >= UINT_MAX/sizeof(*sc->ctts_data))
        return AVERROR_INVALIDDATA;
    ctts_data = av_realloc(sc->ctts_data,
                           (entries+sc->ctts_count)*sizeof(*sc->ctts_data));
    if (!ctts_data)
        return AVERROR(ENOMEM);
    sc->ctts_data = ctts_data;

    if (flags & MOV_TRUN_DATA_OFFSET)        data_offset        = avio_rb32(pb);
    if (flags & MOV_TRUN_FIRST_SAMPLE_FLAGS) first_sample_flags = avio_rb32(pb);
    dts    = sc->track_end - sc->time_offset;
    offset = frag->base_data_offset + data_offset;
    distance = 0;
    av_dlog(c->fc, "first sample flags 0x%x\n", first_sample_flags);
    for (i = 0; i < entries; i++) {
        unsigned sample_size = frag->size;
        int sample_flags = i ? frag->flags : first_sample_flags;
        unsigned sample_duration = frag->duration;
        int keyframe = 0;

        if (flags & MOV_TRUN_SAMPLE_DURATION) sample_duration = avio_rb32(pb);
        if (flags & MOV_TRUN_SAMPLE_SIZE)     sample_size     = avio_rb32(pb);
        if (flags & MOV_TRUN_SAMPLE_FLAGS)    sample_flags    = avio_rb32(pb);
        sc->ctts_data[sc->ctts_count].count = 1;
        sc->ctts_data[sc->ctts_count].duration = (flags & MOV_TRUN_SAMPLE_CTS) ?
                                                  avio_rb32(pb) : 0;
        sc->ctts_count++;
        if (st->codec->codec_type == AVMEDIA_TYPE_AUDIO)
            keyframe = 1;
        else if (!found_keyframe)
            keyframe = found_keyframe =
                !(sample_flags & (MOV_FRAG_SAMPLE_FLAG_IS_NON_SYNC |
                                  MOV_FRAG_SAMPLE_FLAG_DEPENDS_YES));
        if (keyframe)
            distance = 0;
        av_add_index_entry(st, offset, dts, sample_size, distance,
                           keyframe ? AVINDEX_KEYFRAME : 0);
        av_dlog(c->fc, "AVIndex stream %d, sample %d, offset %"PRIx64", dts %"PRId64", "
                "size %d, distance %d, keyframe %d\n", st->index, sc->sample_count+i,
                offset, dts, sample_size, distance, keyframe);
        distance++;
        dts += sample_duration;
        offset += sample_size;
        sc->data_size += sample_size;
    }
    frag->moof_offset = offset;
    st->duration = sc->track_end = dts + sc->time_offset;
    return 0;
}

/* this atom should be null (from specs), but some buggy files put the 'moov' atom inside it... */
/* like the files created with Adobe Premiere 5.0, for samples see */
/* http://graphics.tudelft.nl/~wouter/publications/soundtests/ */
static int mov_read_wide(MOVContext *c, AVIOContext *pb, MOVAtom atom)
{
    int err;

    if (atom.size < 8)
        return 0; /* continue */
    if (avio_rb32(pb) != 0) { /* 0 sized mdat atom... use the 'wide' atom size */
        avio_skip(pb, atom.size - 4);
        return 0;
    }
    atom.type = avio_rl32(pb);
    atom.size -= 8;
    if (atom.type != MKTAG('m','d','a','t')) {
        avio_skip(pb, atom.size);
        return 0;
    }
    err = mov_read_mdat(c, pb, atom);
    return err;
}

static int mov_read_cmov(MOVContext *c, AVIOContext *pb, MOVAtom atom)
{
#if CONFIG_ZLIB
    AVIOContext ctx;
    uint8_t *cmov_data;
    uint8_t *moov_data; /* uncompressed data */
    long cmov_len, moov_len;
    int ret = -1;

    avio_rb32(pb); /* dcom atom */
    if (avio_rl32(pb) != MKTAG('d','c','o','m'))
        return AVERROR_INVALIDDATA;
    if (avio_rl32(pb) != MKTAG('z','l','i','b')) {
        av_log(c->fc, AV_LOG_ERROR, "unknown compression for cmov atom !");
        return AVERROR_INVALIDDATA;
    }
    avio_rb32(pb); /* cmvd atom */
    if (avio_rl32(pb) != MKTAG('c','m','v','d'))
        return AVERROR_INVALIDDATA;
    moov_len = avio_rb32(pb); /* uncompressed size */
    cmov_len = atom.size - 6 * 4;

    cmov_data = av_malloc(cmov_len);
    if (!cmov_data)
        return AVERROR(ENOMEM);
    moov_data = av_malloc(moov_len);
    if (!moov_data) {
        av_free(cmov_data);
        return AVERROR(ENOMEM);
    }
    avio_read(pb, cmov_data, cmov_len);
    if (uncompress (moov_data, (uLongf *) &moov_len, (const Bytef *)cmov_data, cmov_len) != Z_OK)
        goto free_and_return;
    if (ffio_init_context(&ctx, moov_data, moov_len, 0, NULL, NULL, NULL, NULL) != 0)
        goto free_and_return;
    atom.type = MKTAG('m','o','o','v');
    atom.size = moov_len;
    ret = mov_read_default(c, &ctx, atom);
free_and_return:
    av_free(moov_data);
    av_free(cmov_data);
    return ret;
#else
    av_log(c->fc, AV_LOG_ERROR, "this file requires zlib support compiled in\n");
    return AVERROR(ENOSYS);
#endif
}

/* edit list atom */
static int mov_read_elst(MOVContext *c, AVIOContext *pb, MOVAtom atom)
{
    MOVStreamContext *sc;
    int i, edit_count, version, edit_start_index = 0;

    if (c->fc->nb_streams < 1)
        return 0;
    sc = c->fc->streams[c->fc->nb_streams-1]->priv_data;

    version = avio_r8(pb); /* version */
    avio_rb24(pb); /* flags */
    edit_count = avio_rb32(pb); /* entries */

    if ((uint64_t)edit_count*12+8 > atom.size)
        return AVERROR_INVALIDDATA;

    for (i=0; i<edit_count; i++){
        int64_t time;
        int64_t duration;
        if (version == 1) {
            duration = avio_rb64(pb);
            time     = avio_rb64(pb);
        } else {
            duration = avio_rb32(pb); /* segment duration */
            time     = (int32_t)avio_rb32(pb); /* media time */
        }
        avio_rb32(pb); /* Media rate */
        if (i == 0 && time == -1) {
            sc->empty_duration = duration;
            edit_start_index = 1;
        } else if (i == edit_start_index && time >= 0)
            sc->start_time = time;
    }

    if (edit_count > 1)
        av_log(c->fc, AV_LOG_WARNING, "multiple edit list entries, "
               "a/v desync might occur, patch welcome\n");

    av_dlog(c->fc, "track[%i].edit_count = %i\n", c->fc->nb_streams-1, edit_count);
    return 0;
}

static int mov_read_chan2(MOVContext *c, AVIOContext *pb, MOVAtom atom)
{
    if (atom.size < 16)
        return 0;
    avio_skip(pb, 4);
    ff_mov_read_chan(c->fc, atom.size - 4, c->fc->streams[0]->codec);
    return 0;
}

static const MOVParseTableEntry mov_default_parse_table[] = {
{ MKTAG('a','v','s','s'), mov_read_avss },
{ MKTAG('c','h','p','l'), mov_read_chpl },
{ MKTAG('c','o','6','4'), mov_read_stco },
{ MKTAG('c','t','t','s'), mov_read_ctts }, /* composition time to sample */
{ MKTAG('d','i','n','f'), mov_read_default },
{ MKTAG('d','r','e','f'), mov_read_dref },
{ MKTAG('e','d','t','s'), mov_read_default },
{ MKTAG('e','l','s','t'), mov_read_elst },
{ MKTAG('e','n','d','a'), mov_read_enda },
{ MKTAG('f','i','e','l'), mov_read_fiel },
{ MKTAG('f','t','y','p'), mov_read_ftyp },
{ MKTAG('g','l','b','l'), mov_read_glbl },
{ MKTAG('h','d','l','r'), mov_read_hdlr },
{ MKTAG('i','l','s','t'), mov_read_ilst },
{ MKTAG('j','p','2','h'), mov_read_jp2h },
{ MKTAG('m','d','a','t'), mov_read_mdat },
{ MKTAG('m','d','h','d'), mov_read_mdhd },
{ MKTAG('m','d','i','a'), mov_read_default },
{ MKTAG('m','e','t','a'), mov_read_meta },
{ MKTAG('m','i','n','f'), mov_read_default },
{ MKTAG('m','o','o','f'), mov_read_moof },
{ MKTAG('m','o','o','v'), mov_read_moov },
{ MKTAG('m','v','e','x'), mov_read_default },
{ MKTAG('m','v','h','d'), mov_read_mvhd },
{ MKTAG('S','M','I',' '), mov_read_smi }, /* Sorenson extension ??? */
{ MKTAG('a','l','a','c'), mov_read_alac }, /* alac specific atom */
{ MKTAG('a','v','c','C'), mov_read_glbl },
{ MKTAG('p','a','s','p'), mov_read_pasp },
{ MKTAG('s','t','b','l'), mov_read_default },
{ MKTAG('s','t','c','o'), mov_read_stco },
{ MKTAG('s','t','p','s'), mov_read_stps },
{ MKTAG('s','t','r','f'), mov_read_strf },
{ MKTAG('s','t','s','c'), mov_read_stsc },
{ MKTAG('s','t','s','d'), mov_read_stsd }, /* sample description */
{ MKTAG('s','t','s','s'), mov_read_stss }, /* sync sample */
{ MKTAG('s','t','s','z'), mov_read_stsz }, /* sample size */
{ MKTAG('s','t','t','s'), mov_read_stts },
{ MKTAG('s','t','z','2'), mov_read_stsz }, /* compact sample size */
{ MKTAG('t','k','h','d'), mov_read_tkhd }, /* track header */
{ MKTAG('t','f','h','d'), mov_read_tfhd }, /* track fragment header */
{ MKTAG('t','r','a','k'), mov_read_trak },
{ MKTAG('t','r','a','f'), mov_read_default },
{ MKTAG('t','r','e','f'), mov_read_default },
{ MKTAG('c','h','a','p'), mov_read_chap },
{ MKTAG('t','r','e','x'), mov_read_trex },
{ MKTAG('t','r','u','n'), mov_read_trun },
{ MKTAG('u','d','t','a'), mov_read_default },
{ MKTAG('w','a','v','e'), mov_read_wave },
{ MKTAG('e','s','d','s'), mov_read_esds },
{ MKTAG('d','a','c','3'), mov_read_dac3 }, /* AC-3 info */
{ MKTAG('d','e','c','3'), mov_read_dec3 }, /* EAC-3 info */
{ MKTAG('w','i','d','e'), mov_read_wide }, /* place holder */
{ MKTAG('w','f','e','x'), mov_read_wfex },
{ MKTAG('c','m','o','v'), mov_read_cmov },
{ MKTAG('c','h','a','n'), mov_read_chan }, /* channel layout */
{ MKTAG('d','v','c','1'), mov_read_dvc1 },
{ 0, NULL }
};

static int mov_probe(AVProbeData *p)
{
    unsigned int offset;
    uint32_t tag;
    int score = 0;

    /* check file header */
    offset = 0;
    for (;;) {
        /* ignore invalid offset */
        if ((offset + 8) > (unsigned int)p->buf_size)
            return score;
        tag = AV_RL32(p->buf + offset + 4);
        switch(tag) {
        /* check for obvious tags */
        case MKTAG('j','P',' ',' '): /* jpeg 2000 signature */
        case MKTAG('m','o','o','v'):
        case MKTAG('m','d','a','t'):
        case MKTAG('p','n','o','t'): /* detect movs with preview pics like ew.mov and april.mov */
        case MKTAG('u','d','t','a'): /* Packet Video PVAuthor adds this and a lot of more junk */
        case MKTAG('f','t','y','p'):
            return AVPROBE_SCORE_MAX;
        /* those are more common words, so rate then a bit less */
        case MKTAG('e','d','i','w'): /* xdcam files have reverted first tags */
        case MKTAG('w','i','d','e'):
        case MKTAG('f','r','e','e'):
        case MKTAG('j','u','n','k'):
        case MKTAG('p','i','c','t'):
            return AVPROBE_SCORE_MAX - 5;
        case MKTAG(0x82,0x82,0x7f,0x7d):
        case MKTAG('s','k','i','p'):
        case MKTAG('u','u','i','d'):
        case MKTAG('p','r','f','l'):
            offset = AV_RB32(p->buf+offset) + offset;
            /* if we only find those cause probedata is too small at least rate them */
            score = AVPROBE_SCORE_MAX - 50;
            break;
        default:
            /* unrecognized tag */
            return score;
        }
    }
}

// must be done after parsing all trak because there's no order requirement
static void mov_read_chapters(AVFormatContext *s)
{
    MOVContext *mov = s->priv_data;
    AVStream *st = NULL;
    MOVStreamContext *sc;
    int64_t cur_pos;
    int i;

    for (i = 0; i < s->nb_streams; i++)
        if (s->streams[i]->id == mov->chapter_track) {
            st = s->streams[i];
            break;
        }
    if (!st) {
        av_log(s, AV_LOG_ERROR, "Referenced QT chapter track not found\n");
        return;
    }

    st->discard = AVDISCARD_ALL;
    sc = st->priv_data;
    cur_pos = avio_tell(sc->pb);

    for (i = 0; i < st->nb_index_entries; i++) {
        AVIndexEntry *sample = &st->index_entries[i];
        int64_t end = i+1 < st->nb_index_entries ? st->index_entries[i+1].timestamp : st->duration;
        uint8_t *title;
        uint16_t ch;
        int len, title_len;

        if (avio_seek(sc->pb, sample->pos, SEEK_SET) != sample->pos) {
            av_log(s, AV_LOG_ERROR, "Chapter %d not found in file\n", i);
            goto finish;
        }

        // the first two bytes are the length of the title
        len = avio_rb16(sc->pb);
        if (len > sample->size-2)
            continue;
        title_len = 2*len + 1;
        if (!(title = av_mallocz(title_len)))
            goto finish;

        // The samples could theoretically be in any encoding if there's an encd
        // atom following, but in practice are only utf-8 or utf-16, distinguished
        // instead by the presence of a BOM
        if (!len) {
            title[0] = 0;
        } else {
            ch = avio_rb16(sc->pb);
            if (ch == 0xfeff)
                avio_get_str16be(sc->pb, len, title, title_len);
            else if (ch == 0xfffe)
                avio_get_str16le(sc->pb, len, title, title_len);
            else {
                AV_WB16(title, ch);
                if (len == 1 || len == 2)
                    title[len] = 0;
                else
                    avio_get_str(sc->pb, INT_MAX, title + 2, len - 1);
            }
        }

        avpriv_new_chapter(s, i, st->time_base, sample->timestamp, end, title);
        av_freep(&title);
    }
finish:
    avio_seek(sc->pb, cur_pos, SEEK_SET);
}

static int parse_timecode_in_framenum_format(AVFormatContext *s, AVStream *st,
                                             uint32_t value, int flags)
{
    AVTimecode tc;
    char buf[AV_TIMECODE_STR_SIZE];
    AVRational rate = {st->codec->time_base.den,
                       st->codec->time_base.num};
    int ret = av_timecode_init(&tc, rate, flags, 0, s);
    if (ret < 0)
        return ret;
    av_dict_set(&st->metadata, "timecode",
                av_timecode_make_string(&tc, buf, value), 0);
    return 0;
}

static int mov_read_timecode_track(AVFormatContext *s, AVStream *st)
{
    MOVStreamContext *sc = st->priv_data;
    int flags = 0;
    int64_t cur_pos = avio_tell(sc->pb);
    uint32_t value;

    if (!st->nb_index_entries)
        return -1;

    avio_seek(sc->pb, st->index_entries->pos, SEEK_SET);
    value = avio_rb32(s->pb);

    if (sc->tmcd_flags & 0x0001) flags |= AV_TIMECODE_FLAG_DROPFRAME;
    if (sc->tmcd_flags & 0x0002) flags |= AV_TIMECODE_FLAG_24HOURSMAX;
    if (sc->tmcd_flags & 0x0004) flags |= AV_TIMECODE_FLAG_ALLOWNEGATIVE;

    /* Assume Counter flag is set to 1 in tmcd track (even though it is likely
     * not the case) and thus assume "frame number format" instead of QT one.
     * No sample with tmcd track can be found with a QT timecode at the moment,
     * despite what the tmcd track "suggests" (Counter flag set to 0 means QT
     * format). */
    parse_timecode_in_framenum_format(s, st, value, flags);

    avio_seek(sc->pb, cur_pos, SEEK_SET);
    return 0;
}

static int mov_read_close(AVFormatContext *s)
{
    MOVContext *mov = s->priv_data;
    int i, j;

    for (i = 0; i < s->nb_streams; i++) {
        AVStream *st = s->streams[i];
        MOVStreamContext *sc = st->priv_data;

        av_freep(&sc->ctts_data);
        for (j = 0; j < sc->drefs_count; j++) {
            av_freep(&sc->drefs[j].path);
            av_freep(&sc->drefs[j].dir);
        }
        av_freep(&sc->drefs);
        if (sc->pb && sc->pb != s->pb)
            avio_close(sc->pb);
        sc->pb = NULL;
        av_freep(&sc->chunk_offsets);
        av_freep(&sc->keyframes);
        av_freep(&sc->sample_sizes);
        av_freep(&sc->stps_data);
        av_freep(&sc->stsc_data);
        av_freep(&sc->stts_data);
    }

    if (mov->dv_demux) {
        for (i = 0; i < mov->dv_fctx->nb_streams; i++) {
            av_freep(&mov->dv_fctx->streams[i]->codec);
            av_freep(&mov->dv_fctx->streams[i]);
        }
        av_freep(&mov->dv_fctx);
        av_freep(&mov->dv_demux);
    }

    av_freep(&mov->trex_data);

    return 0;
}

static int mov_read_header(AVFormatContext *s)
{
    MOVContext *mov = s->priv_data;
    AVIOContext *pb = s->pb;
    int err;
    MOVAtom atom = { AV_RL32("root") };

    mov->fc = s;
    /* .mov and .mp4 aren't streamable anyway (only progressive download if moov is before mdat) */
    if (pb->seekable)
        atom.size = avio_size(pb);
    else
        atom.size = INT64_MAX;

    /* check MOV header */
    if ((err = mov_read_default(mov, pb, atom)) < 0) {
        av_log(s, AV_LOG_ERROR, "error reading header: %d\n", err);
        mov_read_close(s);
        return err;
    }
    if (!mov->found_moov) {
        av_log(s, AV_LOG_ERROR, "moov atom not found\n");
        mov_read_close(s);
        return AVERROR_INVALIDDATA;
    }
    av_dlog(mov->fc, "on_parse_exit_offset=%"PRId64"\n", avio_tell(pb));

    if (pb->seekable) {
        int i;
        if (mov->chapter_track > 0)
            mov_read_chapters(s);
        for (i = 0; i < s->nb_streams; i++)
            if (s->streams[i]->codec->codec_tag == AV_RL32("tmcd"))
                mov_read_timecode_track(s, s->streams[i]);
    }

    if (mov->trex_data) {
        int i;
        for (i = 0; i < s->nb_streams; i++) {
            AVStream *st = s->streams[i];
            MOVStreamContext *sc = st->priv_data;
            if (st->duration)
                st->codec->bit_rate = sc->data_size * 8 * sc->time_scale / st->duration;
        }
    }

    return 0;
}

static AVIndexEntry *mov_find_next_sample(AVFormatContext *s, AVStream **st)
{
    AVIndexEntry *sample = NULL;
    int64_t best_dts = INT64_MAX;
    int i;
    for (i = 0; i < s->nb_streams; i++) {
        AVStream *avst = s->streams[i];
        MOVStreamContext *msc = avst->priv_data;
        if (msc->pb && msc->current_sample < avst->nb_index_entries) {
            AVIndexEntry *current_sample = &avst->index_entries[msc->current_sample];
            int64_t dts = av_rescale(current_sample->timestamp, AV_TIME_BASE, msc->time_scale);
            av_dlog(s, "stream %d, sample %d, dts %"PRId64"\n", i, msc->current_sample, dts);
            if (!sample || (!s->pb->seekable && current_sample->pos < sample->pos) ||
                (s->pb->seekable &&
                 ((msc->pb != s->pb && dts < best_dts) || (msc->pb == s->pb &&
                 ((FFABS(best_dts - dts) <= AV_TIME_BASE && current_sample->pos < sample->pos) ||
                  (FFABS(best_dts - dts) > AV_TIME_BASE && dts < best_dts)))))) {
                sample = current_sample;
                best_dts = dts;
                *st = avst;
            }
        }
    }
    return sample;
}

static int mov_read_packet(AVFormatContext *s, AVPacket *pkt)
{
    MOVContext *mov = s->priv_data;
    MOVStreamContext *sc;
    AVIndexEntry *sample;
    AVStream *st = NULL;
    int ret;
    mov->fc = s;
 retry:
    sample = mov_find_next_sample(s, &st);
    if (!sample) {
        mov->found_mdat = 0;
        if (!mov->next_root_atom)
            return AVERROR_EOF;
        avio_seek(s->pb, mov->next_root_atom, SEEK_SET);
        mov->next_root_atom = 0;
        if (mov_read_default(mov, s->pb, (MOVAtom){ AV_RL32("root"), INT64_MAX }) < 0 ||
            url_feof(s->pb))
            return AVERROR_EOF;
        av_dlog(s, "read fragments, offset 0x%"PRIx64"\n", avio_tell(s->pb));
        goto retry;
    }
    sc = st->priv_data;
    /* must be done just before reading, to avoid infinite loop on sample */
    sc->current_sample++;

    if (st->discard != AVDISCARD_ALL) {
        if (avio_seek(sc->pb, sample->pos, SEEK_SET) != sample->pos) {
            av_log(mov->fc, AV_LOG_ERROR, "stream %d, offset 0x%"PRIx64": partial file\n",
                   sc->ffindex, sample->pos);
            return AVERROR_INVALIDDATA;
        }
        ret = av_get_packet(sc->pb, pkt, sample->size);
        if (ret < 0)
            return ret;
        if (sc->has_palette) {
            uint8_t *pal;

            pal = av_packet_new_side_data(pkt, AV_PKT_DATA_PALETTE, AVPALETTE_SIZE);
            if (!pal) {
                av_log(mov->fc, AV_LOG_ERROR, "Cannot append palette to packet\n");
            } else {
                memcpy(pal, sc->palette, AVPALETTE_SIZE);
                sc->has_palette = 0;
            }
        }
#if CONFIG_DV_DEMUXER
        if (mov->dv_demux && sc->dv_audio_container) {
            avpriv_dv_produce_packet(mov->dv_demux, pkt, pkt->data, pkt->size, pkt->pos);
            av_free(pkt->data);
            pkt->size = 0;
            ret = avpriv_dv_get_packet(mov->dv_demux, pkt);
            if (ret < 0)
                return ret;
        }
#endif
    }

    pkt->stream_index = sc->ffindex;
    pkt->dts = sample->timestamp;
    if (sc->ctts_data && sc->ctts_index < sc->ctts_count) {
        pkt->pts = pkt->dts + sc->dts_shift + sc->ctts_data[sc->ctts_index].duration;
        /* update ctts context */
        sc->ctts_sample++;
        if (sc->ctts_index < sc->ctts_count &&
            sc->ctts_data[sc->ctts_index].count == sc->ctts_sample) {
            sc->ctts_index++;
            sc->ctts_sample = 0;
        }
        if (sc->wrong_dts)
            pkt->dts = AV_NOPTS_VALUE;
    } else {
        int64_t next_dts = (sc->current_sample < st->nb_index_entries) ?
            st->index_entries[sc->current_sample].timestamp : st->duration;
        pkt->duration = next_dts - pkt->dts;
        pkt->pts = pkt->dts;
    }
    if (st->discard == AVDISCARD_ALL)
        goto retry;
    pkt->flags |= sample->flags & AVINDEX_KEYFRAME ? AV_PKT_FLAG_KEY : 0;
    pkt->pos = sample->pos;
    av_dlog(s, "stream %d, pts %"PRId64", dts %"PRId64", pos 0x%"PRIx64", duration %d\n",
            pkt->stream_index, pkt->pts, pkt->dts, pkt->pos, pkt->duration);
    return 0;
}

static int mov_seek_stream(AVFormatContext *s, AVStream *st, int64_t timestamp, int flags)
{
    MOVStreamContext *sc = st->priv_data;
    int sample, time_sample;
    int i;

    sample = av_index_search_timestamp(st, timestamp, flags);
    av_dlog(s, "stream %d, timestamp %"PRId64", sample %d\n", st->index, timestamp, sample);
    if (sample < 0 && st->nb_index_entries && timestamp < st->index_entries[0].timestamp)
        sample = 0;
    if (sample < 0) /* not sure what to do */
        return AVERROR_INVALIDDATA;
    sc->current_sample = sample;
    av_dlog(s, "stream %d, found sample %d\n", st->index, sc->current_sample);
    /* adjust ctts index */
    if (sc->ctts_data) {
        time_sample = 0;
        for (i = 0; i < sc->ctts_count; i++) {
            int next = time_sample + sc->ctts_data[i].count;
            if (next > sc->current_sample) {
                sc->ctts_index = i;
                sc->ctts_sample = sc->current_sample - time_sample;
                break;
            }
            time_sample = next;
        }
    }
    return sample;
}

static int mov_read_seek(AVFormatContext *s, int stream_index, int64_t sample_time, int flags)
{
    AVStream *st;
    int64_t seek_timestamp, timestamp;
    int sample;
    int i;

    if (stream_index >= s->nb_streams)
        return AVERROR_INVALIDDATA;
    if (sample_time < 0)
        sample_time = 0;

    st = s->streams[stream_index];
    sample = mov_seek_stream(s, st, sample_time, flags);
    if (sample < 0)
        return sample;

    /* adjust seek timestamp to found sample timestamp */
    seek_timestamp = st->index_entries[sample].timestamp;

    for (i = 0; i < s->nb_streams; i++) {
        st = s->streams[i];
        if (stream_index == i)
            continue;

        timestamp = av_rescale_q(seek_timestamp, s->streams[stream_index]->time_base, st->time_base);
        mov_seek_stream(s, st, timestamp, flags);
    }
    return 0;
}

static const AVOption options[] = {
    {"use_absolute_path",
        "allow using absolute path when opening alias, this is a possible security issue",
        offsetof(MOVContext, use_absolute_path), FF_OPT_TYPE_INT, {.dbl = 0},
        0, 1, AV_OPT_FLAG_VIDEO_PARAM|AV_OPT_FLAG_DECODING_PARAM},
    {NULL}
};
static const AVClass class = {"mov,mp4,m4a,3gp,3g2,mj2", av_default_item_name, options, LIBAVUTIL_VERSION_INT};


AVInputFormat ff_mov_demuxer = {
    .name           = "mov,mp4,m4a,3gp,3g2,mj2",
    .long_name      = NULL_IF_CONFIG_SMALL("QuickTime/MPEG-4/Motion JPEG 2000 format"),
    .priv_data_size = sizeof(MOVContext),
    .read_probe     = mov_probe,
    .read_header    = mov_read_header,
    .read_packet    = mov_read_packet,
    .read_close     = mov_read_close,
    .read_seek      = mov_read_seek,
    .priv_class     = &class,
};<|MERGE_RESOLUTION|>--- conflicted
+++ resolved
@@ -655,11 +655,7 @@
 
     label_mask = 0;
     for (i = 0; i < num_descr; i++) {
-<<<<<<< HEAD
-        uint32_t av_unused label, cflags;
-=======
         uint32_t label;
->>>>>>> b2e495af
         label     = avio_rb32(pb);          // mChannelLabel
         avio_rb32(pb);                      // mChannelFlags
         avio_rl32(pb);                      // mCoordinates[0]
