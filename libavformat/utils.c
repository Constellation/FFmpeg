--- conflicted
+++ resolved
@@ -873,7 +873,6 @@
     }
 }
 
-<<<<<<< HEAD
 static int is_intra_only(AVCodecContext *enc){
     if(enc->codec_type == AVMEDIA_TYPE_AUDIO){
         return 1;
@@ -900,16 +899,6 @@
         }
     }
     return 0;
-=======
-static int is_intra_only(enum AVCodecID id)
-{
-    const AVCodecDescriptor *d = avcodec_descriptor_get(id);
-    if (!d)
-        return 0;
-    if (d->type == AVMEDIA_TYPE_VIDEO && !(d->props & AV_CODEC_PROP_INTRA_ONLY))
-        return 0;
-    return 1;
->>>>>>> 885da7b0
 }
 
 static int has_decode_delay_been_guessed(AVStream *st)
@@ -1168,7 +1157,7 @@
 //           presentation_delayed, delay, av_ts2str(pkt->pts), av_ts2str(pkt->dts), av_ts2str(st->cur_dts));
 
     /* update flags */
-    if (is_intra_only(st->codec->codec_id))
+    if (is_intra_only(st->codec))
         pkt->flags |= AV_PKT_FLAG_KEY;
     if (pc)
         pkt->convergence_duration = pc->convergence_duration;
